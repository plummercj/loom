--- conflicted
+++ resolved
@@ -1,26 +1,3 @@
-;
-; Copyright (c) 2020, Oracle and/or its affiliates. All rights reserved.
-; DO NOT ALTER OR REMOVE COPYRIGHT NOTICES OR THIS FILE HEADER.
-;
-; This code is free software; you can redistribute it and/or modify it
-; under the terms of the GNU General Public License version 2 only, as
-; published by the Free Software Foundation.
-;
-; This code is distributed in the hope that it will be useful, but WITHOUT
-; ANY WARRANTY; without even the implied warranty of MERCHANTABILITY or
-; FITNESS FOR A PARTICULAR PURPOSE.  See the GNU General Public License
-; version 2 for more details (a copy is included in the LICENSE file that
-; accompanied this code).
-;
-; You should have received a copy of the GNU General Public License version
-; 2 along with this work; if not, write to the Free Software Foundation,
-; Inc., 51 Franklin St, Fifth Floor, Boston, MA 02110-1301 USA.
-;
-; Please contact Oracle, 500 Oracle Parkway, Redwood Shores, CA 94065 USA
-; or visit www.oracle.com if you need additional information or have any
-; questions.
-;
-
 [general]
 project=loom
 repository=loom
@@ -34,25 +11,5 @@
 domain=openjdk.org
 
 [checks "whitespace"]
-<<<<<<< HEAD
-files=.*\.cpp|.*\.hpp|.*\.c|.*\.h|.*\.java|.*\.cc|.*\.hh|.*\.m|.*\.mm
-=======
 files=.*\.cpp|.*\.hpp|.*\.c|.*\.h|.*\.java|.*\.cc|.*\.hh|.*\.m|.*\.mm|.*\.gmk|.*\.m4|.*\.ac|Makefile
-ignore-tabs=.*\.gmk|Makefile
-
-[checks "merge"]
-message=Merge
-
-[checks "reviewers"]
-reviewers=1
-ignore=duke
-
-[checks "committer"]
-role=committer
-
-[checks "issues"]
-pattern=^([124-8][0-9]{6}): (\S.*)$
-
-[checks "problemlists"]
-dirs=test/jdk|test/langtools|test/lib-test|test/hotspot/jtreg|test/jaxp
->>>>>>> 93b6ab56
+ignore-tabs=.*\.gmk|Makefile