--- conflicted
+++ resolved
@@ -73,12 +73,8 @@
 #endif
     lightweight_lock(obj, hdr, thread, tmp, slow_case);
   } else  if (LockingMode == LM_LEGACY) {
-<<<<<<< HEAD
-=======
-    Label done;
     // Load object header
     movptr(hdr, Address(obj, hdr_offset));
->>>>>>> aa792eab
     // and mark it as unlocked
     orptr(hdr, markWord::unlocked_value);
     // save unlocked object header into the displaced header location on the stack
