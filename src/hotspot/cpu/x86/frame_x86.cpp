/*
 * Copyright (c) 1997, 2020, Oracle and/or its affiliates. All rights reserved.
 * DO NOT ALTER OR REMOVE COPYRIGHT NOTICES OR THIS FILE HEADER.
 *
 * This code is free software; you can redistribute it and/or modify it
 * under the terms of the GNU General Public License version 2 only, as
 * published by the Free Software Foundation.
 *
 * This code is distributed in the hope that it will be useful, but WITHOUT
 * ANY WARRANTY; without even the implied warranty of MERCHANTABILITY or
 * FITNESS FOR A PARTICULAR PURPOSE.  See the GNU General Public License
 * version 2 for more details (a copy is included in the LICENSE file that
 * accompanied this code).
 *
 * You should have received a copy of the GNU General Public License version
 * 2 along with this work; if not, write to the Free Software Foundation,
 * Inc., 51 Franklin St, Fifth Floor, Boston, MA 02110-1301 USA.
 *
 * Please contact Oracle, 500 Oracle Parkway, Redwood Shores, CA 94065 USA
 * or visit www.oracle.com if you need additional information or have any
 * questions.
 *
 */

#include "precompiled.hpp"
#include "compiler/oopMap.inline.hpp"
#include "interpreter/interpreter.hpp"
#include "memory/resourceArea.hpp"
#include "memory/universe.hpp"
#include "oops/markWord.hpp"
#include "oops/method.hpp"
#include "oops/oop.inline.hpp"
#include "prims/methodHandles.hpp"
#include "runtime/continuation.hpp"
#include "runtime/frame.inline.hpp"
#include "runtime/handles.inline.hpp"
#include "runtime/javaCalls.hpp"
#include "runtime/monitorChunk.hpp"
#include "runtime/os.inline.hpp"
#include "runtime/signature.hpp"
#include "runtime/stubCodeGenerator.hpp"
#include "runtime/stubRoutines.hpp"
#include "vmreg_x86.inline.hpp"
#ifdef COMPILER1
#include "c1/c1_Runtime1.hpp"
#include "runtime/vframeArray.hpp"
#endif

#ifdef ASSERT
void RegisterMap::check_location_valid() {
}
#endif

// Profiling/safepoint support

bool frame::safe_for_sender(JavaThread *thread) {
  address   sp = (address)_sp;
  address   fp = (address)_fp;
  address   unextended_sp = (address)_unextended_sp;

  // consider stack guards when trying to determine "safe" stack pointers
  // sp must be within the usable part of the stack (not in guards)
  if (!thread->is_in_usable_stack(sp)) {
    return false;
  }

  // unextended sp must be within the stack and above or equal sp
  if (!thread->is_in_stack_range_incl(unextended_sp, sp)) {
    return false;
  }

  // an fp must be within the stack and above (but not equal) sp
  // second evaluation on fp+ is added to handle situation where fp is -1
  bool fp_safe = thread->is_in_stack_range_excl(fp, sp) &&
                 thread->is_in_full_stack_checked(fp + (return_addr_offset * sizeof(void*)));

  // We know sp/unextended_sp are safe only fp is questionable here

  // If the current frame is known to the code cache then we can attempt to
  // construct the sender and do some validation of it. This goes a long way
  // toward eliminating issues when we get in frame construction code

  if (_cb != NULL ) {

    // First check if frame is complete and tester is reliable
    // Unfortunately we can only check frame complete for runtime stubs and nmethod
    // other generic buffer blobs are more problematic so we just assume they are
    // ok. adapter blobs never have a frame complete and are never ok.

    if (!_cb->is_frame_complete_at(_pc)) {
      if (_cb->is_compiled() || _cb->is_adapter_blob() || _cb->is_runtime_stub()) {
        return false;
      }
    }

    // Could just be some random pointer within the codeBlob
    if (!_cb->code_contains(_pc)) {
      return false;
    }

    // Entry frame checks
    if (is_entry_frame()) {
      // an entry frame must have a valid fp.
      return fp_safe && is_entry_frame_valid(thread);
    }

    intptr_t* sender_sp = NULL;
    intptr_t* sender_unextended_sp = NULL;
    address   sender_pc = NULL;
    intptr_t* saved_fp =  NULL;

    if (is_interpreted_frame()) {
      // fp must be safe
      if (!fp_safe) {
        return false;
      }

      sender_pc = (address) this->fp()[return_addr_offset];
      // for interpreted frames, the value below is the sender "raw" sp,
      // which can be different from the sender unextended sp (the sp seen
      // by the sender) because of current frame local variables
      sender_sp = (intptr_t*) addr_at(sender_sp_offset);
      sender_unextended_sp = (intptr_t*) this->fp()[interpreter_frame_sender_sp_offset];
      saved_fp = (intptr_t*) this->fp()[link_offset];

    } else {
      // must be some sort of compiled/runtime frame
      // fp does not have to be safe (although it could be check for c1?)

      // check for a valid frame_size, otherwise we are unlikely to get a valid sender_pc
      if (_cb->frame_size() <= 0) {
        return false;
      }

      sender_sp = _unextended_sp + _cb->frame_size();
      // Is sender_sp safe?
      if (!thread->is_in_full_stack_checked((address)sender_sp)) {
        return false;
      }
      sender_unextended_sp = sender_sp;
      // On Intel the return_address is always the word on the stack
      sender_pc = (address) *(sender_sp-1);
      // Note: frame::sender_sp_offset is only valid for compiled frame
      saved_fp = (intptr_t*) *(sender_sp - frame::sender_sp_offset);
    }

    if (Continuation::is_return_barrier_entry(sender_pc)) {	
      Continuation::fix_continuation_bottom_sender(thread, *this, &sender_pc, &sender_sp);	
    }

    // If the potential sender is the interpreter then we can do some more checking
    if (Interpreter::contains(sender_pc)) {

      // ebp is always saved in a recognizable place in any code we generate. However
      // only if the sender is interpreted/call_stub (c1 too?) are we certain that the saved ebp
      // is really a frame pointer.

      if (!thread->is_in_stack_range_excl((address)saved_fp, (address)sender_sp)) {
        return false;
      }

      // construct the potential sender

      frame sender(sender_sp, sender_unextended_sp, saved_fp, sender_pc);

      return sender.is_interpreted_frame_valid(thread);

    }

    // We must always be able to find a recognizable pc
    CodeBlob* sender_blob = CodeCache::find_blob_unsafe(sender_pc);
    if (sender_pc == NULL ||  sender_blob == NULL) {
      return false;
    }

    // Could be a zombie method
    if (sender_blob->is_zombie() || sender_blob->is_unloaded()) {
      return false;
    }

    // Could just be some random pointer within the codeBlob
    if (!sender_blob->code_contains(sender_pc)) {
      return false;
    }

    // We should never be able to see an adapter if the current frame is something from code cache
    if (sender_blob->is_adapter_blob()) {
      return false;
    }

    // Could be the call_stub
    if (StubRoutines::returns_to_call_stub(sender_pc)) {
      if (!thread->is_in_stack_range_excl((address)saved_fp, (address)sender_sp)) {
        return false;
      }

      // construct the potential sender

      frame sender(sender_sp, sender_unextended_sp, saved_fp, sender_pc);

      // Validate the JavaCallWrapper an entry frame must have
      address jcw = (address)sender.entry_frame_call_wrapper();

      return thread->is_in_stack_range_excl(jcw, (address)sender.fp());
    }

    CompiledMethod* nm = sender_blob->as_compiled_method_or_null();
    if (nm != NULL) {
        if (nm->is_deopt_mh_entry(sender_pc) || nm->is_deopt_entry(sender_pc) ||
            nm->method()->is_method_handle_intrinsic()) {
            return false;
        }
    }

    // If the frame size is 0 something (or less) is bad because every nmethod has a non-zero frame size
    // because the return address counts against the callee's frame.

    if (sender_blob->frame_size() <= 0) {
      assert(!sender_blob->is_compiled(), "should count return address at least");
      return false;
    }

    // We should never be able to see anything here except an nmethod. If something in the
    // code cache (current frame) is called by an entity within the code cache that entity
    // should not be anything but the call stub (already covered), the interpreter (already covered)
    // or an nmethod.

    if (!sender_blob->is_compiled()) {
        return false;
    }

    // Could put some more validation for the potential non-interpreted sender
    // frame we'd create by calling sender if I could think of any. Wait for next crash in forte...

    // One idea is seeing if the sender_pc we have is one that we'd expect to call to current cb

    // We've validated the potential sender that would be created
    return true;
  }

  // Must be native-compiled frame. Since sender will try and use fp to find
  // linkages it must be safe

  if (!fp_safe) {
    return false;
  }

  // Will the pc we fetch be non-zero (which we'll find at the oldest frame)

  if ( (address) this->fp()[return_addr_offset] == NULL) return false;


  // could try and do some more potential verification of native frame if we could think of some...

  return true;

}


void frame::patch_pc(Thread* thread, address pc) {
  assert(_cb == CodeCache::find_blob(pc), "unexpected pc");
  address* pc_addr = &(((address*) sp())[-1]);
  pc_addr = Continuation::get_continuation_entry_pc_for_sender(thread, *this, pc_addr);

  if (TracePcPatching) {
    tty->print_cr("patch_pc at address " INTPTR_FORMAT " [" INTPTR_FORMAT " -> " INTPTR_FORMAT "]",
                  p2i(pc_addr), p2i(*pc_addr), p2i(pc));
  }
  // Either the return address is the original one or we are going to
  // patch in the same address that's already there.

  assert(!Continuation::is_return_barrier_entry(*pc_addr), "return barrier");

  assert(_pc == *pc_addr || pc == *pc_addr || *pc_addr == 0, "must be (pc: " INTPTR_FORMAT " _pc: " INTPTR_FORMAT " pc_addr: " INTPTR_FORMAT " *pc_addr: " INTPTR_FORMAT  " sp: " INTPTR_FORMAT ")", p2i(pc), p2i(_pc), p2i(pc_addr), p2i(*pc_addr), p2i(sp()));
  DEBUG_ONLY(address old_pc = _pc;)
  *pc_addr = pc;
<<<<<<< HEAD
  _cb = CodeCache::find_blob(pc);
  _pc = pc; // must be set before call to get_deopt_original_pc
=======
>>>>>>> 82dfec76
  address original_pc = CompiledMethod::get_deopt_original_pc(this);
  if (original_pc != NULL) {
    assert(original_pc == old_pc, "expected original PC to be stored before patching");
    _deopt_state = is_deoptimized;
    _pc = original_pc;
  } else {
    _deopt_state = not_deoptimized;
  }
  assert (!is_compiled_frame() || !_cb->as_compiled_method()->is_deopt_entry(_pc), "must be");

#ifdef ASSERT
  {
    frame f(this->sp(), this->unextended_sp(), this->fp(), pc);
    assert(f.is_deoptimized_frame() == this->is_deoptimized_frame() && f.pc() == this->pc() && f.raw_pc() == this->raw_pc(), 
      "must be (f.is_deoptimized_frame(): %d this->is_deoptimized_frame(): %d "
      "f.pc(): " INTPTR_FORMAT " this->pc(): " INTPTR_FORMAT " f.raw_pc(): " INTPTR_FORMAT " this->raw_pc(): " INTPTR_FORMAT ")", 
      f.is_deoptimized_frame(), this->is_deoptimized_frame(), p2i(f.pc()), p2i(this->pc()), p2i(f.raw_pc()), p2i(this->raw_pc()));
  }
#endif
}

int frame::frame_size(RegisterMap* map) const {
  frame sender = this->sender(map);
  return sender.sp() - sp();
}

intptr_t* frame::entry_frame_argument_at(int offset) const {
  // convert offset to index to deal with tsi
  int index = (Interpreter::expr_offset_in_bytes(offset)/wordSize);
  // Entry frame's arguments are always in relation to unextended_sp()
  return &unextended_sp()[index];
}

// sender_sp

intptr_t* frame::interpreter_frame_sender_sp() const {
  assert(is_interpreted_frame(), "interpreted frame expected");
  return (intptr_t*) at(interpreter_frame_sender_sp_offset);
}

void frame::set_interpreter_frame_sender_sp(intptr_t* sender_sp) {
  assert(is_interpreted_frame(), "interpreted frame expected");
  ptr_at_put(interpreter_frame_sender_sp_offset, (intptr_t) sender_sp);
}


// monitor elements

BasicObjectLock* frame::interpreter_frame_monitor_begin() const {
  return (BasicObjectLock*) addr_at(interpreter_frame_monitor_block_bottom_offset);
}

BasicObjectLock* frame::interpreter_frame_monitor_end() const {
  BasicObjectLock* result = (BasicObjectLock*) *addr_at(interpreter_frame_monitor_block_top_offset);
  // make sure the pointer points inside the frame
  assert(sp() <= (intptr_t*) result, "monitor end should be above the stack pointer");
  assert((intptr_t*) result < fp(),  "monitor end should be strictly below the frame pointer: result: " INTPTR_FORMAT " fp: " INTPTR_FORMAT, p2i(result), p2i(fp()));
  return result;
}

void frame::interpreter_frame_set_monitor_end(BasicObjectLock* value) {
  *((BasicObjectLock**)addr_at(interpreter_frame_monitor_block_top_offset)) = value;
}

// Used by template based interpreter deoptimization
void frame::interpreter_frame_set_last_sp(intptr_t* sp) {
    *((intptr_t**)addr_at(interpreter_frame_last_sp_offset)) = sp;
}

frame frame::sender_for_entry_frame(RegisterMap* map) const {
  assert(map != NULL, "map must be set");
  // Java frame called from C; skip all C frames and return top C
  // frame of that chunk as the sender
  JavaFrameAnchor* jfa = entry_frame_call_wrapper()->anchor();
  assert(!entry_frame_is_first(), "next Java fp must be non zero");
  assert(jfa->last_Java_sp() > sp(), "must be above this frame on stack");
  // Since we are walking the stack now this nested anchor is obviously walkable
  // even if it wasn't when it was stacked.
  if (!jfa->walkable()) {
    // Capture _last_Java_pc (if needed) and mark anchor walkable.
    jfa->capture_last_Java_pc();
  }
  map->clear();
  assert(map->include_argument_oops(), "should be set by clear");
  vmassert(jfa->last_Java_pc() != NULL, "not walkable");
  frame fr(jfa->last_Java_sp(), jfa->last_Java_fp(), jfa->last_Java_pc());
  return fr;
}

//------------------------------------------------------------------------------
// frame::verify_deopt_original_pc
//
// Verifies the calculated original PC of a deoptimization PC for the
// given unextended SP.
#ifdef ASSERT
void frame::verify_deopt_original_pc(CompiledMethod* nm, intptr_t* unextended_sp) {
  frame fr;

  // This is ugly but it's better than to change {get,set}_original_pc
  // to take an SP value as argument.  And it's only a debugging
  // method anyway.
  fr._unextended_sp = unextended_sp;

  address original_pc = nm->get_original_pc(&fr);
  assert(nm->insts_contains_inclusive(original_pc),
         "original PC must be in the main code section of the the compiled method (or must be immediately following it) original_pc: " INTPTR_FORMAT " unextended_sp: " INTPTR_FORMAT " name: %s", p2i(original_pc), p2i(unextended_sp), nm->name());
}
#endif

//------------------------------------------------------------------------------
// frame::adjust_unextended_sp
#ifdef ASSERT
void frame::adjust_unextended_sp() {
  // On x86, sites calling method handle intrinsics and lambda forms are treated
  // as any other call site. Therefore, no special action is needed when we are
  // returning to any of these call sites.

  if (_cb != NULL) {
    CompiledMethod* sender_cm = _cb->as_compiled_method_or_null();
    if (sender_cm != NULL) {
      // If the sender PC is a deoptimization point, get the original PC.
      if (sender_cm->is_deopt_entry(_pc) ||
          sender_cm->is_deopt_mh_entry(_pc)) {
        verify_deopt_original_pc(sender_cm, _unextended_sp);
      }
    }
  }
}
#endif

//------------------------------------------------------------------------------
// frame::sender_for_interpreter_frame
frame frame::sender_for_interpreter_frame(RegisterMap* map) const {
  if (map->in_cont()) { // already in an h-stack
    return Continuation::sender_for_interpreter_frame(*this, map);
  }

  // SP is the raw SP from the sender after adapter or interpreter
  // extension.
  intptr_t* sender_sp = this->sender_sp();

  // This is the sp before any possible extension (adapter/locals).
  intptr_t* unextended_sp = interpreter_frame_sender_sp();
  intptr_t* sender_fp = link();

#if COMPILER2_OR_JVMCI
  if (map->update_map()) {
    update_map_with_saved_link(map, (intptr_t**) addr_at(link_offset));
  }
#endif // COMPILER2_OR_JVMCI

  address sender_pc = this->sender_pc();

  if (Continuation::is_return_barrier_entry(sender_pc)) {	
    if (map->walk_cont()) { // about to walk into an h-stack	
      return Continuation::top_frame(*this, map);	
    } else {
      Continuation::fix_continuation_bottom_sender(map, *this, &sender_pc, &unextended_sp);
    }
  }
  return frame(sender_sp, unextended_sp, sender_fp, sender_pc);
}


//------------------------------------------------------------------------------
// frame::sender
frame frame::sender(RegisterMap* map) const {
  return frame_sender<CodeCache>(map);
}

bool frame::is_interpreted_frame_valid(JavaThread* thread) const {
  assert(is_interpreted_frame(), "Not an interpreted frame");
  // These are reasonable sanity checks
  if (fp() == 0 || (intptr_t(fp()) & (wordSize-1)) != 0) {
    return false;
  }
  if (sp() == 0 || (intptr_t(sp()) & (wordSize-1)) != 0) {
    return false;
  }
  if (fp() + interpreter_frame_initial_sp_offset < sp()) {
    return false;
  }
  // These are hacks to keep us out of trouble.
  // The problem with these is that they mask other problems
  if (fp() <= sp()) {        // this attempts to deal with unsigned comparison above
    return false;
  }

  // do some validation of frame elements
  // first the method

  Method* m = *interpreter_frame_method_addr();

  // validate the method we'd find in this potential sender
  if (!Method::is_valid_method(m)) return false;

  // stack frames shouldn't be much larger than max_stack elements
  // this test requires the use the unextended_sp which is the sp as seen by
  // the current frame, and not sp which is the "raw" pc which could point
  // further because of local variables of the callee method inserted after
  // method arguments
  if (fp() - unextended_sp() > 1024 + m->max_stack()*Interpreter::stackElementSize) {
    return false;
  }

  // validate bci/bcp

  address bcp = interpreter_frame_bcp();
  if (m->validate_bci_from_bcp(bcp) < 0) {
    return false;
  }

  // validate ConstantPoolCache*
  ConstantPoolCache* cp = *interpreter_frame_cache_addr();
  if (MetaspaceObj::is_valid(cp) == false) return false;

  // validate locals

  address locals =  (address) *interpreter_frame_locals_addr();
  return thread->is_in_stack_range_incl(locals, (address)fp());
}

BasicType frame::interpreter_frame_result(oop* oop_result, jvalue* value_result) {
  assert(is_interpreted_frame(), "interpreted frame expected");
  Method* method = interpreter_frame_method();
  BasicType type = method->result_type();

  intptr_t* tos_addr;
  if (method->is_native()) {
    // Prior to calling into the runtime to report the method_exit the possible
    // return value is pushed to the native stack. If the result is a jfloat/jdouble
    // then ST0 is saved before EAX/EDX. See the note in generate_native_result
    tos_addr = (intptr_t*)sp();
    if (type == T_FLOAT || type == T_DOUBLE) {
    // QQQ seems like this code is equivalent on the two platforms
#ifdef AMD64
      // This is times two because we do a push(ltos) after pushing XMM0
      // and that takes two interpreter stack slots.
      tos_addr += 2 * Interpreter::stackElementWords;
#else
      tos_addr += 2;
#endif // AMD64
    }
  } else {
    tos_addr = (intptr_t*)interpreter_frame_tos_address();
  }

  switch (type) {
    case T_OBJECT  :
    case T_ARRAY   : {
      oop obj;
      if (method->is_native()) {
        obj = cast_to_oop(at(interpreter_frame_oop_temp_offset));
      } else {
        oop* obj_p = (oop*)tos_addr;
        obj = (obj_p == NULL) ? (oop)NULL : *obj_p;
      }
      assert(obj == NULL || Universe::heap()->is_in(obj), "sanity check");
      *oop_result = obj;
      break;
    }
    case T_BOOLEAN : value_result->z = *(jboolean*)tos_addr; break;
    case T_BYTE    : value_result->b = *(jbyte*)tos_addr; break;
    case T_CHAR    : value_result->c = *(jchar*)tos_addr; break;
    case T_SHORT   : value_result->s = *(jshort*)tos_addr; break;
    case T_INT     : value_result->i = *(jint*)tos_addr; break;
    case T_LONG    : value_result->j = *(jlong*)tos_addr; break;
    case T_FLOAT   : {
#ifdef AMD64
        value_result->f = *(jfloat*)tos_addr;
#else
      if (method->is_native()) {
        jdouble d = *(jdouble*)tos_addr;  // Result was in ST0 so need to convert to jfloat
        value_result->f = (jfloat)d;
      } else {
        value_result->f = *(jfloat*)tos_addr;
      }
#endif // AMD64
      break;
    }
    case T_DOUBLE  : value_result->d = *(jdouble*)tos_addr; break;
    case T_VOID    : /* Nothing to do */ break;
    default        : ShouldNotReachHere();
  }

  return type;
}


intptr_t* frame::interpreter_frame_tos_at(jint offset) const {
  int index = (Interpreter::expr_offset_in_bytes(offset)/wordSize);
  return &interpreter_frame_tos_address()[index];
}

#ifndef PRODUCT

#define DESCRIBE_FP_OFFSET(name) \
  values.describe(frame_no, fp() + frame::name##_offset, #name, 1)

void frame::describe_pd(FrameValues& values, int frame_no) {
  if (is_interpreted_frame()) {
    DESCRIBE_FP_OFFSET(interpreter_frame_sender_sp);
    DESCRIBE_FP_OFFSET(interpreter_frame_last_sp);
    DESCRIBE_FP_OFFSET(interpreter_frame_method);
    DESCRIBE_FP_OFFSET(interpreter_frame_mirror);
    DESCRIBE_FP_OFFSET(interpreter_frame_mdp);
    DESCRIBE_FP_OFFSET(interpreter_frame_cache);
    DESCRIBE_FP_OFFSET(interpreter_frame_locals);
    DESCRIBE_FP_OFFSET(interpreter_frame_bcp);
    DESCRIBE_FP_OFFSET(interpreter_frame_initial_sp);
  } else if (is_compiled_frame()) {
    address ret_pc = *(address*)(real_fp() - return_addr_offset);
    values.describe(frame_no, real_fp() - return_addr_offset, Continuation::is_return_barrier_entry(ret_pc) ? "return address (return barrier)" : "return address");
    values.describe(-1, real_fp() - sender_sp_offset, "saved fp", 2);
#ifdef AMD64
  } else if (is_entry_frame()) {
    // This could be more descriptive if we use the enum in
    // stubGenerator to map to real names but it's most important to
    // claim these frame slots so the error checking works.
    for (int i = 0; i < entry_frame_after_call_words; i++) {
      values.describe(frame_no, fp() - i, err_msg("call_stub word fp - %d", i));
    }
#endif // AMD64
  }
}
#endif // !PRODUCT

intptr_t *frame::initial_deoptimization_info() {
  // used to reset the saved FP
  return fp();
}

#ifndef PRODUCT
// This is a generic constructor which is only used by pns() in debug.cpp.
frame::frame(void* sp, void* fp, void* pc) {
  init((intptr_t*)sp, (intptr_t*)fp, (address)pc);
}

void frame::pd_ps() {}
#endif

void JavaFrameAnchor::make_walkable(JavaThread* thread) {
  // last frame set?
  if (last_Java_sp() == NULL) return;
  // already walkable?
  if (walkable()) return;
  vmassert(Thread::current() == (Thread*)thread, "not current thread");
  vmassert(last_Java_sp() != NULL, "not called from Java code?");
  vmassert(last_Java_pc() == NULL, "already walkable");
  capture_last_Java_pc();
  vmassert(walkable(), "something went wrong");
}

void JavaFrameAnchor::capture_last_Java_pc() {
  vmassert(_last_Java_sp != NULL, "no last frame set");
  vmassert(_last_Java_pc == NULL, "already walkable");
  _last_Java_pc = (address)_last_Java_sp[-1];
}<|MERGE_RESOLUTION|>--- conflicted
+++ resolved
@@ -274,11 +274,7 @@
   assert(_pc == *pc_addr || pc == *pc_addr || *pc_addr == 0, "must be (pc: " INTPTR_FORMAT " _pc: " INTPTR_FORMAT " pc_addr: " INTPTR_FORMAT " *pc_addr: " INTPTR_FORMAT  " sp: " INTPTR_FORMAT ")", p2i(pc), p2i(_pc), p2i(pc_addr), p2i(*pc_addr), p2i(sp()));
   DEBUG_ONLY(address old_pc = _pc;)
   *pc_addr = pc;
-<<<<<<< HEAD
-  _cb = CodeCache::find_blob(pc);
   _pc = pc; // must be set before call to get_deopt_original_pc
-=======
->>>>>>> 82dfec76
   address original_pc = CompiledMethod::get_deopt_original_pc(this);
   if (original_pc != NULL) {
     assert(original_pc == old_pc, "expected original PC to be stored before patching");
