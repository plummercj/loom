--- conflicted
+++ resolved
@@ -2911,38 +2911,12 @@
   emit_operand(dst, src);
 }
 
-<<<<<<< HEAD
-void Assembler::movq( MMXRegister dst, Address src ) {
-  assert( VM_Version::supports_mmx(), "" );
-  emit_int16(0x0F, 0x6F);
-  emit_operand(dst, src);
-}
-
-void Assembler::movq( Address dst, MMXRegister src ) {
-  assert( VM_Version::supports_mmx(), "" );
-  emit_int16(0x0F, 0x7F);
-  // workaround gcc (3.2.1-7a) bug
-  // In that version of gcc with only an emit_operand(MMX, Address)
-  // gcc will tail jump and try and reverse the parameters completely
-  // obliterating dst in the process. By having a version available
-  // that doesn't need to swap the args at the tail jump the bug is
-  // avoided.
-  emit_operand(dst, src);
-}
-
 void Assembler::movntq(Address dst, Register src) { // uses the MOVNTI operation
   InstructionMark im(this);
   prefixq(dst);
   emit_int8(0x0F);
   emit_int8((unsigned char)0xC3);
   emit_operand(src, dst);
-}
-
-void Assembler::movntq(Address dst, MMXRegister src) {
-  assert( VM_Version::supports_mmx(), "" );
-  emit_int8(0x0F);
-  emit_int8((unsigned char)0xE7);
-  emit_operand(dst, src);
 }
 
 void Assembler::movntdq(Address dst, XMMRegister src) {
@@ -3018,8 +2992,6 @@
   emit_operand(src, dst);
 }
 
-=======
->>>>>>> b0e1ee4b
 void Assembler::movq(XMMRegister dst, Address src) {
   NOT_LP64(assert(VM_Version::supports_sse2(), ""));
   InstructionMark im(this);
