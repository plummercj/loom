--- conflicted
+++ resolved
@@ -3633,11 +3633,8 @@
         return;
       }
     } else if (_method->intrinsic_id() == vmIntrinsicID::_ensureMaterializedForStackWalk) {
-<<<<<<< HEAD
-=======
       // The NOP here is purely to ensure that eliding a call to
       // JVM_EnsureMaterializedForStackWalk doesn't change the code size.
->>>>>>> cf63f2e3
       __ nop();
       __ block_comment("call JVM_EnsureMaterializedForStackWalk (elided)");
     } else {
