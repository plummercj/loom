/*
 * Copyright (c) 2019, 2023, Oracle and/or its affiliates. All rights reserved.
 * DO NOT ALTER OR REMOVE COPYRIGHT NOTICES OR THIS FILE HEADER.
 *
 * This code is free software; you can redistribute it and/or modify it
 * under the terms of the GNU General Public License version 2 only, as
 * published by the Free Software Foundation.
 *
 * This code is distributed in the hope that it will be useful, but WITHOUT
 * ANY WARRANTY; without even the implied warranty of MERCHANTABILITY or
 * FITNESS FOR A PARTICULAR PURPOSE.  See the GNU General Public License
 * version 2 for more details (a copy is included in the LICENSE file that
 * accompanied this code).
 *
 * You should have received a copy of the GNU General Public License version
 * 2 along with this work; if not, write to the Free Software Foundation,
 * Inc., 51 Franklin St, Fifth Floor, Boston, MA 02110-1301 USA.
 *
 * Please contact Oracle, 500 Oracle Parkway, Redwood Shores, CA 94065 USA
 * or visit www.oracle.com if you need additional information or have any
 * questions.
 *
 */

#ifndef CPU_AARCH64_CONTINUATIONFREEZETHAW_AARCH64_INLINE_HPP
#define CPU_AARCH64_CONTINUATIONFREEZETHAW_AARCH64_INLINE_HPP

#include "code/codeBlob.inline.hpp"
#include "oops/stackChunkOop.inline.hpp"
#include "runtime/frame.hpp"
#include "runtime/frame.inline.hpp"


inline void patch_callee_link(const frame& f, intptr_t* fp) {
  DEBUG_ONLY(intptr_t* orig = *ContinuationHelper::Frame::callee_link_address(f));
  *ContinuationHelper::Frame::callee_link_address(f) = fp;
}

inline void patch_callee_link_relative(const frame& f, intptr_t* fp) {
  intptr_t* la = (intptr_t*)ContinuationHelper::Frame::callee_link_address(f);
  intptr_t new_value = fp - la;
  *la = new_value;
}

////// Freeze

// Fast path

inline void FreezeBase::patch_stack_pd(intptr_t* frame_sp, intptr_t* heap_sp) {
  // copy the spilled fp from the heap to the stack
  *(frame_sp - frame::sender_sp_offset) = *(heap_sp - frame::sender_sp_offset);
}

// Slow path

template<typename FKind>
inline frame FreezeBase::sender(const frame& f) {
  assert(FKind::is_instance(f), "");
  if (FKind::interpreted) {
    return frame(f.sender_sp(), f.interpreter_frame_sender_sp(), f.link(), f.sender_pc());
  }
  intptr_t** link_addr = link_address<FKind>(f);

  intptr_t* sender_sp = (intptr_t*)(link_addr + frame::sender_sp_offset); //  f.unextended_sp() + (fsize/wordSize); //
  address sender_pc = ContinuationHelper::return_address_at(sender_sp - 1);
  assert(sender_sp != f.sp(), "must have changed");

  int slot = 0;
  CodeBlob* sender_cb = CodeCache::find_blob_and_oopmap(sender_pc, slot);
  return sender_cb != nullptr
    ? frame(sender_sp, sender_sp, *link_addr, sender_pc, sender_cb,
            slot == -1 ? nullptr : sender_cb->oop_map_for_slot(slot, sender_pc),
            false /* on_heap ? */)
    : frame(sender_sp, sender_sp, *link_addr, sender_pc);
}

template<typename FKind>
frame FreezeBase::new_heap_frame(frame& f, frame& caller) {
  assert(FKind::is_instance(f), "");
  assert(!caller.is_interpreted_frame()
    || caller.unextended_sp() == (intptr_t*)caller.at(frame::interpreter_frame_last_sp_offset), "");

  intptr_t *sp, *fp; // sp is really our unextended_sp
  if (FKind::interpreted) {
    assert((intptr_t*)f.at(frame::interpreter_frame_last_sp_offset) == nullptr
      || f.unextended_sp() == (intptr_t*)f.at_relative(frame::interpreter_frame_last_sp_offset), "");
    intptr_t locals_offset = *f.addr_at(frame::interpreter_frame_locals_offset);
    // If the caller.is_empty(), i.e. we're freezing into an empty chunk, then we set
    // the chunk's argsize in finalize_freeze and make room for it above the unextended_sp
    bool overlap_caller = caller.is_interpreted_frame() || caller.is_empty();
    fp = caller.unextended_sp() - 1 - locals_offset + (overlap_caller ? ContinuationHelper::InterpretedFrame::stack_argsize(f) : 0);
    sp = fp - (f.fp() - f.unextended_sp());
    assert(sp <= fp, "");
    assert(fp <= caller.unextended_sp(), "");
    caller.set_sp(fp + frame::sender_sp_offset);

    assert(_cont.tail()->is_in_chunk(sp), "");

    frame hf(sp, sp, fp, f.pc(), nullptr, nullptr, true /* on_heap */);
    // copy relativized locals from the stack frame
    *hf.addr_at(frame::interpreter_frame_locals_offset) = locals_offset;
    return hf;
  } else {
    // We need to re-read fp out of the frame because it may be an oop and we might have
    // had a safepoint in finalize_freeze, after constructing f.
    fp = *(intptr_t**)(f.sp() - frame::sender_sp_offset);

    int fsize = FKind::size(f);
    sp = caller.unextended_sp() - fsize;
    if (caller.is_interpreted_frame()) {
      // If the caller is interpreted, our stackargs are not supposed to overlap with it
      // so we make more room by moving sp down by argsize
      int argsize = FKind::stack_argsize(f);
      sp -= argsize;
    }
    caller.set_sp(sp + fsize);

    assert(_cont.tail()->is_in_chunk(sp), "");

    return frame(sp, sp, fp, f.pc(), nullptr, nullptr, true /* on_heap */);
  }
}

void FreezeBase::adjust_interpreted_frame_unextended_sp(frame& f) {
  assert((f.at(frame::interpreter_frame_last_sp_offset) != 0) || (f.unextended_sp() == f.sp()), "");
  intptr_t* real_unextended_sp = (intptr_t*)f.at_relative_or_null(frame::interpreter_frame_last_sp_offset);
  if (real_unextended_sp != nullptr) {
    f.set_unextended_sp(real_unextended_sp); // can be null at a safepoint
  }
}

inline void FreezeBase::prepare_freeze_interpreted_top_frame(const frame& f) {
  assert(*f.addr_at(frame::interpreter_frame_last_sp_offset) == 0, "should be null for top frame");
  intptr_t* lspp = f.addr_at(frame::interpreter_frame_last_sp_offset);
  *lspp = f.unextended_sp() - f.fp();
}

inline void FreezeBase::relativize_interpreted_frame_metadata(const frame& f, const frame& hf) {
  assert(hf.fp() == hf.unextended_sp() + (f.fp() - f.unextended_sp()), "");
  assert((f.at(frame::interpreter_frame_last_sp_offset) != 0)
    || (f.unextended_sp() == f.sp()), "");
  assert(f.fp() > (intptr_t*)f.at_relative(frame::interpreter_frame_initial_sp_offset), "");

  // on AARCH64, we may insert padding between the locals and the rest of the frame
  // (see TemplateInterpreterGenerator::generate_normal_entry, and AbstractInterpreter::layout_activation)
  // because we freeze the padding word (see recurse_freeze_interpreted_frame) in order to keep the same relativized
  // locals value, we don't need to change the locals value here.

  // Make sure that last_sp is already relativized.
  assert((intptr_t*)hf.at_relative(frame::interpreter_frame_last_sp_offset) == hf.unextended_sp(), "");

  // Make sure that monitor_block_top is already relativized.
  assert(hf.at_absolute(frame::interpreter_frame_monitor_block_top_offset) <= frame::interpreter_frame_initial_sp_offset, "");

  // extended_sp is already relativized by TemplateInterpreterGenerator::generate_normal_entry or
  // AbstractInterpreter::layout_activation

  // The interpreter native wrapper code adds space in the stack equal to size_of_parameters()
  // after the fixed part of the frame. For wait0 this is equal to 3 words (this + long parameter).
  // We adjust by this size since otherwise the saved last sp will be less than the extended_sp.
  DEBUG_ONLY(Method* m = hf.interpreter_frame_method();)
  DEBUG_ONLY(int extra_space = m->is_object_wait0() ? m->size_of_parameters() : 0;)

  assert((hf.fp() - hf.unextended_sp()) == (f.fp() - f.unextended_sp()), "");
  assert(hf.unextended_sp() == (intptr_t*)hf.at(frame::interpreter_frame_last_sp_offset), "");
  assert(hf.unextended_sp() <= (intptr_t*)hf.at(frame::interpreter_frame_initial_sp_offset), "");
  assert(hf.unextended_sp() + extra_space >  (intptr_t*)hf.at(frame::interpreter_frame_extended_sp_offset), "");
  assert(hf.fp()            >  (intptr_t*)hf.at(frame::interpreter_frame_initial_sp_offset), "");
  assert(hf.fp()            <= (intptr_t*)hf.at(frame::interpreter_frame_locals_offset), "");
}

inline void FreezeBase::set_top_frame_metadata_pd(const frame& hf) {
  stackChunkOop chunk = _cont.tail();
  assert(chunk->is_in_chunk(hf.sp() - 1), "");
  assert(chunk->is_in_chunk(hf.sp() - frame::sender_sp_offset), "");

  *(hf.sp() - 1) = (intptr_t)hf.pc();

  intptr_t* fp_addr = hf.sp() - frame::sender_sp_offset;
  *fp_addr = hf.is_interpreted_frame() ? (intptr_t)(hf.fp() - fp_addr)
                                       : (intptr_t)hf.fp();
}

inline void FreezeBase::patch_pd(frame& hf, const frame& caller) {
  if (caller.is_interpreted_frame()) {
    assert(!caller.is_empty(), "");
    patch_callee_link_relative(caller, caller.fp());
  } else {
    // If we're the bottom-most frame frozen in this freeze, the caller might have stayed frozen in the chunk,
    // and its oop-containing fp fixed. We've now just overwritten it, so we must patch it back to its value
    // as read from the chunk.
    patch_callee_link(caller, caller.fp());
  }
}

//////// Thaw

// Fast path

inline void ThawBase::prefetch_chunk_pd(void* start, int size) {
  size <<= LogBytesPerWord;
  Prefetch::read(start, size);
  Prefetch::read(start, size - 64);
}

template <typename ConfigT>
inline void Thaw<ConfigT>::patch_caller_links(intptr_t* sp, intptr_t* bottom) {
  // Fast path depends on !PreserveFramePointer. See can_thaw_fast().
  assert(!PreserveFramePointer, "Frame pointers need to be fixed");
}

// Slow path

inline frame ThawBase::new_entry_frame() {
  intptr_t* sp = _cont.entrySP();
  return frame(sp, sp, _cont.entryFP(), _cont.entryPC()); // TODO PERF: This finds code blob and computes deopt state
}

template<typename FKind> frame ThawBase::new_stack_frame(const frame& hf, frame& caller, bool bottom) {
  assert(FKind::is_instance(hf), "");
  // The values in the returned frame object will be written into the callee's stack in patch.

  if (FKind::interpreted) {
    intptr_t* heap_sp = hf.unextended_sp();
    // If caller is interpreted it already made room for the callee arguments
    int overlap = caller.is_interpreted_frame() ? ContinuationHelper::InterpretedFrame::stack_argsize(hf) : 0;
    const int fsize = (int)(ContinuationHelper::InterpretedFrame::frame_bottom(hf) - hf.unextended_sp() - overlap);
    intptr_t* frame_sp = caller.unextended_sp() - fsize;
    intptr_t* fp = frame_sp + (hf.fp() - heap_sp);
    if ((intptr_t)fp % frame::frame_alignment != 0) {
      fp--;
      frame_sp--;
      log_develop_trace(continuations)("Adding internal interpreted frame alignment");
    }
    DEBUG_ONLY(intptr_t* unextended_sp = fp + *hf.addr_at(frame::interpreter_frame_last_sp_offset);)
    assert(frame_sp == unextended_sp, "");
    caller.set_sp(fp + frame::sender_sp_offset);
    frame f(frame_sp, frame_sp, fp, hf.pc());
    // we need to set the locals so that the caller of new_stack_frame() can call
    // ContinuationHelper::InterpretedFrame::frame_bottom
    // copy relativized locals from the heap frame
    *f.addr_at(frame::interpreter_frame_locals_offset) = *hf.addr_at(frame::interpreter_frame_locals_offset);
    assert((intptr_t)f.fp() % frame::frame_alignment == 0, "");
    return f;
  } else {
    int fsize = FKind::size(hf);
    intptr_t* frame_sp = caller.unextended_sp() - fsize;
    if (bottom || caller.is_interpreted_frame()) {
      int argsize = FKind::stack_argsize(hf);

      fsize += argsize;
      frame_sp   -= argsize;
      caller.set_sp(caller.sp() - argsize);
      assert(caller.sp() == frame_sp + (fsize-argsize), "");

      frame_sp = align(hf, frame_sp, caller, bottom);
    }

    assert(hf.cb() != nullptr, "");
    assert(hf.oop_map() != nullptr, "");
    intptr_t* fp;
    if (PreserveFramePointer) {
      // we need to recreate a "real" frame pointer, pointing into the stack
      fp = frame_sp + FKind::size(hf) - frame::sender_sp_offset;
    } else {
      fp = FKind::stub || FKind::native
        ? frame_sp + fsize - frame::sender_sp_offset // fp always points to the address below the pushed return pc. We need correct address.
        : *(intptr_t**)(hf.sp() - frame::sender_sp_offset); // we need to re-read fp because it may be an oop and we might have fixed the frame.
    }
    return frame(frame_sp, frame_sp, fp, hf.pc(), hf.cb(), hf.oop_map(), false); // TODO PERF : this computes deopt state; is it necessary?
  }
}

inline intptr_t* ThawBase::align(const frame& hf, intptr_t* frame_sp, frame& caller, bool bottom) {
#ifdef _LP64
  if (((intptr_t)frame_sp & 0xf) != 0) {
    assert(caller.is_interpreted_frame() || (bottom && hf.compiled_frame_stack_argsize() % 2 != 0), "");
    frame_sp--;
    caller.set_sp(caller.sp() - 1);
  }
  assert(is_aligned(frame_sp, frame::frame_alignment), "");
#endif

  return frame_sp;
}

inline void ThawBase::patch_pd(frame& f, const frame& caller) {
  patch_callee_link(caller, caller.fp());
}

inline void ThawBase::patch_pd(frame& f, intptr_t* caller_sp) {
<<<<<<< HEAD
  Unimplemented();
}

inline void ThawBase::fix_native_return_pc_pd(frame& top) {
=======
  intptr_t* fp = caller_sp - frame::sender_sp_offset;
  patch_callee_link(f, fp);
}

inline void ThawBase::fix_native_wrapper_return_pc_pd(frame& top) {
>>>>>>> eead9cc0
  // Nothing to do since the last pc saved before making the call to
  // JVM_MonitorWait() was already set to the correct resume pc. Just
  // do some sanity check.
#ifdef ASSERT
  Method* method = top.is_interpreted_frame() ? top.interpreter_frame_method() : CodeCache::find_blob(top.pc())->as_nmethod()->method();
  assert(method->is_object_wait0(), "");
#endif
}

inline intptr_t* ThawBase::push_resume_adapter(frame& top) {
  intptr_t* sp = top.sp();
  CodeBlob* cb = top.cb();

#ifdef ASSERT
  RegisterMap map(JavaThread::current(),
                  RegisterMap::UpdateMap::skip,
                  RegisterMap::ProcessFrames::skip,
                  RegisterMap::WalkContinuation::skip);
  frame caller = top.sender(&map);
  intptr_t link_addr = (intptr_t)ContinuationHelper::Frame::callee_link_address(caller);
  assert(sp[-2] == link_addr, "wrong link address: " INTPTR_FORMAT " != " INTPTR_FORMAT, sp[-2], link_addr);
#endif

  bool interpreted = top.is_interpreted_frame();
  if (!interpreted && cb->frame_size() == 2) {
    // C2 runtime stub case. For aarch64 the real size of the c2 runtime stub is 2 words bigger
    // than what we think, i.e. size is 4. This is because the _last_Java_sp is not set to the
    // sp right before making the call to the VM, but rather it is artificially set 2 words above
    // this real sp so that we can store the return address at last_Java_sp[-1], and keep this
    // property where we can retrieve the last_Java_pc from the last_Java_sp. But that means that
    // once we return to the runtime stub, the code will adjust sp according to this real size.
    // So we must adjust the frame size back here. We just copy lr/rfp again. These 2 top words
    // will be the ones popped in generate_cont_preempt_rerun_compiler_adapter(). The other 2 words
    // will just be discarded once back in the runtime stub (add sp, sp, #0x10).
    sp -= 2;
    sp[-2] = sp[0];
    sp[-1] = sp[1];
  }

  intptr_t* fp = sp - frame::sender_sp_offset;
  address pc = interpreted ? Interpreter::cont_resume_interpreter_adapter()
                           : StubRoutines::cont_resume_compiler_adapter();

  sp -= frame::metadata_words;
  *(address*)(sp - frame::sender_sp_ret_address_offset()) = pc;
  *(intptr_t**)(sp - frame::sender_sp_offset) = fp;

  log_develop_trace(continuations, preempt)("push_resume_%s_adapter() initial sp: " INTPTR_FORMAT " final sp: " INTPTR_FORMAT " fp: " INTPTR_FORMAT,
    interpreted ? "interpreter" : "compiler", p2i(sp + frame::metadata_words), p2i(sp), p2i(fp));
  return sp;
}

inline intptr_t* ThawBase::push_resume_monitor_operation(stackChunkOop chunk) {
  frame enterSpecial = new_entry_frame();
  intptr_t* sp = enterSpecial.sp();

  // First push the return barrier frame
  sp -= frame::metadata_words;
  sp[1] = (intptr_t)StubRoutines::cont_returnBarrier();
  sp[0] = (intptr_t)enterSpecial.fp();

  // Now push the ObjectWaiter*
  sp -= frame::metadata_words;
  sp[1] = (intptr_t)chunk->object_waiter(); // alignment
  sp[0] = (intptr_t)chunk->object_waiter();

  // Finally arrange to return to the resume_monitor_operation stub
  sp[-1] = (intptr_t)StubRoutines::cont_resume_monitor_operation();
  sp[-2] = (intptr_t)enterSpecial.fp();
  log_develop_trace(continuations, preempt)("push_resume_monitor_operation initial sp: " INTPTR_FORMAT " final sp: " INTPTR_FORMAT, p2i(sp + 2 * frame::metadata_words), p2i(sp));
  return sp;
}

inline void ThawBase::derelativize_interpreted_frame_metadata(const frame& hf, const frame& f) {
  // Make sure that last_sp is kept relativized.
  assert((intptr_t*)f.at_relative(frame::interpreter_frame_last_sp_offset) == f.unextended_sp(), "");

  // Make sure that monitor_block_top is still relativized.
  assert(f.at_absolute(frame::interpreter_frame_monitor_block_top_offset) <= frame::interpreter_frame_initial_sp_offset, "");

  // Make sure that extended_sp is kept relativized.
  DEBUG_ONLY(Method* m = hf.interpreter_frame_method();)
  DEBUG_ONLY(int extra_space = m->is_object_wait0() ? m->size_of_parameters() : 0;) // see comment in relativize_interpreted_frame_metadata()
  assert((intptr_t*)f.at_relative(frame::interpreter_frame_extended_sp_offset) < f.unextended_sp() + extra_space, "");
}

#endif // CPU_AARCH64_CONTINUATIONFREEZETHAW_AARCH64_INLINE_HPP<|MERGE_RESOLUTION|>--- conflicted
+++ resolved
@@ -289,18 +289,11 @@
 }
 
 inline void ThawBase::patch_pd(frame& f, intptr_t* caller_sp) {
-<<<<<<< HEAD
-  Unimplemented();
-}
-
-inline void ThawBase::fix_native_return_pc_pd(frame& top) {
-=======
   intptr_t* fp = caller_sp - frame::sender_sp_offset;
   patch_callee_link(f, fp);
 }
 
 inline void ThawBase::fix_native_wrapper_return_pc_pd(frame& top) {
->>>>>>> eead9cc0
   // Nothing to do since the last pc saved before making the call to
   // JVM_MonitorWait() was already set to the correct resume pc. Just
   // do some sanity check.
