--- conflicted
+++ resolved
@@ -1419,11 +1419,8 @@
   // Call the native method.
   __ blr(r10);
 
-<<<<<<< HEAD
-=======
   __ pop_cont_fastpath();
 
->>>>>>> eead9cc0
   __ get_method(rmethod);
   // result potentially in r0 or v0
 
