/*
 * Copyright (c) 2012, 2021, Oracle and/or its affiliates. All rights reserved.
 * DO NOT ALTER OR REMOVE COPYRIGHT NOTICES OR THIS FILE HEADER.
 *
 * This code is free software; you can redistribute it and/or modify it
 * under the terms of the GNU General Public License version 2 only, as
 * published by the Free Software Foundation.
 *
 * This code is distributed in the hope that it will be useful, but WITHOUT
 * ANY WARRANTY; without even the implied warranty of MERCHANTABILITY or
 * FITNESS FOR A PARTICULAR PURPOSE.  See the GNU General Public License
 * version 2 for more details (a copy is included in the LICENSE file that
 * accompanied this code).
 *
 * You should have received a copy of the GNU General Public License version
 * 2 along with this work; if not, write to the Free Software Foundation,
 * Inc., 51 Franklin St, Fifth Floor, Boston, MA 02110-1301 USA.
 *
 * Please contact Oracle, 500 Oracle Parkway, Redwood Shores, CA 94065 USA
 * or visit www.oracle.com if you need additional information or have any
 * questions.
 *
 */

#include "precompiled.hpp"
#include "classfile/javaClasses.hpp"
#include "jfr/dcmd/jfrDcmds.hpp"
#include "jfr/instrumentation/jfrJvmtiAgent.hpp"
#include "jfr/jni/jfrJavaSupport.hpp"
#include "jfr/leakprofiler/sampling/objectSampler.hpp"
#include "jfr/periodic/jfrOSInterface.hpp"
#include "jfr/periodic/sampling/jfrThreadSampler.hpp"
#include "jfr/recorder/jfrRecorder.hpp"
#include "jfr/recorder/checkpoint/jfrCheckpointManager.hpp"
#include "jfr/recorder/checkpoint/types/traceid/jfrTraceId.hpp"
#include "jfr/recorder/repository/jfrRepository.hpp"
#include "jfr/recorder/service/jfrEventThrottler.hpp"
#include "jfr/recorder/service/jfrOptionSet.hpp"
#include "jfr/recorder/service/jfrPostBox.hpp"
#include "jfr/recorder/service/jfrRecorderService.hpp"
#include "jfr/recorder/service/jfrRecorderThread.hpp"
#include "jfr/recorder/storage/jfrStorage.hpp"
#include "jfr/recorder/stacktrace/jfrStackTraceRepository.hpp"
#include "jfr/recorder/stringpool/jfrStringPool.hpp"
#include "jfr/support/jfrJavaThread.hpp"
#include "jfr/utilities/jfrTime.hpp"
#include "jfr/writers/jfrJavaEventWriter.hpp"
#include "logging/log.hpp"
#include "logging/logStream.hpp"
#include "memory/resourceArea.inline.hpp"
#include "runtime/handles.inline.hpp"
#include "runtime/globals_extension.hpp"
#include "utilities/growableArray.hpp"
#ifdef ASSERT
#include "prims/jvmtiEnvBase.hpp"
#endif

bool JfrRecorder::is_disabled() {
  // True if -XX:-FlightRecorder has been explicitly set on the
  // command line
  return FLAG_IS_CMDLINE(FlightRecorder) ? !FlightRecorder : false;
}

static bool _enabled = false;

static bool enable() {
  assert(!_enabled, "invariant");
  if (!FlightRecorder) {
    FLAG_SET_MGMT(FlightRecorder, true);
  }
  _enabled = FlightRecorder;
  assert(_enabled, "invariant");
  return _enabled;
}

bool JfrRecorder::is_enabled() {
  return _enabled;
}

bool JfrRecorder::create_oop_storages() {
  // currently only a single weak oop storage for Leak Profiler
  return ObjectSampler::create_oop_storage();
}

bool JfrRecorder::on_create_vm_1() {
  if (!is_disabled()) {
    if (FlightRecorder || StartFlightRecording != NULL) {
      enable();
    }
  }
  if (!create_oop_storages()) {
    return false;
  }
  // fast time initialization
  return JfrTime::initialize();
}

static GrowableArray<JfrStartFlightRecordingDCmd*>* dcmd_recordings_array = NULL;

static void release_recordings() {
  if (dcmd_recordings_array != NULL) {
    const int length = dcmd_recordings_array->length();
    for (int i = 0; i < length; ++i) {
      delete dcmd_recordings_array->at(i);
    }
    delete dcmd_recordings_array;
    dcmd_recordings_array = NULL;
  }
}

static void teardown_startup_support() {
  release_recordings();
  JfrOptionSet::release_start_flight_recording_options();
}

// Parsing options here to detect errors as soon as possible
static bool parse_recording_options(const char* options, JfrStartFlightRecordingDCmd* dcmd_recording, TRAPS) {
  assert(options != NULL, "invariant");
  assert(dcmd_recording != NULL, "invariant");
  CmdLine cmdline(options, strlen(options), true);
  dcmd_recording->parse(&cmdline, ',', THREAD);
  if (HAS_PENDING_EXCEPTION) {
    java_lang_Throwable::print(PENDING_EXCEPTION, tty);
    CLEAR_PENDING_EXCEPTION;
    return false;
  }
  return true;
}

static bool validate_recording_options(TRAPS) {
  const GrowableArray<const char*>* options = JfrOptionSet::start_flight_recording_options();
  if (options == NULL) {
    return true;
  }
  const int length = options->length();
  assert(length >= 1, "invariant");
  assert(dcmd_recordings_array == NULL, "invariant");
  dcmd_recordings_array = new (ResourceObj::C_HEAP, mtTracing)GrowableArray<JfrStartFlightRecordingDCmd*>(length, mtTracing);
  assert(dcmd_recordings_array != NULL, "invariant");
  for (int i = 0; i < length; ++i) {
    JfrStartFlightRecordingDCmd* const dcmd_recording = new(ResourceObj::C_HEAP, mtTracing) JfrStartFlightRecordingDCmd(tty, true);
    assert(dcmd_recording != NULL, "invariant");
    dcmd_recordings_array->append(dcmd_recording);
    if (!parse_recording_options(options->at(i), dcmd_recording, THREAD)) {
      return false;
    }
  }
  return true;
}

static bool launch_recording(JfrStartFlightRecordingDCmd* dcmd_recording, TRAPS) {
  assert(dcmd_recording != NULL, "invariant");
  log_trace(jfr, system)("Starting a recording");
  dcmd_recording->execute(DCmd_Source_Internal, THREAD);
  if (HAS_PENDING_EXCEPTION) {
    log_debug(jfr, system)("Exception while starting a recording");
    CLEAR_PENDING_EXCEPTION;
    return false;
  }
  log_trace(jfr, system)("Finished starting a recording");
  return true;
}

static bool launch_command_line_recordings(TRAPS) {
  bool result = true;
  if (dcmd_recordings_array != NULL) {
    const int length = dcmd_recordings_array->length();
    assert(length >= 1, "invariant");
    for (int i = 0; i < length; ++i) {
      if (!launch_recording(dcmd_recordings_array->at(i), THREAD)) {
        result = false;
        break;
      }
    }
  }
  teardown_startup_support();
  return result;
}

static void log_jdk_jfr_module_resolution_error(TRAPS) {
  LogTarget(Error, jfr, system) lt_error;
  LogTargetHandle handle(lt_error);
  LogStream stream(handle);
  JfrJavaSupport::is_jdk_jfr_module_available(&stream, THREAD);
}

static bool is_cds_dump_requested() {
  // we will not be able to launch recordings on startup if a cds dump is being requested
  if (Arguments::is_dumping_archive() && JfrOptionSet::start_flight_recording_options() != NULL) {
    warning("JFR will be disabled during CDS dumping");
    teardown_startup_support();
    return true;
  }
  return false;
}

bool JfrRecorder::on_create_vm_2() {
  if (is_cds_dump_requested()) {
    return true;
  }
<<<<<<< HEAD
  if (!JfrTraceId::initialize()) {
    return false;
  }
  Thread* const thread = Thread::current();
=======
  JavaThread* const thread = JavaThread::current();
>>>>>>> fdd03528
  if (!JfrOptionSet::initialize(thread)) {
    return false;
  }
  if (!register_jfr_dcmds()) {
    return false;
  }
  const bool in_graph = JfrJavaSupport::is_jdk_jfr_module_available();
  if (in_graph) {
    if (!validate_recording_options(thread)) {
      return false;
    }
    if (!JfrOptionSet::configure(thread)) {
      return false;
    }
  }
  if (!is_enabled()) {
    return true;
  }
  if (!in_graph) {
    log_jdk_jfr_module_resolution_error(thread);
    return false;
  }
  return true;
}

bool JfrRecorder::on_create_vm_3() {
  assert(JvmtiEnvBase::get_phase() == JVMTI_PHASE_LIVE, "invalid init sequence");
  return Arguments::is_dumping_archive() || launch_command_line_recordings(JavaThread::current());
}

static bool _created = false;

//
// Main entry point for starting Jfr functionality.
// Non-protected initializations assume single-threaded setup.
//
bool JfrRecorder::create(bool simulate_failure) {
  assert(!is_disabled(), "invariant");
  assert(!is_created(), "invariant");
  if (!is_enabled()) {
    enable();
  }
  if (!create_components() || simulate_failure) {
    destroy_components();
    return false;
  }
  if (!create_recorder_thread()) {
    destroy_components();
    return false;
  }
  _created = true;
  return true;
}

bool JfrRecorder::is_created() {
  return _created;
}

bool JfrRecorder::create_components() {
  // Move these down into the functions that might create handles!
  ResourceMark rm(Thread::current());
  HandleMark hm(Thread::current());

  if (!create_java_event_writer()) {
    return false;
  }
  if (!create_jvmti_agent()) {
    return false;
  }
  if (!create_post_box()) {
    return false;
  }
  if (!create_chunk_repository()) {
    return false;
  }
  if (!create_storage()) {
    return false;
  }
  if (!create_checkpoint_manager()) {
    return false;
  }
  if (!create_stacktrace_repository()) {
    return false;
  }
  if (!create_os_interface()) {
    return false;
  }
  if (!create_stringpool()) {
    return false;
  }
  if (!create_thread_sampling()) {
    return false;
  }
  if (!create_event_throttler()) {
    return false;
  }
  if (!create_virtual_thread_support()) {
    return false;
  }
  return true;
}

// subsystems
static JfrPostBox* _post_box = NULL;
static JfrStorage* _storage = NULL;
static JfrCheckpointManager* _checkpoint_manager = NULL;
static JfrRepository* _repository = NULL;
static JfrStackTraceRepository* _stack_trace_repository;
static JfrStringPool* _stringpool = NULL;
static JfrOSInterface* _os_interface = NULL;
static JfrThreadSampling* _thread_sampling = NULL;

bool JfrRecorder::create_java_event_writer() {
  return JfrJavaEventWriter::initialize();
}

bool JfrRecorder::create_jvmti_agent() {
  return JfrOptionSet::allow_retransforms() ? JfrJvmtiAgent::create() : true;
}

bool JfrRecorder::create_post_box() {
  assert(_post_box == NULL, "invariant");
  _post_box = JfrPostBox::create();
  return _post_box != NULL;
}

bool JfrRecorder::create_chunk_repository() {
  assert(_repository == NULL, "invariant");
  assert(_post_box != NULL, "invariant");
  _repository = JfrRepository::create(*_post_box);
  return _repository != NULL && _repository->initialize();
}

bool JfrRecorder::create_os_interface() {
  assert(_os_interface == NULL, "invariant");
  _os_interface = JfrOSInterface::create();
  return _os_interface != NULL && _os_interface->initialize();
}

bool JfrRecorder::create_storage() {
  assert(_repository != NULL, "invariant");
  assert(_post_box != NULL, "invariant");
  _storage = JfrStorage::create(_repository->chunkwriter(), *_post_box);
  return _storage != NULL && _storage->initialize();
}

bool JfrRecorder::create_checkpoint_manager() {
  assert(_checkpoint_manager == NULL, "invariant");
  assert(_repository != NULL, "invariant");
  _checkpoint_manager = JfrCheckpointManager::create(_repository->chunkwriter());
  return _checkpoint_manager != NULL && _checkpoint_manager->initialize();
}

bool JfrRecorder::create_stacktrace_repository() {
  assert(_stack_trace_repository == NULL, "invariant");
  _stack_trace_repository = JfrStackTraceRepository::create();
  return _stack_trace_repository != NULL && _stack_trace_repository->initialize();
}

bool JfrRecorder::create_stringpool() {
  assert(_stringpool == NULL, "invariant");
  assert(_repository != NULL, "invariant");
  _stringpool = JfrStringPool::create(_repository->chunkwriter());
  return _stringpool != NULL && _stringpool->initialize();
}

bool JfrRecorder::create_thread_sampling() {
  assert(_thread_sampling == NULL, "invariant");
  _thread_sampling = JfrThreadSampling::create();
  return _thread_sampling != NULL;
}

bool JfrRecorder::create_event_throttler() {
  return JfrEventThrottler::create();
}

bool JfrRecorder::create_virtual_thread_support() {
  // bool parameter, notifyJvmti, enables jvmti events related to VirtualThreads.
  // Thread start events hooks into some of these callbacks for JFR.
  return JfrJavaThread::initialize(false);
}

void JfrRecorder::destroy_components() {
  JfrJvmtiAgent::destroy();
  if (_post_box != NULL) {
    JfrPostBox::destroy();
    _post_box = NULL;
  }
  if (_repository != NULL) {
    JfrRepository::destroy();
    _repository = NULL;
  }
  if (_storage != NULL) {
    JfrStorage::destroy();
    _storage = NULL;
  }
  if (_checkpoint_manager != NULL) {
    JfrCheckpointManager::destroy();
    _checkpoint_manager = NULL;
  }
  if (_stack_trace_repository != NULL) {
    JfrStackTraceRepository::destroy();
    _stack_trace_repository = NULL;
  }
  if (_stringpool != NULL) {
    JfrStringPool::destroy();
    _stringpool = NULL;
  }
  if (_os_interface != NULL) {
    JfrOSInterface::destroy();
    _os_interface = NULL;
  }
  if (_thread_sampling != NULL) {
    JfrThreadSampling::destroy();
    _thread_sampling = NULL;
  }
  JfrEventThrottler::destroy();
}

bool JfrRecorder::create_recorder_thread() {
  return JfrRecorderThread::start(_checkpoint_manager, _post_box, JavaThread::current());
}

void JfrRecorder::destroy() {
  assert(is_created(), "invariant");
  _post_box->post(MSG_SHUTDOWN);
  JfrJvmtiAgent::destroy();
}

void JfrRecorder::on_recorder_thread_exit() {
  assert(!is_recording(), "invariant");
  // intent is to destroy the recorder instance and components,
  // but need sensitive coordination not yet in place
  //
  // destroy_components();
  //
  log_debug(jfr, system)("Recorder thread STOPPED");
}

void JfrRecorder::start_recording() {
  _post_box->post(MSG_START);
}

bool JfrRecorder::is_recording() {
  return JfrRecorderService::is_recording();
}

void JfrRecorder::stop_recording() {
  _post_box->post(MSG_STOP);
}<|MERGE_RESOLUTION|>--- conflicted
+++ resolved
@@ -198,14 +198,10 @@
   if (is_cds_dump_requested()) {
     return true;
   }
-<<<<<<< HEAD
   if (!JfrTraceId::initialize()) {
     return false;
   }
-  Thread* const thread = Thread::current();
-=======
   JavaThread* const thread = JavaThread::current();
->>>>>>> fdd03528
   if (!JfrOptionSet::initialize(thread)) {
     return false;
   }
