--- conflicted
+++ resolved
@@ -244,11 +244,7 @@
 
     for (int i = methods->length() - 1; i >= 0; i--) {
       Method* method = methods->at(i);
-<<<<<<< HEAD
-      // Only set breakpoints in running EMCP methods.
-=======
       // Only set breakpoints in EMCP methods.
->>>>>>> 20ad4289
       // EMCP methods are old but not obsolete. Equivalent
       // Modulo Constant Pool means the method is equivalent except
       // the constant pool and instructions that access the constant
