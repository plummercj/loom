/*
 * Copyright (c) 2003, 2023, Oracle and/or its affiliates. All rights reserved.
 * DO NOT ALTER OR REMOVE COPYRIGHT NOTICES OR THIS FILE HEADER.
 *
 * This code is free software; you can redistribute it and/or modify it
 * under the terms of the GNU General Public License version 2 only, as
 * published by the Free Software Foundation.
 *
 * This code is distributed in the hope that it will be useful, but WITHOUT
 * ANY WARRANTY; without even the implied warranty of MERCHANTABILITY or
 * FITNESS FOR A PARTICULAR PURPOSE.  See the GNU General Public License
 * version 2 for more details (a copy is included in the LICENSE file that
 * accompanied this code).
 *
 * You should have received a copy of the GNU General Public License version
 * 2 along with this work; if not, write to the Free Software Foundation,
 * Inc., 51 Franklin St, Fifth Floor, Boston, MA 02110-1301 USA.
 *
 * Please contact Oracle, 500 Oracle Parkway, Redwood Shores, CA 94065 USA
 * or visit www.oracle.com if you need additional information or have any
 * questions.
 *
 */

#ifndef SHARE_PRIMS_JVMTITHREADSTATE_HPP
#define SHARE_PRIMS_JVMTITHREADSTATE_HPP

#include "jvmtifiles/jvmti.h"
#include "memory/allocation.hpp"
#include "oops/oopHandle.hpp"
#include "prims/jvmtiEventController.hpp"
#include "prims/jvmtiExport.hpp"
#include "runtime/javaThread.hpp"
#include "runtime/mutexLocker.hpp"
#include "runtime/threads.hpp"
#include "utilities/growableArray.hpp"

//
// Forward Declarations
//

class JvmtiEnvBase;
class JvmtiEnvThreadState;
class JvmtiDynamicCodeEventCollector;

class JvmtiDeferredEvent;
class JvmtiDeferredEventQueue;

enum JvmtiClassLoadKind {
  jvmti_class_load_kind_load = 100,
  jvmti_class_load_kind_retransform,
  jvmti_class_load_kind_redefine
};

///////////////////////////////////////////////////////////////
//
// class JvmtiEnvThreadStateIterator
//
// The only safe means of iterating through the JvmtiEnvThreadStates
// in a JvmtiThreadState.
// Note that this iteratation includes invalid environments pending
// deallocation -- in fact, some uses depend on this behavior.
//
class JvmtiEnvThreadStateIterator : public StackObj {
 private:
  JvmtiThreadState* state;
 public:
  JvmtiEnvThreadStateIterator(JvmtiThreadState* thread_state);
  ~JvmtiEnvThreadStateIterator();
  JvmtiEnvThreadState* first();
  JvmtiEnvThreadState* next(JvmtiEnvThreadState* ets);
};

///////////////////////////////////////////////////////////////
//
// class JvmtiVTMSTransitionDisabler
//
// Virtual Thread Mount State Transition (VTMS transition) mechanism
//
class JvmtiVTMSTransitionDisabler {
 private:
  static volatile int _VTMS_transition_disable_for_one_count; // transitions for one virtual thread are disabled while it is positive
  static volatile int _VTMS_transition_disable_for_all_count; // transitions for all virtual threads are disabled while it is positive
  static volatile bool _SR_mode;                         // there is an active suspender or resumer
  static volatile int _VTMS_transition_count;            // current number of VTMS transitions

  bool _is_SR;                                           // is suspender or resumer
  jthread _thread;                                       // virtual thread to disable transitions for, no-op if it is a platform thread

  DEBUG_ONLY(static void print_info();)
  void VTMS_transition_disable_for_one();
  void VTMS_transition_disable_for_all();
  void VTMS_transition_enable_for_one();
  void VTMS_transition_enable_for_all();

 public:
  static bool _VTMS_notify_jvmti_events;                 // enable notifications from VirtualThread about VTMS events
  static bool VTMS_notify_jvmti_events()             { return _VTMS_notify_jvmti_events; }
  static void set_VTMS_notify_jvmti_events(bool val) { _VTMS_notify_jvmti_events = val; }

  static void set_VTMS_transition_count(bool val)    { _VTMS_transition_count = val; }

  // parameter is_SR: suspender or resumer
  JvmtiVTMSTransitionDisabler(bool is_SR = false);
  JvmtiVTMSTransitionDisabler(jthread thread);
  ~JvmtiVTMSTransitionDisabler();

<<<<<<< HEAD
  static bool start_VTMS_transition(JavaThread* current, JavaThread* target, oop vthread, bool is_mount);
  static void finish_VTMS_transition(JavaThread* current, JavaThread* target, oop vthread, bool is_mount);
=======
  // set VTMS transition bit value in JavaThread and java.lang.VirtualThread object
  static void set_is_in_VTMS_transition(JavaThread* thread, jobject vthread, bool in_trans);

>>>>>>> e261a936
  static void start_VTMS_transition(jthread vthread, bool is_mount);
  static void finish_VTMS_transition(jthread vthread, bool is_mount);

  static void VTMS_vthread_start(jobject vthread);
  static void VTMS_vthread_end(jobject vthread);

  static void VTMS_vthread_mount(jobject vthread, bool hide);
  static void VTMS_vthread_unmount(jobject vthread, bool hide);

  static void VTMS_mount_begin(jobject vthread);
  static void VTMS_mount_end(jobject vthread);

  static void VTMS_unmount_begin(jobject vthread, bool last_unmount);
  static void VTMS_unmount_end(jobject vthread);
};

///////////////////////////////////////////////////////////////
//
// class VirtualThreadList
//
// Used for Virtual Threads Suspend/Resume management.
// It's a list of thread IDs.
//
class VirtualThreadList : public GrowableArrayCHeap<int64_t, mtServiceability> {
 public:
  VirtualThreadList() : GrowableArrayCHeap<int64_t, mtServiceability>(0) {}
  void invalidate() { clear(); }
};

///////////////////////////////////////////////////////////////
//
// class JvmtiVTSuspender
//
// Virtual Threads Suspend/Resume management
//
class JvmtiVTSuspender : AllStatic {
 private:
  // Suspend modes for virtual threads
  typedef enum SR_Mode {
    SR_none = 0,
    SR_ind  = 1,
    SR_all  = 2
  } SR_Mode;

  static SR_Mode _SR_mode;
  static VirtualThreadList* _suspended_list;
  static VirtualThreadList* _not_suspended_list;

 public:
  static void register_all_vthreads_suspend();
  static void register_all_vthreads_resume();
  static void register_vthread_suspend(oop vt);
  static void register_vthread_resume(oop vt);
  static bool is_vthread_suspended(oop vt);
  static bool is_vthread_suspended(int64_t thread_id);
};

///////////////////////////////////////////////////////////////
//
// class JvmtiThreadState
//
// The Jvmti state for each thread (across all JvmtiEnv):
// 1. Local table of enabled events.
class JvmtiThreadState : public CHeapObj<mtInternal> {
 private:
  friend class JvmtiEnv;
  JavaThread        *_thread;
  JavaThread        *_thread_saved;
  OopHandle         _thread_oop_h;
  // Jvmti Events that cannot be posted in their current context.
  JvmtiDeferredEventQueue* _jvmti_event_queue;
  bool              _is_virtual;            // state belongs to a virtual thread
  bool              _hide_single_stepping;
  bool              _pending_interp_only_mode;
  bool              _pending_step_for_popframe;
  bool              _pending_step_for_earlyret;
  int               _hide_level;

 public:
  enum ExceptionState {
    ES_CLEARED,
    ES_DETECTED,
    ES_CAUGHT
  };

 private:
  ExceptionState _exception_state;

  // Used to send class being redefined/retransformed and kind of transform
  // info to the class file load hook event handler.
  Klass*                _class_being_redefined;
  JvmtiClassLoadKind    _class_load_kind;
  GrowableArray<Klass*>* _classes_being_redefined;

  // This is only valid when is_interp_only_mode() returns true
  int               _cur_stack_depth;
  int               _saved_interp_only_mode;

  JvmtiThreadEventEnable _thread_event_enable;

  // for support of JvmtiEnvThreadState
  JvmtiEnvThreadState*   _head_env_thread_state;

  // doubly-linked linear list of active thread state
  // needed in order to iterate the list without holding Threads_lock
  static JvmtiThreadState *_head;
  JvmtiThreadState *_next;
  JvmtiThreadState *_prev;

  // holds the current dynamic code event collector, null if no event collector in use
  JvmtiDynamicCodeEventCollector* _dynamic_code_event_collector;
  // holds the current vm object alloc event collector, null if no event collector in use
  JvmtiVMObjectAllocEventCollector* _vm_object_alloc_event_collector;
  // holds the current sampled object alloc event collector, null if no event collector in use
  JvmtiSampledObjectAllocEventCollector* _sampled_object_alloc_event_collector;

  // Should only be created by factory methods
  JvmtiThreadState(JavaThread *thread, oop thread_oop);

  friend class JvmtiEnvThreadStateIterator;
  inline JvmtiEnvThreadState* head_env_thread_state();
  inline void set_head_env_thread_state(JvmtiEnvThreadState* ets);

 public:
  ~JvmtiThreadState();

  // is event_type enabled and usable for this thread in any environment?
  bool is_enabled(jvmtiEvent event_type) {
    return _thread_event_enable.is_enabled(event_type);
  }

  JvmtiThreadEventEnable *thread_event_enable() {
    return &_thread_event_enable;
  }

  // Must only be called in situations where the state is for the current thread and
  // the environment can not go away.  To be safe, the returned JvmtiEnvThreadState
  // must be used in such a way as there can be no intervening safepoints.
  inline JvmtiEnvThreadState* env_thread_state(JvmtiEnvBase *env);

  static void periodic_clean_up();

  void add_env(JvmtiEnvBase *env);

  // The pending_interp_only_mode is set when the interp_only_mode is triggered.
  // It is cleared by EnterInterpOnlyModeClosure handshake.
  bool is_pending_interp_only_mode() { return _pending_interp_only_mode; }
  void set_pending_interp_only_mode(bool val) { _pending_interp_only_mode = val; }

  // Used by the interpreter for fullspeed debugging support
  bool is_interp_only_mode()                {
    return _thread == nullptr ?  _saved_interp_only_mode != 0 : _thread->is_interp_only_mode();
  }
  void enter_interp_only_mode();
  void leave_interp_only_mode();

  static void unbind_from(JvmtiThreadState* state, JavaThread* thread);
  static void bind_to(JvmtiThreadState* state, JavaThread* thread);

  // access to the linked list of all JVMTI thread states
  static JvmtiThreadState *first() {
    assert(Threads::number_of_threads() == 0 || JvmtiThreadState_lock->is_locked(), "sanity check");
    return _head;
  }

  JvmtiThreadState *next()                  {
    return _next;
  }

  // Current stack depth is only valid when is_interp_only_mode() returns true.
  // These functions should only be called at a safepoint - usually called from same thread.
  // Returns the number of Java activations on the stack.
  int cur_stack_depth();
  void invalidate_cur_stack_depth();
  void incr_cur_stack_depth();
  void decr_cur_stack_depth();

  int count_frames();

  inline JavaThread *get_thread()      { return _thread;              }
  inline JavaThread *get_thread_or_saved(); // return _thread_saved if _thread is null

  // Needed for virtual threads as they can migrate to different JavaThread's.
  // Also used for carrier threads to clear/restore _thread.
  void set_thread(JavaThread* thread);
  oop get_thread_oop();

  inline bool is_virtual() { return _is_virtual; } // the _thread is virtual

  inline bool is_exception_detected()  { return _exception_state == ES_DETECTED;  }
  inline bool is_exception_caught()    { return _exception_state == ES_CAUGHT;  }

  inline void set_exception_detected() { _exception_state = ES_DETECTED; }
  inline void set_exception_caught()   { _exception_state = ES_CAUGHT; }

  inline void clear_exception_state() { _exception_state = ES_CLEARED; }

  // We need to save and restore exception state inside JvmtiEventMark
  inline ExceptionState get_exception_state() { return _exception_state; }
  inline void restore_exception_state(ExceptionState state) { _exception_state = state; }

  inline void clear_hide_single_stepping() {
    if (_hide_level > 0) {
      _hide_level--;
    } else {
      assert(_hide_single_stepping, "hide_single_stepping is out of phase");
      _hide_single_stepping = false;
    }
  }
  inline bool hide_single_stepping() { return _hide_single_stepping; }
  inline void set_hide_single_stepping() {
    if (_hide_single_stepping) {
      _hide_level++;
    } else {
      assert(_hide_level == 0, "hide_level is out of phase");
      _hide_single_stepping = true;
    }
  }

  // Step pending flag is set when PopFrame is called and it is cleared
  // when step for the Pop Frame is completed.
  // This logic is used to distinguish b/w step for pop frame and repeat step.
  void set_pending_step_for_popframe() { _pending_step_for_popframe = true;  }
  void clr_pending_step_for_popframe() { _pending_step_for_popframe = false; }
  bool is_pending_step_for_popframe()  { return _pending_step_for_popframe;  }
  void process_pending_step_for_popframe();

  // Step pending flag is set when ForceEarlyReturn is called and it is cleared
  // when step for the ForceEarlyReturn is completed.
  // This logic is used to distinguish b/w step for early return and repeat step.
  void set_pending_step_for_earlyret() { _pending_step_for_earlyret = true;  }
  void clr_pending_step_for_earlyret() { _pending_step_for_earlyret = false; }
  bool is_pending_step_for_earlyret()  { return _pending_step_for_earlyret;  }
  void process_pending_step_for_earlyret();

  // Setter and getter method is used to send redefined class info
  // when class file load hook event is posted.
  // It is set while loading redefined class and cleared before the
  // class file load hook event is posted.
  inline void set_class_being_redefined(Klass* k, JvmtiClassLoadKind kind) {
    _class_being_redefined = k;
    _class_load_kind = kind;
  }

  inline void clear_class_being_redefined() {
    _class_being_redefined = nullptr;
    _class_load_kind = jvmti_class_load_kind_load;
  }

  inline Klass* get_class_being_redefined() {
    return _class_being_redefined;
  }

  inline JvmtiClassLoadKind get_class_load_kind() {
    return _class_load_kind;
  }

  // Get the classes that are currently being redefined by this thread.
  inline GrowableArray<Klass*>* get_classes_being_redefined() {
    return _classes_being_redefined;
  }

  inline void set_classes_being_redefined(GrowableArray<Klass*>* redef_classes) {
    _classes_being_redefined = redef_classes;
  }

  // RedefineClasses support
  // The bug 6214132 caused the verification to fail.
  //
  // What is done at verification:
  //   (This seems to only apply to the old verifier.)
  //   When the verifier makes calls into the VM to ask questions about
  //   the class being verified, it will pass the jclass to JVM_* functions.
  //   The jclass is always pointing to the mirror of _the_class.
  //   ~28 JVM_* functions called by the verifier for the information
  //   about CP entries and klass structure should check the jvmtiThreadState
  //   info about equivalent klass versions and use it to replace a Klass*
  //   of _the_class with a Klass* of _scratch_class. The function
  //   class_to_verify_considering_redefinition() must be called for it.
  //
  //   Note again, that this redirection happens only for the verifier thread.
  //   Other threads have very small overhead by checking the existence
  //   of the jvmtiThreadSate and the information about klasses equivalence.
  //   No JNI functions need to be changed, they don't reference the klass guts.
  //   The JavaThread pointer is already available in all JVM_* functions
  //   used by the verifier, so there is no extra performance issue with it.

 private:
  Klass* _the_class_for_redefinition_verification;
  Klass* _scratch_class_for_redefinition_verification;

 public:
  inline void set_class_versions_map(Klass* the_class,
                                     Klass* scratch_class) {
    _the_class_for_redefinition_verification = the_class;
    _scratch_class_for_redefinition_verification = scratch_class;
  }

  inline void clear_class_versions_map() { set_class_versions_map(nullptr, nullptr); }

  static inline
  Klass* class_to_verify_considering_redefinition(Klass* klass,
                                                    JavaThread *thread) {
    JvmtiThreadState *state = thread->jvmti_thread_state();
    if (state != nullptr && state->_the_class_for_redefinition_verification != nullptr) {
      if (state->_the_class_for_redefinition_verification == klass) {
        klass = state->_scratch_class_for_redefinition_verification;
      }
    }
    return klass;
  }

  // Todo: get rid of this!
 private:
  bool _debuggable;
 public:
  // Should the thread be enumerated by jvmtiInternal::GetAllThreads?
  bool is_debuggable()                 { return _debuggable; }
  // If a thread cannot be suspended (has no valid last_java_frame) then it gets marked !debuggable
  void set_debuggable(bool debuggable) { _debuggable = debuggable; }

 public:

  // Thread local event collector setter and getter methods.
  JvmtiDynamicCodeEventCollector* get_dynamic_code_event_collector() {
    return _dynamic_code_event_collector;
  }
  JvmtiVMObjectAllocEventCollector* get_vm_object_alloc_event_collector() {
    return _vm_object_alloc_event_collector;
  }
  JvmtiSampledObjectAllocEventCollector* get_sampled_object_alloc_event_collector() {
    return _sampled_object_alloc_event_collector;
  }
  void set_dynamic_code_event_collector(JvmtiDynamicCodeEventCollector* collector) {
    _dynamic_code_event_collector = collector;
  }
  void set_vm_object_alloc_event_collector(JvmtiVMObjectAllocEventCollector* collector) {
    _vm_object_alloc_event_collector = collector;
  }
  void set_sampled_object_alloc_event_collector(JvmtiSampledObjectAllocEventCollector* collector) {
    _sampled_object_alloc_event_collector = collector;
  }


  //
  // Frame routines
  //

 public:

  //  true when the thread was suspended with a pointer to the last Java frame.
  bool has_last_frame()                     { return _thread->has_last_Java_frame(); }

  void update_for_pop_top_frame();

  // already holding JvmtiThreadState_lock - retrieve or create JvmtiThreadState
  // Can return null if JavaThread is exiting.
  static JvmtiThreadState *state_for_while_locked(JavaThread *thread, oop thread_oop = nullptr);
  // retrieve or create JvmtiThreadState
  // Can return null if JavaThread is exiting.
  static JvmtiThreadState *state_for(JavaThread *thread, Handle thread_handle = Handle());

  // JVMTI ForceEarlyReturn support

  // This is set to earlyret_pending to signal that top Java frame
  // should be returned immediately
 public:
  int           _earlyret_state;
  TosState      _earlyret_tos;
  jvalue        _earlyret_value;
  oop           _earlyret_oop;         // Used to return an oop result into Java code from
                                       // ForceEarlyReturnObject, GC-preserved

  // Setting and clearing earlyret_state
  // earlyret_pending indicates that a ForceEarlyReturn() has been
  // requested and not yet been completed.
 public:
  enum EarlyretState {
    earlyret_inactive = 0,
    earlyret_pending  = 1
  };

  void set_earlyret_pending(void) { _earlyret_state = earlyret_pending;  }
  void clr_earlyret_pending(void) { _earlyret_state = earlyret_inactive; }
  bool is_earlyret_pending(void)  { return (_earlyret_state == earlyret_pending);  }

  TosState earlyret_tos()                            { return _earlyret_tos; }
  oop  earlyret_oop() const                          { return _earlyret_oop; }
  void set_earlyret_oop (oop x)                      { _earlyret_oop = x;    }
  jvalue earlyret_value()                            { return _earlyret_value; }
  void set_earlyret_value(jvalue val, TosState tos)  { _earlyret_tos = tos;  _earlyret_value = val;  }
  void clr_earlyret_value()                          { _earlyret_tos = ilgl; _earlyret_value.j = 0L; }

  static ByteSize earlyret_state_offset() { return byte_offset_of(JvmtiThreadState, _earlyret_state); }
  static ByteSize earlyret_tos_offset()   { return byte_offset_of(JvmtiThreadState, _earlyret_tos); }
  static ByteSize earlyret_oop_offset()   { return byte_offset_of(JvmtiThreadState, _earlyret_oop); }
  static ByteSize earlyret_value_offset() { return byte_offset_of(JvmtiThreadState, _earlyret_value); }

  void oops_do(OopClosure* f, CodeBlobClosure* cf) NOT_JVMTI_RETURN; // GC support
  void nmethods_do(CodeBlobClosure* cf) NOT_JVMTI_RETURN;

public:
  void set_should_post_on_exceptions(bool val);

  // Thread local event queue, which doesn't require taking the Service_lock.
  void enqueue_event(JvmtiDeferredEvent* event) NOT_JVMTI_RETURN;
  void post_events(JvmtiEnv* env);
  void run_nmethod_entry_barriers();
};

#endif // SHARE_PRIMS_JVMTITHREADSTATE_HPP<|MERGE_RESOLUTION|>--- conflicted
+++ resolved
@@ -105,14 +105,11 @@
   JvmtiVTMSTransitionDisabler(jthread thread);
   ~JvmtiVTMSTransitionDisabler();
 
-<<<<<<< HEAD
+  // set VTMS transition bit value in JavaThread and java.lang.VirtualThread object
+  static void set_is_in_VTMS_transition(JavaThread* thread, jobject vthread, bool in_trans);
+
   static bool start_VTMS_transition(JavaThread* current, JavaThread* target, oop vthread, bool is_mount);
   static void finish_VTMS_transition(JavaThread* current, JavaThread* target, oop vthread, bool is_mount);
-=======
-  // set VTMS transition bit value in JavaThread and java.lang.VirtualThread object
-  static void set_is_in_VTMS_transition(JavaThread* thread, jobject vthread, bool in_trans);
-
->>>>>>> e261a936
   static void start_VTMS_transition(jthread vthread, bool is_mount);
   static void finish_VTMS_transition(jthread vthread, bool is_mount);
 
