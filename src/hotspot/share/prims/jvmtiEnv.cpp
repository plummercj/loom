--- conflicted
+++ resolved
@@ -1015,6 +1015,7 @@
 jvmtiError
 JvmtiEnv::SuspendAllVirtualThreads(jint except_count, const jthread* except_list) {
   JavaThread* current = JavaThread::current();
+  ThreadsListHandle tlh(current);
   jvmtiError err = JvmtiEnvBase::check_thread_list(except_count, except_list);
   if (err != JVMTI_ERROR_NONE) {
     return err;
@@ -1766,7 +1767,6 @@
       return err;
     }
 
-<<<<<<< HEAD
     // Support for virtual threads
     if (java_lang_VirtualThread::is_instance(thread_obj)) {
       if (java_thread == NULL) { // target virtual thread is unmounted
@@ -1780,11 +1780,7 @@
     }
 
     GetSingleStackTraceClosure op(this, current_thread, thread, max_frame_count);
-    Handshake::execute(&op, java_thread);
-=======
-    GetSingleStackTraceClosure op(this, current_thread, *thread_list, max_frame_count);
     Handshake::execute(&op, &tlh, java_thread);
->>>>>>> a3f710ef
     err = op.result();
     if (err == JVMTI_ERROR_NONE) {
       *stack_info_ptr = op.stack_info();
