--- conflicted
+++ resolved
@@ -321,11 +321,7 @@
   javaVFrame* _jvf;
   bool        _set;
 
-<<<<<<< HEAD
   static const jvalue _DEFAULT_VALUE;
-=======
-  EscapeBarrier _eb;
->>>>>>> a0ade220
 
   // It is possible to get the receiver out of a non-static native wrapper
   // frame.  Use VM_GetReceiver to do this.
@@ -356,6 +352,7 @@
 class VM_GetOrSetLocal : public VM_BaseGetOrSetLocal {
  protected:
   JavaThread* _thread;
+  EscapeBarrier _eb;
 
   vframe* get_vframe();
   javaVFrame* get_java_vframe();
@@ -373,12 +370,8 @@
 
   VMOp_Type type() const { return VMOp_GetOrSetLocal; }
 
-<<<<<<< HEAD
-=======
   bool doit_prologue();
-  void doit();
-  bool allow_nested_vm_operations() const;
->>>>>>> a0ade220
+
   const char* name() const                       { return "get/set locals"; }
 };
 
