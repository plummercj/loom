/*
 * Copyright (c) 2003, 2020, Oracle and/or its affiliates. All rights reserved.
 * DO NOT ALTER OR REMOVE COPYRIGHT NOTICES OR THIS FILE HEADER.
 *
 * This code is free software; you can redistribute it and/or modify it
 * under the terms of the GNU General Public License version 2 only, as
 * published by the Free Software Foundation.
 *
 * This code is distributed in the hope that it will be useful, but WITHOUT
 * ANY WARRANTY; without even the implied warranty of MERCHANTABILITY or
 * FITNESS FOR A PARTICULAR PURPOSE.  See the GNU General Public License
 * version 2 for more details (a copy is included in the LICENSE file that
 * accompanied this code).
 *
 * You should have received a copy of the GNU General Public License version
 * 2 along with this work; if not, write to the Free Software Foundation,
 * Inc., 51 Franklin St, Fifth Floor, Boston, MA 02110-1301 USA.
 *
 * Please contact Oracle, 500 Oracle Parkway, Redwood Shores, CA 94065 USA
 * or visit www.oracle.com if you need additional information or have any
 * questions.
 *
 */

#include "precompiled.hpp"
#include "classfile/classLoaderDataGraph.hpp"
#include "classfile/javaClasses.inline.hpp"
#include "classfile/moduleEntry.hpp"
#include "classfile/systemDictionary.hpp"
#include "jvmtifiles/jvmtiEnv.hpp"
#include "memory/iterator.hpp"
#include "memory/resourceArea.hpp"
#include "oops/objArrayKlass.hpp"
#include "oops/objArrayOop.hpp"
#include "oops/oop.inline.hpp"
#include "oops/oopHandle.inline.hpp"
#include "prims/jvmtiEnvBase.hpp"
#include "prims/jvmtiEventController.inline.hpp"
#include "prims/jvmtiExtensions.hpp"
#include "prims/jvmtiImpl.hpp"
#include "prims/jvmtiManageCapabilities.hpp"
#include "prims/jvmtiTagMap.hpp"
#include "prims/jvmtiThreadState.inline.hpp"
#include "runtime/biasedLocking.hpp"
#include "runtime/deoptimization.hpp"
#include "runtime/frame.inline.hpp"
#include "runtime/handles.inline.hpp"
#include "runtime/interfaceSupport.inline.hpp"
#include "runtime/jfieldIDWorkaround.hpp"
#include "runtime/jniHandles.inline.hpp"
#include "runtime/objectMonitor.hpp"
#include "runtime/objectMonitor.inline.hpp"
#include "runtime/signature.hpp"
#include "runtime/thread.inline.hpp"
#include "runtime/threadSMR.hpp"
#include "runtime/vframe.hpp"
#include "runtime/vframe_hp.hpp"
#include "runtime/vmThread.hpp"
#include "runtime/vmOperations.hpp"
#include "services/threadService.hpp"

///////////////////////////////////////////////////////////////
//
// JvmtiEnvBase
//

JvmtiEnvBase* JvmtiEnvBase::_head_environment = NULL;

bool JvmtiEnvBase::_globally_initialized = false;
volatile bool JvmtiEnvBase::_needs_clean_up = false;

jvmtiPhase JvmtiEnvBase::_phase = JVMTI_PHASE_PRIMORDIAL;

volatile int JvmtiEnvBase::_dying_thread_env_iteration_count = 0;

extern jvmtiInterface_1_ jvmti_Interface;
extern jvmtiInterface_1_ jvmtiTrace_Interface;


// perform initializations that must occur before any JVMTI environments
// are released but which should only be initialized once (no matter
// how many environments are created).
void
JvmtiEnvBase::globally_initialize() {
  assert(Threads::number_of_threads() == 0 || JvmtiThreadState_lock->is_locked(), "sanity check");
  assert(_globally_initialized == false, "bad call");

  JvmtiManageCapabilities::initialize();

  // register extension functions and events
  JvmtiExtensions::register_extensions();

#ifdef JVMTI_TRACE
  JvmtiTrace::initialize();
#endif

  _globally_initialized = true;
}


void
JvmtiEnvBase::initialize() {
  assert(Threads::number_of_threads() == 0 || JvmtiThreadState_lock->is_locked(), "sanity check");

  // Add this environment to the end of the environment list (order is important)
  {
    // This block of code must not contain any safepoints, as list deallocation
    // (which occurs at a safepoint) cannot occur simultaneously with this list
    // addition.  Note: NoSafepointVerifier cannot, currently, be used before
    // threads exist.
    JvmtiEnvIterator it;
    JvmtiEnvBase *previous_env = NULL;
    for (JvmtiEnvBase* env = it.first(); env != NULL; env = it.next(env)) {
      previous_env = env;
    }
    if (previous_env == NULL) {
      _head_environment = this;
    } else {
      previous_env->set_next_environment(this);
    }
  }

  if (_globally_initialized == false) {
    globally_initialize();
  }
}

jvmtiPhase
JvmtiEnvBase::phase() {
  // For the JVMTI environments possessed the can_generate_early_vmstart:
  //   replace JVMTI_PHASE_PRIMORDIAL with JVMTI_PHASE_START
  if (_phase == JVMTI_PHASE_PRIMORDIAL &&
      JvmtiExport::early_vmstart_recorded() &&
      early_vmstart_env()) {
    return JVMTI_PHASE_START;
  }
  return _phase; // Normal case
}

bool
JvmtiEnvBase::is_valid() {
  jint value = 0;

  // This object might not be a JvmtiEnvBase so we can't assume
  // the _magic field is properly aligned. Get the value in a safe
  // way and then check against JVMTI_MAGIC.

  switch (sizeof(_magic)) {
  case 2:
    value = Bytes::get_native_u2((address)&_magic);
    break;

  case 4:
    value = Bytes::get_native_u4((address)&_magic);
    break;

  case 8:
    value = Bytes::get_native_u8((address)&_magic);
    break;

  default:
    guarantee(false, "_magic field is an unexpected size");
  }

  return value == JVMTI_MAGIC;
}


bool
JvmtiEnvBase::use_version_1_0_semantics() {
  int major, minor, micro;

  JvmtiExport::decode_version_values(_version, &major, &minor, &micro);
  return major == 1 && minor == 0;  // micro version doesn't matter here
}


bool
JvmtiEnvBase::use_version_1_1_semantics() {
  int major, minor, micro;

  JvmtiExport::decode_version_values(_version, &major, &minor, &micro);
  return major == 1 && minor == 1;  // micro version doesn't matter here
}

bool
JvmtiEnvBase::use_version_1_2_semantics() {
  int major, minor, micro;

  JvmtiExport::decode_version_values(_version, &major, &minor, &micro);
  return major == 1 && minor == 2;  // micro version doesn't matter here
}


JvmtiEnvBase::JvmtiEnvBase(jint version) : _env_event_enable() {
  _version = version;
  _env_local_storage = NULL;
  _tag_map = NULL;
  _native_method_prefix_count = 0;
  _native_method_prefixes = NULL;
  _next = NULL;
  _class_file_load_hook_ever_enabled = false;

  // Moot since ClassFileLoadHook not yet enabled.
  // But "true" will give a more predictable ClassFileLoadHook behavior
  // for environment creation during ClassFileLoadHook.
  _is_retransformable = true;

  // all callbacks initially NULL
  memset(&_event_callbacks,0,sizeof(jvmtiEventCallbacks));

  // all capabilities initially off
  memset(&_current_capabilities, 0, sizeof(_current_capabilities));

  // all prohibited capabilities initially off
  memset(&_prohibited_capabilities, 0, sizeof(_prohibited_capabilities));

  _magic = JVMTI_MAGIC;

  JvmtiEventController::env_initialize((JvmtiEnv*)this);

#ifdef JVMTI_TRACE
  _jvmti_external.functions = TraceJVMTI != NULL ? &jvmtiTrace_Interface : &jvmti_Interface;
#else
  _jvmti_external.functions = &jvmti_Interface;
#endif
}


void
JvmtiEnvBase::dispose() {

#ifdef JVMTI_TRACE
  JvmtiTrace::shutdown();
#endif

  // Dispose of event info and let the event controller call us back
  // in a locked state (env_dispose, below)
  JvmtiEventController::env_dispose(this);
}

void
JvmtiEnvBase::env_dispose() {
  assert(Threads::number_of_threads() == 0 || JvmtiThreadState_lock->is_locked(), "sanity check");

  // We have been entered with all events disabled on this environment.
  // A race to re-enable events (by setting callbacks) is prevented by
  // checking for a valid environment when setting callbacks (while
  // holding the JvmtiThreadState_lock).

  // Mark as invalid.
  _magic = DISPOSED_MAGIC;

  // Relinquish all capabilities.
  jvmtiCapabilities *caps = get_capabilities();
  JvmtiManageCapabilities::relinquish_capabilities(caps, caps, caps);

  // Same situation as with events (see above)
  set_native_method_prefixes(0, NULL);

  JvmtiTagMap* tag_map_to_deallocate = _tag_map;
  set_tag_map(NULL);
  // A tag map can be big, deallocate it now
  if (tag_map_to_deallocate != NULL) {
    delete tag_map_to_deallocate;
  }

  _needs_clean_up = true;
}


JvmtiEnvBase::~JvmtiEnvBase() {
  assert(SafepointSynchronize::is_at_safepoint(), "sanity check");

  // There is a small window of time during which the tag map of a
  // disposed environment could have been reallocated.
  // Make sure it is gone.
  JvmtiTagMap* tag_map_to_deallocate = _tag_map;
  set_tag_map(NULL);
  // A tag map can be big, deallocate it now
  if (tag_map_to_deallocate != NULL) {
    delete tag_map_to_deallocate;
  }

  _magic = BAD_MAGIC;
}


void
JvmtiEnvBase::periodic_clean_up() {
  assert(SafepointSynchronize::is_at_safepoint(), "sanity check");

  // JvmtiEnvBase reference is saved in JvmtiEnvThreadState. So
  // clean up JvmtiThreadState before deleting JvmtiEnv pointer.
  JvmtiThreadState::periodic_clean_up();

  // Unlink all invalid environments from the list of environments
  // and deallocate them
  JvmtiEnvIterator it;
  JvmtiEnvBase* previous_env = NULL;
  JvmtiEnvBase* env = it.first();
  while (env != NULL) {
    if (env->is_valid()) {
      previous_env = env;
      env = it.next(env);
    } else {
      // This one isn't valid, remove it from the list and deallocate it
      JvmtiEnvBase* defunct_env = env;
      env = it.next(env);
      if (previous_env == NULL) {
        _head_environment = env;
      } else {
        previous_env->set_next_environment(env);
      }
      delete defunct_env;
    }
  }

}


void
JvmtiEnvBase::check_for_periodic_clean_up() {
  assert(SafepointSynchronize::is_at_safepoint(), "sanity check");

  class ThreadInsideIterationClosure: public ThreadClosure {
   private:
    bool _inside;
   public:
    ThreadInsideIterationClosure() : _inside(false) {};

    void do_thread(Thread* thread) {
      _inside |= thread->is_inside_jvmti_env_iteration();
    }

    bool is_inside_jvmti_env_iteration() {
      return _inside;
    }
  };

  if (_needs_clean_up) {
    // Check if we are currently iterating environment,
    // deallocation should not occur if we are
    ThreadInsideIterationClosure tiic;
    Threads::threads_do(&tiic);
    if (!tiic.is_inside_jvmti_env_iteration() &&
             !is_inside_dying_thread_env_iteration()) {
      _needs_clean_up = false;
      JvmtiEnvBase::periodic_clean_up();
    }
  }
}


void
JvmtiEnvBase::record_first_time_class_file_load_hook_enabled() {
  assert(Threads::number_of_threads() == 0 || JvmtiThreadState_lock->is_locked(),
         "sanity check");

  if (!_class_file_load_hook_ever_enabled) {
    _class_file_load_hook_ever_enabled = true;

    if (get_capabilities()->can_retransform_classes) {
      _is_retransformable = true;
    } else {
      _is_retransformable = false;

      // cannot add retransform capability after ClassFileLoadHook has been enabled
      get_prohibited_capabilities()->can_retransform_classes = 1;
    }
  }
}


void
JvmtiEnvBase::record_class_file_load_hook_enabled() {
  if (!_class_file_load_hook_ever_enabled) {
    if (Threads::number_of_threads() == 0) {
      record_first_time_class_file_load_hook_enabled();
    } else {
      MutexLocker mu(JvmtiThreadState_lock);
      record_first_time_class_file_load_hook_enabled();
    }
  }
}


jvmtiError
JvmtiEnvBase::set_native_method_prefixes(jint prefix_count, char** prefixes) {
  assert(Threads::number_of_threads() == 0 || JvmtiThreadState_lock->is_locked(),
         "sanity check");

  int old_prefix_count = get_native_method_prefix_count();
  char **old_prefixes = get_native_method_prefixes();

  // allocate and install the new prefixex
  if (prefix_count == 0 || !is_valid()) {
    _native_method_prefix_count = 0;
    _native_method_prefixes = NULL;
  } else {
    // there are prefixes, allocate an array to hold them, and fill it
    char** new_prefixes = (char**)os::malloc((prefix_count) * sizeof(char*), mtInternal);
    if (new_prefixes == NULL) {
      return JVMTI_ERROR_OUT_OF_MEMORY;
    }
    for (int i = 0; i < prefix_count; i++) {
      char* prefix = prefixes[i];
      if (prefix == NULL) {
        for (int j = 0; j < (i-1); j++) {
          os::free(new_prefixes[j]);
        }
        os::free(new_prefixes);
        return JVMTI_ERROR_NULL_POINTER;
      }
      prefix = os::strdup(prefixes[i]);
      if (prefix == NULL) {
        for (int j = 0; j < (i-1); j++) {
          os::free(new_prefixes[j]);
        }
        os::free(new_prefixes);
        return JVMTI_ERROR_OUT_OF_MEMORY;
      }
      new_prefixes[i] = prefix;
    }
    _native_method_prefix_count = prefix_count;
    _native_method_prefixes = new_prefixes;
  }

  // now that we know the new prefixes have been successfully installed we can
  // safely remove the old ones
  if (old_prefix_count != 0) {
    for (int i = 0; i < old_prefix_count; i++) {
      os::free(old_prefixes[i]);
    }
    os::free(old_prefixes);
  }

  return JVMTI_ERROR_NONE;
}


// Collect all the prefixes which have been set in any JVM TI environments
// by the SetNativeMethodPrefix(es) functions.  Be sure to maintain the
// order of environments and the order of prefixes within each environment.
// Return in a resource allocated array.
char**
JvmtiEnvBase::get_all_native_method_prefixes(int* count_ptr) {
  assert(Threads::number_of_threads() == 0 ||
         SafepointSynchronize::is_at_safepoint() ||
         JvmtiThreadState_lock->is_locked(),
         "sanity check");

  int total_count = 0;
  GrowableArray<char*>* prefix_array =new GrowableArray<char*>(5);

  JvmtiEnvIterator it;
  for (JvmtiEnvBase* env = it.first(); env != NULL; env = it.next(env)) {
    int prefix_count = env->get_native_method_prefix_count();
    char** prefixes = env->get_native_method_prefixes();
    for (int j = 0; j < prefix_count; j++) {
      // retrieve a prefix and so that it is safe against asynchronous changes
      // copy it into the resource area
      char* prefix = prefixes[j];
      char* prefix_copy = NEW_RESOURCE_ARRAY(char, strlen(prefix)+1);
      strcpy(prefix_copy, prefix);
      prefix_array->at_put_grow(total_count++, prefix_copy);
    }
  }

  char** all_prefixes = NEW_RESOURCE_ARRAY(char*, total_count);
  char** p = all_prefixes;
  for (int i = 0; i < total_count; ++i) {
    *p++ = prefix_array->at(i);
  }
  *count_ptr = total_count;
  return all_prefixes;
}

void
JvmtiEnvBase::set_event_callbacks(const jvmtiEventCallbacks* callbacks,
                                               jint size_of_callbacks) {
  assert(Threads::number_of_threads() == 0 || JvmtiThreadState_lock->is_locked(), "sanity check");

  size_t byte_cnt = sizeof(jvmtiEventCallbacks);

  // clear in either case to be sure we got any gap between sizes
  memset(&_event_callbacks, 0, byte_cnt);

  // Now that JvmtiThreadState_lock is held, prevent a possible race condition where events
  // are re-enabled by a call to set event callbacks where the DisposeEnvironment
  // occurs after the boiler-plate environment check and before the lock is acquired.
  if (callbacks != NULL && is_valid()) {
    if (size_of_callbacks < (jint)byte_cnt) {
      byte_cnt = size_of_callbacks;
    }
    memcpy(&_event_callbacks, callbacks, byte_cnt);
  }
}


// In the fullness of time, all users of the method should instead
// directly use allocate, besides being cleaner and faster, this will
// mean much better out of memory handling
unsigned char *
JvmtiEnvBase::jvmtiMalloc(jlong size) {
  unsigned char* mem = NULL;
  jvmtiError result = allocate(size, &mem);
  assert(result == JVMTI_ERROR_NONE, "Allocate failed");
  return mem;
}


// Handle management

jobject JvmtiEnvBase::jni_reference(Handle hndl) {
  return JNIHandles::make_local(hndl());
}

jobject JvmtiEnvBase::jni_reference(JavaThread *thread, Handle hndl) {
  return JNIHandles::make_local(thread, hndl());
}

void JvmtiEnvBase::destroy_jni_reference(jobject jobj) {
  JNIHandles::destroy_local(jobj);
}

void JvmtiEnvBase::destroy_jni_reference(JavaThread *thread, jobject jobj) {
  JNIHandles::destroy_local(jobj); // thread is unused.
}

//
// Threads
//

jobject *
JvmtiEnvBase::new_jobjectArray(int length, Handle *handles) {
  if (length == 0) {
    return NULL;
  }

  jobject *objArray = (jobject *) jvmtiMalloc(sizeof(jobject) * length);
  NULL_CHECK(objArray, NULL);

  for (int i=0; i<length; i++) {
    objArray[i] = jni_reference(handles[i]);
  }
  return objArray;
}

jthread *
JvmtiEnvBase::new_jthreadArray(int length, Handle *handles) {
  return (jthread *) new_jobjectArray(length,handles);
}

jthreadGroup *
JvmtiEnvBase::new_jthreadGroupArray(int length, Handle *handles) {
  return (jthreadGroup *) new_jobjectArray(length,handles);
}

// return the vframe on the specified thread and depth, NULL if no such frame
// The thread and the oops in the returned vframe might not have been process.
vframe*
JvmtiEnvBase::vframeForNoProcess(JavaThread* java_thread, jint depth) {
  if (!java_thread->has_last_Java_frame()) {
    return NULL;
  }
<<<<<<< HEAD
  RegisterMap reg_map(java_thread, true, true);
  vframe *vf = JvmtiEnvBase::get_last_java_vframe(java_thread, &reg_map);
=======
  RegisterMap reg_map(java_thread, true /* update_map */, false /* process_frames */);
  vframe *vf = java_thread->last_java_vframe(&reg_map);
>>>>>>> cd33abb1
  int d = 0;
  while ((vf != NULL) && (d < depth)) {
    vf = vf->java_sender();
    d++;
  }
  return vf;
}


//
// utilities: JNI objects
//


jclass
JvmtiEnvBase::get_jni_class_non_null(Klass* k) {
  assert(k != NULL, "k != NULL");
  Thread *thread = Thread::current();
  return (jclass)jni_reference(Handle(thread, k->java_mirror()));
}

//
// Field Information
//

bool
JvmtiEnvBase::get_field_descriptor(Klass* k, jfieldID field, fieldDescriptor* fd) {
  if (!jfieldIDWorkaround::is_valid_jfieldID(k, field)) {
    return false;
  }
  bool found = false;
  if (jfieldIDWorkaround::is_static_jfieldID(field)) {
    JNIid* id = jfieldIDWorkaround::from_static_jfieldID(field);
    found = id->find_local_field(fd);
  } else {
    // Non-static field. The fieldID is really the offset of the field within the object.
    int offset = jfieldIDWorkaround::from_instance_jfieldID(k, field);
    found = InstanceKlass::cast(k)->find_field_from_offset(offset, false, fd);
  }
  return found;
}

javaVFrame*
JvmtiEnvBase::get_vthread_jvf(oop vthread) {
  Thread* cur_thread = Thread::current();
  oop cont = java_lang_VirtualThread::continuation(vthread);
  javaVFrame* jvf = NULL;

  assert(cont != NULL, "virtual thread continuation must not be NULL");
  if (java_lang_Continuation::is_mounted(cont)) {
    oop carrier_thread = java_lang_VirtualThread::carrier_thread(vthread);
    JavaThread* java_thread = java_lang_Thread::thread(carrier_thread);

    if (!java_thread->has_last_Java_frame()) {
      // TBD: This is a temporary work around to avoid a guarantee caused by
      // the native enterSpecial frame on the top. No frames will be found
      // by the JVMTI functions such as GetStackTrace.
      return NULL;
    }
    vframeStream vfs(java_thread, Handle(cur_thread, Continuation::continuation_scope(cont)));
    jvf = vfs.at_end() ? NULL : vfs.asJavaVFrame();
  } else {
    Handle cont_h(cur_thread, cont);
    vframeStream vfs(cont_h);
    jvf = vfs.at_end() ? NULL : vfs.asJavaVFrame();
  }
  return jvf;
}

javaVFrame*
JvmtiEnvBase::get_last_java_vframe(JavaThread* jt, RegisterMap* reg_map_p) {
  // Strip vthread frames in case of carrier thread with mounted continuation.
  javaVFrame *jvf = JvmtiEnvBase::cthread_with_continuation(jt) ?
                        jt->vthread_carrier_last_java_vframe(reg_map_p) :
                        jt->last_java_vframe(reg_map_p);
  return jvf;
}

jint
JvmtiEnvBase::get_thread_state(oop thread_oop, JavaThread* jt) {
  jint state = 0;

  if (thread_oop != NULL) {
    // get most state bits
    state = (jint)java_lang_Thread::get_thread_status(thread_oop);
  }
  if (jt != NULL) {
    // We have a JavaThread* so add more state bits.
    JavaThreadState jts = jt->thread_state();

    if (jt->is_cthread_pending_suspend()) {
      // Suspended carrier thread with a mounted virtual thread.
      state |= JVMTI_THREAD_STATE_SUSPENDED;
    }
    if (jt->is_being_ext_suspended()) {
      state |= JVMTI_THREAD_STATE_SUSPENDED;
    }
    if (jts == _thread_in_native) {
      state |= JVMTI_THREAD_STATE_IN_NATIVE;
    }
    if (jt->is_interrupted(false)) {
      state |= JVMTI_THREAD_STATE_INTERRUPTED;
    }
  }
  return state;
}

jint
JvmtiEnvBase::get_vthread_state(oop thread_oop) {
  jshort vt_state = java_lang_VirtualThread::state(thread_oop);
  jint state = java_lang_VirtualThread::map_state_to_thread_status(vt_state);
  bool ext_suspended = JvmtiVTSuspender::vthread_is_ext_suspended(thread_oop);

  if (ext_suspended && ((state & JVMTI_THREAD_STATE_ALIVE) != 0)) {
    state &= ~java_lang_VirtualThread::RUNNING;
    state |= JVMTI_THREAD_STATE_ALIVE | JVMTI_THREAD_STATE_RUNNABLE | JVMTI_THREAD_STATE_SUSPENDED;
  }
  if (java_lang_Thread::interrupted(thread_oop)) {
    state |= JVMTI_THREAD_STATE_INTERRUPTED;
  }
  return state;
}

int
JvmtiEnvBase::get_live_threads(JavaThread* current_thread, Handle group_hdl, Handle **thread_objs_p) {
  int count = 0;
  Handle *thread_objs = NULL;
  ThreadsListEnumerator tle(current_thread, true);
  int nthreads = tle.num_threads();
  if (nthreads > 0) {
    thread_objs = NEW_RESOURCE_ARRAY(Handle, nthreads);
    NULL_CHECK(thread_objs, JVMTI_ERROR_OUT_OF_MEMORY);
    for (int i = 0; i < nthreads; i++) {
      Handle thread = tle.get_threadObj(i);
      if (thread()->is_a(SystemDictionary::Thread_klass()) && java_lang_Thread::threadGroup(thread()) == group_hdl()) {
        thread_objs[count++] = thread;
      }
    }
  }
  *thread_objs_p = thread_objs;
  return count;
}

int
JvmtiEnvBase::get_subgroups(JavaThread* current_thread, Handle group_hdl, Handle **group_objs_p) {
  ObjectLocker ol(group_hdl, current_thread);

  int ngroups  = java_lang_ThreadGroup::ngroups(group_hdl());
  int nweaks  = java_lang_ThreadGroup::nweaks(group_hdl());

  int count = 0;
  Handle *group_objs = NULL;
  if (ngroups > 0 || nweaks > 0) {
    group_objs = NEW_RESOURCE_ARRAY(Handle, ngroups + nweaks);
    NULL_CHECK(group_objs, JVMTI_ERROR_OUT_OF_MEMORY);

    // non-daemon subgroups
    if (ngroups > 0) {
      objArrayOop groups = java_lang_ThreadGroup::groups(group_hdl());
      for (int j = 0; j < ngroups; j++) {
        oop group_obj = groups->obj_at(j);
        assert(group_obj != NULL, "group_obj != NULL");
        group_objs[count++] = Handle(current_thread, group_obj);
      }
    }

    // daemon subgroups
    if (nweaks > 0) {
      objArrayOop weaks = java_lang_ThreadGroup::weaks(group_hdl());
      for (int j = 0; j < nweaks; j++) {
        oop weak_obj = weaks->obj_at(j);
        assert(weak_obj != NULL, "weak_obj != NULL");
        oop group_obj = java_lang_ref_Reference::referent(weak_obj);
        if (group_obj != NULL) {
          group_objs[count++] = Handle(current_thread, group_obj);
        }
      }
    }
  }
  *group_objs_p = group_objs;
  return count;
}

//
// Object Monitor Information
//

//
// Count the number of objects for a lightweight monitor. The hobj
// parameter is object that owns the monitor so this routine will
// count the number of times the same object was locked by frames
// in java_thread.
//
jint
JvmtiEnvBase::count_locked_objects(JavaThread *java_thread, Handle hobj) {
  jint ret = 0;
  if (!java_thread->has_last_Java_frame()) {
    return ret;  // no Java frames so no monitors
  }

  Thread* current_thread = Thread::current();
  ResourceMark rm(current_thread);
  HandleMark   hm(current_thread);
  RegisterMap  reg_map(java_thread, true, true);

  for (javaVFrame *jvf = java_thread->last_java_vframe(&reg_map);
       jvf != NULL;
       jvf = jvf->java_sender()) {
    GrowableArray<MonitorInfo*>* mons = jvf->monitors();
    if (!mons->is_empty()) {
      for (int i = 0; i < mons->length(); i++) {
        MonitorInfo *mi = mons->at(i);
        if (mi->owner_is_scalar_replaced()) continue;

        // see if owner of the monitor is our object
        if (mi->owner() != NULL && mi->owner() == hobj()) {
          ret++;
        }
      }
    }
  }
  return ret;
}

jvmtiError
JvmtiEnvBase::get_current_contended_monitor(JavaThread *calling_thread, JavaThread *java_thread, jobject *monitor_ptr) {
  Thread *current_thread = Thread::current();
  assert(java_thread->is_handshake_safe_for(current_thread),
         "call by myself or at handshake");
  oop obj = NULL;
  // The ObjectMonitor* can't be async deflated since we are either
  // at a safepoint or the calling thread is operating on itself so
  // it cannot leave the underlying wait()/enter() call.
  ObjectMonitor *mon = java_thread->current_waiting_monitor();
  if (mon == NULL) {
    // thread is not doing an Object.wait() call
    mon = java_thread->current_pending_monitor();
    if (mon != NULL) {
      // The thread is trying to enter() an ObjectMonitor.
      obj = mon->object();
      assert(obj != NULL, "ObjectMonitor should have a valid object!");
    }
    // implied else: no contended ObjectMonitor
  } else {
    // thread is doing an Object.wait() call
    obj = mon->object();
    assert(obj != NULL, "Object.wait() should have an object");
  }

  if (obj == NULL) {
    *monitor_ptr = NULL;
  } else {
    HandleMark hm(current_thread);
    Handle     hobj(current_thread, obj);
    *monitor_ptr = jni_reference(calling_thread, hobj);
  }
  return JVMTI_ERROR_NONE;
}

jvmtiError
JvmtiEnvBase::get_owned_monitors(JavaThread *calling_thread, JavaThread* java_thread,
                                 GrowableArray<jvmtiMonitorStackDepthInfo*> *owned_monitors_list) {
  // Note:
  // calling_thread is the thread that requested the list of monitors for java_thread.
  // java_thread is the thread owning the monitors.
  // current_thread is the thread executing this code, can be a non-JavaThread (e.g. VM Thread).
  // And they all may be different threads.
  jvmtiError err = JVMTI_ERROR_NONE;
  Thread *current_thread = Thread::current();
  assert(java_thread->is_handshake_safe_for(current_thread),
         "call by myself or at handshake");

  if (java_thread->has_last_Java_frame()) {
    ResourceMark rm(current_thread);
    HandleMark   hm(current_thread);
    RegisterMap  reg_map(java_thread);

    int depth = 0;
    for (javaVFrame *jvf = JvmtiEnvBase::get_last_java_vframe(java_thread, &reg_map);
         jvf != NULL;
         jvf = jvf->java_sender()) {
      if (MaxJavaStackTraceDepth == 0 || depth++ < MaxJavaStackTraceDepth) {  // check for stack too deep
        // add locked objects for this frame into list
        err = get_locked_objects_in_frame(calling_thread, java_thread, jvf, owned_monitors_list, depth-1);
        if (err != JVMTI_ERROR_NONE) {
          return err;
        }
      }
    }
  }

  // Get off stack monitors. (e.g. acquired via jni MonitorEnter).
  JvmtiMonitorClosure jmc(java_thread, calling_thread, owned_monitors_list, this);
  ObjectSynchronizer::monitors_iterate(&jmc);
  err = jmc.error();

  return err;
}

jvmtiError
JvmtiEnvBase::get_owned_monitors(JavaThread* calling_thread, JavaThread* java_thread, javaVFrame* jvf,
                                 GrowableArray<jvmtiMonitorStackDepthInfo*> *owned_monitors_list) {
  jvmtiError err = JVMTI_ERROR_NONE;
#ifdef ASSERT
  uint32_t debug_bits = 0;
#endif
  assert((SafepointSynchronize::is_at_safepoint() ||
          java_thread->is_thread_fully_suspended(false, &debug_bits)),
         "at safepoint or target thread is suspended");

  int depth = 0;
  for ( ; jvf != NULL; jvf = jvf->java_sender()) {
    if (MaxJavaStackTraceDepth == 0 || depth++ < MaxJavaStackTraceDepth) {  // check for stack too deep
      // add locked objects for this frame into list
      err = get_locked_objects_in_frame(calling_thread, java_thread, jvf, owned_monitors_list, depth-1);
      if (err != JVMTI_ERROR_NONE) {
        return err;
      }
    }
  }

  // Get off stack monitors. (e.g. acquired via jni MonitorEnter).
  JvmtiMonitorClosure jmc(java_thread, calling_thread, owned_monitors_list, this);
  ObjectSynchronizer::monitors_iterate(&jmc);
  err = jmc.error();

  return err;
}

// Save JNI local handles for any objects that this frame owns.
jvmtiError
JvmtiEnvBase::get_locked_objects_in_frame(JavaThread* calling_thread, JavaThread* java_thread,
                                 javaVFrame *jvf, GrowableArray<jvmtiMonitorStackDepthInfo*>* owned_monitors_list, jint stack_depth) {
  jvmtiError err = JVMTI_ERROR_NONE;
  Thread* current_thread = Thread::current();
  ResourceMark rm(current_thread);
  HandleMark   hm(current_thread);

  GrowableArray<MonitorInfo*>* mons = jvf->monitors();
  if (mons->is_empty()) {
    return err;  // this javaVFrame holds no monitors
  }

  oop wait_obj = NULL;
  {
    // The ObjectMonitor* can't be async deflated since we are either
    // at a safepoint or the calling thread is operating on itself so
    // it cannot leave the underlying wait() call.
    // Save object of current wait() call (if any) for later comparison.
    ObjectMonitor *mon = java_thread->current_waiting_monitor();
    if (mon != NULL) {
      wait_obj = mon->object();
    }
  }
  oop pending_obj = NULL;
  {
    // The ObjectMonitor* can't be async deflated since we are either
    // at a safepoint or the calling thread is operating on itself so
    // it cannot leave the underlying enter() call.
    // Save object of current enter() call (if any) for later comparison.
    ObjectMonitor *mon = java_thread->current_pending_monitor();
    if (mon != NULL) {
      pending_obj = mon->object();
    }
  }

  for (int i = 0; i < mons->length(); i++) {
    MonitorInfo *mi = mons->at(i);

    if (mi->owner_is_scalar_replaced()) continue;

    oop obj = mi->owner();
    if (obj == NULL) {
      // this monitor doesn't have an owning object so skip it
      continue;
    }

    if (wait_obj == obj) {
      // the thread is waiting on this monitor so it isn't really owned
      continue;
    }

    if (pending_obj == obj) {
      // the thread is pending on this monitor so it isn't really owned
      continue;
    }

    if (owned_monitors_list->length() > 0) {
      // Our list has at least one object on it so we have to check
      // for recursive object locking
      bool found = false;
      for (int j = 0; j < owned_monitors_list->length(); j++) {
        jobject jobj = ((jvmtiMonitorStackDepthInfo*)owned_monitors_list->at(j))->monitor;
        oop check = JNIHandles::resolve(jobj);
        if (check == obj) {
          found = true;  // we found the object
          break;
        }
      }

      if (found) {
        // already have this object so don't include it
        continue;
      }
    }

    // add the owning object to our list
    jvmtiMonitorStackDepthInfo *jmsdi;
    err = allocate(sizeof(jvmtiMonitorStackDepthInfo), (unsigned char **)&jmsdi);
    if (err != JVMTI_ERROR_NONE) {
        return err;
    }
    Handle hobj(Thread::current(), obj);
    jmsdi->monitor = jni_reference(calling_thread, hobj);
    jmsdi->stack_depth = stack_depth;
    owned_monitors_list->append(jmsdi);
  }

  return err;
}

jvmtiError
JvmtiEnvBase::get_stack_trace(javaVFrame *jvf,
                              jint start_depth, jint max_count,
                              jvmtiFrameInfo* frame_buffer, jint* count_ptr) {
  Thread *current_thread = Thread::current();
  ResourceMark rm(current_thread);
  HandleMark hm(current_thread);
  int count = 0;

  if (start_depth != 0) {
    if (start_depth > 0) {
      for (int j = 0; j < start_depth && jvf != NULL; j++) {
        jvf = jvf->java_sender();
      }
      if (jvf == NULL) {
        // start_depth is deeper than the stack depth
        return JVMTI_ERROR_ILLEGAL_ARGUMENT;
      }
    } else { // start_depth < 0
      // we are referencing the starting depth based on the oldest
      // part of the stack.
      // optimize to limit the number of times that java_sender() is called
      javaVFrame *jvf_cursor = jvf;
      javaVFrame *jvf_prev = NULL;
      javaVFrame *jvf_prev_prev = NULL;
      int j = 0;
      while (jvf_cursor != NULL) {
        jvf_prev_prev = jvf_prev;
        jvf_prev = jvf_cursor;
        for (j = 0; j > start_depth && jvf_cursor != NULL; j--) {
          jvf_cursor = jvf_cursor->java_sender();
        }
      }
      if (j == start_depth) {
        // previous pointer is exactly where we want to start
        jvf = jvf_prev;
      } else {
        // we need to back up further to get to the right place
        if (jvf_prev_prev == NULL) {
          // the -start_depth is greater than the stack depth
          return JVMTI_ERROR_ILLEGAL_ARGUMENT;
        }
        // j now is the number of frames on the stack starting with
        // jvf_prev, we start from jvf_prev_prev and move older on
        // the stack that many, the result is -start_depth frames
        // remaining.
        jvf = jvf_prev_prev;
        for (; j < 0; j++) {
          jvf = jvf->java_sender();
        }
      }
    }
  }
  for (; count < max_count && jvf != NULL; count++) {
    frame_buffer[count].method = jvf->method()->jmethod_id();
    frame_buffer[count].location = (jvf->method()->is_native() ? -1 : jvf->bci());
    jvf = jvf->java_sender();
  }
  *count_ptr = count;
  return JVMTI_ERROR_NONE;
}

jvmtiError
JvmtiEnvBase::get_stack_trace(JavaThread *java_thread,
                              jint start_depth, jint max_count,
                              jvmtiFrameInfo* frame_buffer, jint* count_ptr) {
#ifdef ASSERT
  uint32_t debug_bits = 0;
#endif
  Thread *current_thread = Thread::current();
  assert(SafepointSynchronize::is_at_safepoint() ||
         java_thread->is_handshake_safe_for(current_thread),
         "call by myself / at safepoint / at handshake");
  int count = 0;
  jvmtiError err = JVMTI_ERROR_NONE;

  if (java_thread->has_last_Java_frame()) {
    RegisterMap reg_map(java_thread, true, true);
    ResourceMark rm(current_thread);
    javaVFrame *jvf = JvmtiEnvBase::get_last_java_vframe(java_thread, &reg_map);

    err = get_stack_trace(jvf, start_depth, max_count, frame_buffer, count_ptr);
  } else {
    *count_ptr = 0;
    if (start_depth != 0) {
      // no frames and there is a starting depth
      err = JVMTI_ERROR_ILLEGAL_ARGUMENT;
    }
  }
  return err;
}

jint
JvmtiEnvBase::get_frame_count(javaVFrame *jvf) {
  int count = 0;

  while (jvf != NULL) {
    Method* method = jvf->method();
    jvf = jvf->java_sender();
    count++;
  }
  return count;
}

jvmtiError
JvmtiEnvBase::get_frame_count(JavaThread* jt, jint *count_ptr) {
  Thread *current_thread = Thread::current();
  assert(current_thread == jt ||
         SafepointSynchronize::is_at_safepoint() ||
         jt->is_handshake_safe_for(current_thread),
         "call by myself / at safepoint / at handshake");

  if (!jt->has_last_Java_frame()) { // no Java frames
    *count_ptr = 0;
  } else {
    ResourceMark rm(current_thread);
    RegisterMap reg_map(jt, true, true);
    javaVFrame *jvf = JvmtiEnvBase::get_last_java_vframe(jt, &reg_map);

    *count_ptr = get_frame_count(jvf);
  }
  return JVMTI_ERROR_NONE;
}

jvmtiError
JvmtiEnvBase::get_frame_count(oop vthread_oop, jint *count_ptr) {
  Thread *current_thread = Thread::current();
  ResourceMark rm(current_thread);
  javaVFrame *jvf = JvmtiEnvBase::get_vthread_jvf(vthread_oop);

  *count_ptr = get_frame_count(jvf);
  return JVMTI_ERROR_NONE;
}

jvmtiError
JvmtiEnvBase::get_frame_location(JavaThread *java_thread, jint depth,
                                 jmethodID* method_ptr, jlocation* location_ptr) {
  Thread* current_thread = Thread::current();
  assert(java_thread->is_handshake_safe_for(current_thread),
         "call by myself or at handshake");
  ResourceMark rm(current_thread);

  vframe *vf = vframeForNoProcess(java_thread, depth);
  if (vf == NULL) {
    return JVMTI_ERROR_NO_MORE_FRAMES;
  }

  // vframeFor should return a java frame. If it doesn't
  // it means we've got an internal error and we return the
  // error in product mode. In debug mode we will instead
  // attempt to cast the vframe to a javaVFrame and will
  // cause an assertion/crash to allow further diagnosis.
#ifdef PRODUCT
  if (!vf->is_java_frame()) {
    return JVMTI_ERROR_INTERNAL;
  }
#endif

  HandleMark hm(current_thread);
  javaVFrame *jvf = javaVFrame::cast(vf);
  Method* method = jvf->method();
  if (method->is_native()) {
    *location_ptr = -1;
  } else {
    *location_ptr = jvf->bci();
  }
  *method_ptr = method->jmethod_id();

  return JVMTI_ERROR_NONE;
}

jvmtiError
JvmtiEnvBase::get_frame_location(oop vthread_oop, jint depth,
                                 jmethodID* method_ptr, jlocation* location_ptr) {
  Thread* cur_thread = Thread::current();
  ResourceMark rm(cur_thread);
  HandleMark hm(cur_thread);
  javaVFrame *jvf = JvmtiEnvBase::get_vthread_jvf(vthread_oop);
  int cur_depth = 0;

  while (jvf != NULL && cur_depth < depth) {
    Method* method = jvf->method();
    jvf = jvf->java_sender();
    cur_depth++;
  }
  assert(depth >= cur_depth, "ran out of frames too soon");
  if (jvf == NULL) {
    return JVMTI_ERROR_NO_MORE_FRAMES;
  }
  Method* method = jvf->method();
  if (method->is_native()) {
    *location_ptr = -1;
  } else {
    *location_ptr = jvf->bci();
  }
  *method_ptr = method->jmethod_id();

  return JVMTI_ERROR_NONE;
}

bool
JvmtiEnvBase::cthread_with_mounted_vthread(JavaThread* jt) {
  oop thread_oop = jt->threadObj();
  assert(thread_oop != NULL, "sanity check");
  if (!JvmtiExport::can_support_virtual_threads()) {
    return false;
  }
  oop mounted_vt = jt->mounted_vthread();
  return (mounted_vt != NULL && mounted_vt != thread_oop);
}

bool
JvmtiEnvBase::cthread_with_continuation(JavaThread* jt) {
  if (!JvmtiExport::can_support_virtual_threads()) {
    return false;
  }
  ContinuationEntry* cont = NULL;
  if (jt->has_last_Java_frame()) {
    cont = jt->last_continuation(java_lang_VirtualThread::vthread_scope());
  }
  return (cont != NULL && cthread_with_mounted_vthread(jt));
}

jvmtiError
JvmtiEnvBase::get_threadOop_and_JavaThread(ThreadsList* t_list, jthread thread,
                                           JavaThread** jt_pp, oop* thread_oop_p) {
  JavaThread* cur_thread = JavaThread::current();
  JavaThread* java_thread = NULL;
  oop thread_oop = NULL;
  ThreadsListHandle tlh(cur_thread);

  if (thread == NULL) {
    java_thread = cur_thread;
    thread_oop = get_vthread_or_thread_oop(java_thread);
    if (thread_oop == NULL || !thread_oop->is_a(SystemDictionary::Thread_klass())) {
      return JVMTI_ERROR_INVALID_THREAD;
    }
  } else {
    jvmtiError err = JvmtiExport::cv_external_thread_to_JavaThread(tlh.list(), thread, &java_thread, &thread_oop);
    if (err != JVMTI_ERROR_NONE) {
      // We got an error code so we don't have a JavaThread*, but only return
      // an error from here if we didn't get a valid thread_oop. In a vthread case
      // the cv_external_thread_to_JavaThread is expected to correctly set the
      // thread_oop and return JVMTI_ERROR_INVALID_THREAD which we ignore here.
      if (thread_oop == NULL || err != JVMTI_ERROR_INVALID_THREAD) {
        return err;
      }
    }
    if (java_thread == NULL && JvmtiExport::can_support_virtual_threads() &&
        java_lang_VirtualThread::is_instance(thread_oop)) {
      oop cont = java_lang_VirtualThread::continuation(thread_oop);
      if (java_lang_Continuation::is_mounted(cont)) {
        oop carrier_thread = java_lang_VirtualThread::carrier_thread(thread_oop);
        java_thread = java_lang_Thread::thread(carrier_thread);
      }
    }
  }
  *jt_pp = java_thread;
  *thread_oop_p = thread_oop;
  return JVMTI_ERROR_NONE;
}

jvmtiError
JvmtiEnvBase::get_object_monitor_usage(JavaThread* calling_thread, jobject object, jvmtiMonitorUsage* info_ptr) {
  assert(SafepointSynchronize::is_at_safepoint(), "must be at safepoint");
  Thread* current_thread = VMThread::vm_thread();
  assert(current_thread == Thread::current(), "must be");

  HandleMark hm(current_thread);
  Handle hobj;

  // Check arguments
  {
    oop mirror = JNIHandles::resolve_external_guard(object);
    NULL_CHECK(mirror, JVMTI_ERROR_INVALID_OBJECT);
    NULL_CHECK(info_ptr, JVMTI_ERROR_NULL_POINTER);

    hobj = Handle(current_thread, mirror);
  }

  ThreadsListHandle tlh(current_thread);
  JavaThread *owning_thread = NULL;
  ObjectMonitor *mon = NULL;
  jvmtiMonitorUsage ret = {
      NULL, 0, 0, NULL, 0, NULL
  };

  uint32_t debug_bits = 0;
  // first derive the object's owner and entry_count (if any)
  {
    // Revoke any biases before querying the mark word
    BiasedLocking::revoke_at_safepoint(hobj);

    address owner = NULL;
    {
      markWord mark = hobj()->mark();

      if (!mark.has_monitor()) {
        // this object has a lightweight monitor

        if (mark.has_locker()) {
          owner = (address)mark.locker(); // save the address of the Lock word
        }
        // implied else: no owner
      } else {
        // this object has a heavyweight monitor
        mon = mark.monitor();

        // The owner field of a heavyweight monitor may be NULL for no
        // owner, a JavaThread * or it may still be the address of the
        // Lock word in a JavaThread's stack. A monitor can be inflated
        // by a non-owning JavaThread, but only the owning JavaThread
        // can change the owner field from the Lock word to the
        // JavaThread * and it may not have done that yet.
        owner = (address)mon->owner();
      }
    }

    if (owner != NULL) {
      // This monitor is owned so we have to find the owning JavaThread.
      owning_thread = Threads::owning_thread_from_monitor_owner(tlh.list(), owner);
      assert(owning_thread != NULL, "owning JavaThread must not be NULL");
      Handle     th(current_thread, owning_thread->threadObj());
      ret.owner = (jthread)jni_reference(calling_thread, th);
    }

    if (owning_thread != NULL) {  // monitor is owned
      // The recursions field of a monitor does not reflect recursions
      // as lightweight locks before inflating the monitor are not included.
      // We have to count the number of recursive monitor entries the hard way.
      // We pass a handle to survive any GCs along the way.
      ret.entry_count = count_locked_objects(owning_thread, hobj);
    }
    // implied else: entry_count == 0
  }

  jint nWant = 0, nWait = 0;
  if (mon != NULL) {
    // this object has a heavyweight monitor
    nWant = mon->contentions(); // # of threads contending for monitor
    nWait = mon->waiters();     // # of threads in Object.wait()
    ret.waiter_count = nWant + nWait;
    ret.notify_waiter_count = nWait;
  } else {
    // this object has a lightweight monitor
    ret.waiter_count = 0;
    ret.notify_waiter_count = 0;
  }

  // Allocate memory for heavyweight and lightweight monitor.
  jvmtiError err;
  err = allocate(ret.waiter_count * sizeof(jthread *), (unsigned char**)&ret.waiters);
  if (err != JVMTI_ERROR_NONE) {
    return err;
  }
  err = allocate(ret.notify_waiter_count * sizeof(jthread *),
                 (unsigned char**)&ret.notify_waiters);
  if (err != JVMTI_ERROR_NONE) {
    deallocate((unsigned char*)ret.waiters);
    return err;
  }

  // now derive the rest of the fields
  if (mon != NULL) {
    // this object has a heavyweight monitor

    // Number of waiters may actually be less than the waiter count.
    // So NULL out memory so that unused memory will be NULL.
    memset(ret.waiters, 0, ret.waiter_count * sizeof(jthread *));
    memset(ret.notify_waiters, 0, ret.notify_waiter_count * sizeof(jthread *));

    if (ret.waiter_count > 0) {
      // we have contending and/or waiting threads
      if (nWant > 0) {
        // we have contending threads
        ResourceMark rm(current_thread);
        // get_pending_threads returns only java thread so we do not need to
        // check for non java threads.
        GrowableArray<JavaThread*>* wantList = Threads::get_pending_threads(tlh.list(), nWant, (address)mon);
        if (wantList->length() < nWant) {
          // robustness: the pending list has gotten smaller
          nWant = wantList->length();
        }
        for (int i = 0; i < nWant; i++) {
          JavaThread *pending_thread = wantList->at(i);
          Handle th(current_thread, get_vthread_or_thread_oop(pending_thread));
          ret.waiters[i] = (jthread)jni_reference(calling_thread, th);
        }
      }
      if (nWait > 0) {
        // we have threads in Object.wait()
        int offset = nWant;  // add after any contending threads
        ObjectWaiter *waiter = mon->first_waiter();
        for (int i = 0, j = 0; i < nWait; i++) {
          if (waiter == NULL) {
            // robustness: the waiting list has gotten smaller
            nWait = j;
            break;
          }
          Thread *t = mon->thread_of_waiter(waiter);
          if (t != NULL && t->is_Java_thread()) {
            JavaThread *wjava_thread = t->as_Java_thread();
            // If the thread was found on the ObjectWaiter list, then
            // it has not been notified. This thread can't change the
            // state of the monitor so it doesn't need to be suspended.
            Handle th(current_thread, get_vthread_or_thread_oop(wjava_thread));
            ret.waiters[offset + j] = (jthread)jni_reference(calling_thread, th);
            ret.notify_waiters[j++] = (jthread)jni_reference(calling_thread, th);
          }
          waiter = mon->next_waiter(waiter);
        }
      }
    } // ThreadsListHandle is destroyed here.

    // Adjust count. nWant and nWait count values may be less than original.
    ret.waiter_count = nWant + nWait;
    ret.notify_waiter_count = nWait;
  } else {
    // this object has a lightweight monitor and we have nothing more
    // to do here because the defaults are just fine.
  }

  // we don't update return parameter unless everything worked
  *info_ptr = ret;

  return JVMTI_ERROR_NONE;
}

jvmtiError
JvmtiEnvBase::suspend_thread(oop thread_oop, JavaThread* java_thread, bool single_suspend,
                             int* need_safepoint_p) {
  if (java_lang_VirtualThread::is_instance(thread_oop)) {
    if (!JvmtiExport::can_support_virtual_threads()) {
      return JVMTI_ERROR_MUST_POSSESS_CAPABILITY;
    }
    if (single_suspend) {
      bool vthread_ext_suspended = JvmtiVTSuspender::vthread_is_ext_suspended(thread_oop);
      if (vthread_ext_suspended) {
        return JVMTI_ERROR_THREAD_SUSPENDED;
      }
      JvmtiVTSuspender::register_vthread_suspend(thread_oop);
      // Check if virtual thread is mounted and there is a java_thread.
      // A non-NULL java_thread is always passed in the !single_suspend case.
      oop carrier_thread = java_lang_VirtualThread::carrier_thread(thread_oop);
      java_thread = carrier_thread == NULL ? NULL : java_lang_Thread::thread(carrier_thread);
    }
    // The java_thread can be still blocked in VTMT transition after a previous JVMTI resume call.
    // There is no need to suspend the java_thread in this case. After vthread unblocking,
    // it will check for ext_suspend request and suspend itself if necessary.
    if (java_thread == NULL || java_thread->is_being_ext_suspended()) {
      // We are done if the virtual thread is unmounted or
      // the java_thread is externally suspended.
      return JVMTI_ERROR_NONE;
    }
    // The virtual thread is mounted: suspend the java_thread.
  }
  // Don't allow hidden thread suspend request.
  if (java_thread->is_hidden_from_external_view()) {
    return JVMTI_ERROR_NONE;
  }
  {
    MutexLocker ml(java_thread->SR_lock(), Mutex::_no_safepoint_check_flag);
    oop mounted_vt = java_thread->mounted_vthread();

    if (single_suspend && JvmtiExport::can_support_virtual_threads() &&
        !java_lang_VirtualThread::is_instance(thread_oop) &&
        mounted_vt != NULL && thread_oop != mounted_vt) {
      // A case of a carrier thread executing a mounted virtual thread.
      assert(java_lang_VirtualThread::is_instance(mounted_vt), "sanity check");
      if (java_thread->is_cthread_pending_suspend()) {
        return JVMTI_ERROR_THREAD_SUSPENDED;
      }
      java_thread->set_cthread_pending_suspend();
      return JVMTI_ERROR_NONE;
    }
    if (java_thread->is_external_suspend()) {
      // Don't allow nested external suspend requests.
      return JVMTI_ERROR_THREAD_SUSPENDED;
    }
    if (java_thread->is_exiting()) { // thread is in the process of exiting
      return JVMTI_ERROR_THREAD_NOT_ALIVE;
    }
    java_thread->set_external_suspend();
  }
  if (need_safepoint_p == NULL) { // single thread suspend
    if (!JvmtiSuspendControl::suspend(java_thread)) {
      // The thread was in the process of exiting.
      return JVMTI_ERROR_THREAD_NOT_ALIVE;
    }
  } else { // thread list suspend
    if (java_thread->thread_state() == _thread_in_native) {
      // We need to try and suspend native threads here. Threads in
      // other states will self-suspend on their next transition.
      if (!JvmtiSuspendControl::suspend(java_thread)) {
        // The thread was in the process of exiting. Force another
        // safepoint to make sure that this thread transitions.
        (*need_safepoint_p)++;
        return JVMTI_ERROR_THREAD_NOT_ALIVE;
      }
    } else {
      (*need_safepoint_p)++;
    }
  }
  return JVMTI_ERROR_NONE;
}

jvmtiError
JvmtiEnvBase::resume_thread(oop thread_oop, JavaThread* java_thread, bool single_suspend) {
  if (java_lang_VirtualThread::is_instance(thread_oop)) {
    if (!JvmtiExport::can_support_virtual_threads()) {
      return JVMTI_ERROR_MUST_POSSESS_CAPABILITY;
    }
    if (single_suspend) {
      bool vthread_ext_suspended = JvmtiVTSuspender::vthread_is_ext_suspended(thread_oop);
      if (!vthread_ext_suspended) {
        return JVMTI_ERROR_THREAD_NOT_SUSPENDED;
      }
      JvmtiVTSuspender::register_vthread_resume(thread_oop);
      // Check if virtual thread is mounted and there is a java_thread.
      // A non-NULL java_thread is always passed in the !single_suspend case.
      oop carrier_thread = java_lang_VirtualThread::carrier_thread(thread_oop);
      java_thread = carrier_thread == NULL ? NULL : java_lang_Thread::thread(carrier_thread);
    }
    // The java_thread can be still blocked in VTMT transition after a previous JVMTI suspend call.
    // There is no need to resume the java_thread in this case. After vthread unblocking,
    // it will check for ext_suspend request and remain resumed if necessary.
    if (java_thread == NULL || !java_thread->is_being_ext_suspended()) {
      // We are done if the virtual thread is unmounted or
      // the java_thread is not externally suspended.
      return JVMTI_ERROR_NONE;
    }
    // The virtual thread is mounted and java_thread is supended: resume the java_thread.
  }
  // Don't allow hidden thread resume request.
  if (java_thread->is_hidden_from_external_view()) {
    return JVMTI_ERROR_NONE;
  }
  // A case of a carrier thread executing a mounted virtual thread.
  if (java_thread->is_cthread_pending_suspend()) {
    java_thread->clear_cthread_pending_suspend();
    return JVMTI_ERROR_NONE;
  }
  if (!java_thread->is_being_ext_suspended()) {
    return JVMTI_ERROR_THREAD_NOT_SUSPENDED;
  }
  if (!JvmtiSuspendControl::resume(java_thread)) {
    return JVMTI_ERROR_INTERNAL;
  }
  return JVMTI_ERROR_NONE;
}

ResourceTracker::ResourceTracker(JvmtiEnv* env) {
  _env = env;
  _allocations = new (ResourceObj::C_HEAP, mtServiceability) GrowableArray<unsigned char*>(20, mtServiceability);
  _failed = false;
}
ResourceTracker::~ResourceTracker() {
  if (_failed) {
    for (int i=0; i<_allocations->length(); i++) {
      _env->deallocate(_allocations->at(i));
    }
  }
  delete _allocations;
}

jvmtiError ResourceTracker::allocate(jlong size, unsigned char** mem_ptr) {
  unsigned char *ptr;
  jvmtiError err = _env->allocate(size, &ptr);
  if (err == JVMTI_ERROR_NONE) {
    _allocations->append(ptr);
    *mem_ptr = ptr;
  } else {
    *mem_ptr = NULL;
    _failed = true;
  }
  return err;
 }

unsigned char* ResourceTracker::allocate(jlong size) {
  unsigned char* ptr;
  allocate(size, &ptr);
  return ptr;
}

char* ResourceTracker::strdup(const char* str) {
  char *dup_str = (char*)allocate(strlen(str)+1);
  if (dup_str != NULL) {
    strcpy(dup_str, str);
  }
  return dup_str;
}

struct StackInfoNode {
  struct StackInfoNode *next;
  jvmtiStackInfo info;
};


// Create a jvmtiStackInfo inside a linked list node and create a
// buffer for the frame information, both allocated as resource objects.
// Fill in both the jvmtiStackInfo and the jvmtiFrameInfo.
// Note that either or both of thr and thread_oop
// may be null if the thread is new or has exited.
void
MultipleStackTracesCollector::fill_frames(jthread jt, JavaThread *thr, oop thread_oop) {
#ifdef ASSERT
  Thread *current_thread = Thread::current();
  assert(SafepointSynchronize::is_at_safepoint() ||
         thr == NULL ||
         thr->is_handshake_safe_for(current_thread),
         "unmounted virtual thread / call by myself / at safepoint / at handshake");
#endif

  jint state = 0;
  struct StackInfoNode *node = NEW_RESOURCE_OBJ(struct StackInfoNode);
  jvmtiStackInfo *infop = &(node->info);
  
  node->next = head();
  set_head(node);
  infop->frame_count = 0;
  infop->frame_buffer = NULL;
  infop->thread = jt;

  // Support for virtual threads
  if (java_lang_VirtualThread::is_instance(thread_oop)) {
    // The can_support_virtual_threads capability is checked by the caller.
    state = JvmtiEnvBase::get_vthread_state(thread_oop);

    if ((state & JVMTI_THREAD_STATE_ALIVE) != 0) {
      javaVFrame *jvf = JvmtiEnvBase::get_vthread_jvf(thread_oop);
      infop->frame_buffer = NEW_RESOURCE_ARRAY(jvmtiFrameInfo, max_frame_count());
      _result = env()->get_stack_trace(jvf, 0, max_frame_count(),
                                     infop->frame_buffer, &(infop->frame_count));
    }
  } else {
    state = JvmtiEnvBase::get_thread_state(thread_oop, thr);
    if (thr != NULL && (state & JVMTI_THREAD_STATE_ALIVE) != 0) {
      infop->frame_buffer = NEW_RESOURCE_ARRAY(jvmtiFrameInfo, max_frame_count());
      _result = env()->get_stack_trace(thr, 0, max_frame_count(),
                                       infop->frame_buffer, &(infop->frame_count));
    }
  }
  _frame_count_total += infop->frame_count;
  infop->state = state;
}

// Based on the stack information in the linked list, allocate memory
// block to return and fill it from the info in the linked list.
void
MultipleStackTracesCollector::allocate_and_fill_stacks(jint thread_count) {
  // do I need to worry about alignment issues?
  jlong alloc_size =  thread_count       * sizeof(jvmtiStackInfo)
                    + _frame_count_total * sizeof(jvmtiFrameInfo);
  env()->allocate(alloc_size, (unsigned char **)&_stack_info);

  // pointers to move through the newly allocated space as it is filled in
  jvmtiStackInfo *si = _stack_info + thread_count;      // bottom of stack info
  jvmtiFrameInfo *fi = (jvmtiFrameInfo *)si;            // is the top of frame info

  // copy information in resource area into allocated buffer
  // insert stack info backwards since linked list is backwards
  // insert frame info forwards
  // walk the StackInfoNodes
  for (struct StackInfoNode *sin = head(); sin != NULL; sin = sin->next) {
    jint frame_count = sin->info.frame_count;
    size_t frames_size = frame_count * sizeof(jvmtiFrameInfo);
    --si;
    memcpy(si, &(sin->info), sizeof(jvmtiStackInfo));
    if (frames_size == 0) {
      si->frame_buffer = NULL;
    } else {
      memcpy(fi, sin->info.frame_buffer, frames_size);
      si->frame_buffer = fi;  // point to the new allocated copy of the frames
      fi += frame_count;
    }
  }
  assert(si == _stack_info, "the last copied stack info must be the first record");
  assert((unsigned char *)fi == ((unsigned char *)_stack_info) + alloc_size,
         "the last copied frame info must be the last record");
}


void
VM_GetThreadListStackTraces::doit() {
  assert(SafepointSynchronize::is_at_safepoint(), "must be at safepoint");

  ResourceMark rm;
  ThreadsListHandle tlh;
  for (int i = 0; i < _thread_count; ++i) {
    jthread jt = _thread_list[i];
    JavaThread* java_thread = NULL;
    oop thread_oop = NULL;
    jvmtiError err = JvmtiExport::cv_external_thread_to_JavaThread(tlh.list(), jt, &java_thread, &thread_oop);
    if (err != JVMTI_ERROR_NONE) {
      // We got an error code so we don't have a JavaThread *, but
      // only return an error from here if we didn't get a valid
      // thread_oop.
      // In the virtual thread case the cv_external_thread_to_JavaThread is expected to correctly set
      // the thread_oop and return JVMTI_ERROR_INVALID_THREAD which we ignore here.
      if (thread_oop == NULL) {
        _collector.set_result(err);
        return;
      }
      // We have a valid thread_oop.
    }
    if (java_lang_VirtualThread::is_instance(thread_oop)) {
      if (!JvmtiExport::can_support_virtual_threads()) {
        _collector.set_result(JVMTI_ERROR_MUST_POSSESS_CAPABILITY);
        return;
      }
    }
    _collector.fill_frames(jt, java_thread, thread_oop);
  }
  _collector.allocate_and_fill_stacks(_thread_count);
}

void
GetSingleStackTraceClosure::do_thread(Thread *target) {
    JavaThread *jt = target->as_Java_thread();
    oop thread_oop = jt->threadObj();
    
    if (!jt->is_exiting() && thread_oop != NULL) {
        ResourceMark rm;
        _collector.fill_frames(_jthread, jt, thread_oop);
        _collector.allocate_and_fill_stacks(1);
    }
}

void
VM_GetAllStackTraces::doit() {
  assert(SafepointSynchronize::is_at_safepoint(), "must be at safepoint");

  ResourceMark rm;
  _final_thread_count = 0;
  for (JavaThreadIteratorWithHandle jtiwh; JavaThread *jt = jtiwh.next(); ) {
    oop thread_oop = jt->threadObj();
    if (thread_oop != NULL &&
        !jt->is_exiting() &&
        java_lang_Thread::is_alive(thread_oop) &&
        !jt->is_hidden_from_external_view()) {
      ++_final_thread_count;
      // Handle block of the calling thread is used to create local refs.
      _collector.fill_frames((jthread)JNIHandles::make_local(_calling_thread, thread_oop),
                             jt, thread_oop);
    }
  }
  _collector.allocate_and_fill_stacks(_final_thread_count);
}

// Verifies that the top frame is a java frame in an expected state.
// Deoptimizes frame if needed.
// Checks that the frame method signature matches the return type (tos).
// HandleMark must be defined in the caller only.
// It is to keep a ret_ob_h handle alive after return to the caller.
jvmtiError
JvmtiEnvBase::check_top_frame(Thread* current_thread, JavaThread* java_thread,
                              jvalue value, TosState tos, Handle* ret_ob_h) {
  ResourceMark rm(current_thread);

  vframe *vf = vframeForNoProcess(java_thread, 0);
  NULL_CHECK(vf, JVMTI_ERROR_NO_MORE_FRAMES);

  javaVFrame *jvf = (javaVFrame*) vf;
  if (!vf->is_java_frame() || jvf->method()->is_native()) {
    return JVMTI_ERROR_OPAQUE_FRAME;
  }

  // If the frame is a compiled one, need to deoptimize it.
  if (vf->is_compiled_frame()) {
    if (!vf->fr().can_be_deoptimized()) {
      return JVMTI_ERROR_OPAQUE_FRAME;
    }
    Deoptimization::deoptimize_frame(java_thread, jvf->fr().id());
  }

  // Get information about method return type
  Symbol* signature = jvf->method()->signature();

  ResultTypeFinder rtf(signature);
  TosState fr_tos = as_TosState(rtf.type());
  if (fr_tos != tos) {
    if (tos != itos || (fr_tos != btos && fr_tos != ztos && fr_tos != ctos && fr_tos != stos)) {
      return JVMTI_ERROR_TYPE_MISMATCH;
    }
  }

  // Check that the jobject class matches the return type signature.
  jobject jobj = value.l;
  if (tos == atos && jobj != NULL) { // NULL reference is allowed
    Handle ob_h(current_thread, JNIHandles::resolve_external_guard(jobj));
    NULL_CHECK(ob_h, JVMTI_ERROR_INVALID_OBJECT);
    Klass* ob_k = ob_h()->klass();
    NULL_CHECK(ob_k, JVMTI_ERROR_INVALID_OBJECT);

    // Method return type signature.
    char* ty_sign = 1 + strchr(signature->as_C_string(), JVM_SIGNATURE_ENDFUNC);

    if (!VM_GetOrSetLocal::is_assignable(ty_sign, ob_k, current_thread)) {
      return JVMTI_ERROR_TYPE_MISMATCH;
    }
    *ret_ob_h = ob_h;
  }
  return JVMTI_ERROR_NONE;
} /* end check_top_frame */


// ForceEarlyReturn<type> follows the PopFrame approach in many aspects.
// Main difference is on the last stage in the interpreter.
// The PopFrame stops method execution to continue execution
// from the same method call instruction.
// The ForceEarlyReturn forces return from method so the execution
// continues at the bytecode following the method call.

// Threads_lock NOT held, java_thread not protected by lock
// java_thread - pre-checked

jvmtiError
JvmtiEnvBase::force_early_return(JavaThread* java_thread, jvalue value, TosState tos) {
  Thread* current_thread = Thread::current();
  HandleMark   hm(current_thread);
  uint32_t debug_bits = 0;

  // retrieve or create the state
  JvmtiThreadState* state = JvmtiThreadState::state_for(java_thread);
  if (state == NULL) {
    return JVMTI_ERROR_THREAD_NOT_ALIVE;
  }

  // Check if java_thread is fully suspended
  if (!java_thread->is_thread_fully_suspended(true /* wait for suspend completion */, &debug_bits)) {
    return JVMTI_ERROR_THREAD_NOT_SUSPENDED;
  }

  // Check to see if a ForceEarlyReturn was already in progress
  if (state->is_earlyret_pending()) {
    // Probably possible for JVMTI clients to trigger this, but the
    // JPDA backend shouldn't allow this to happen
    return JVMTI_ERROR_INTERNAL;
  }
  {
    // The same as for PopFrame. Workaround bug:
    //  4812902: popFrame hangs if the method is waiting at a synchronize
    // Catch this condition and return an error to avoid hanging.
    // Now JVMTI spec allows an implementation to bail out with an opaque
    // frame error.
    OSThread* osThread = java_thread->osthread();
    if (osThread->get_state() == MONITOR_WAIT) {
      return JVMTI_ERROR_OPAQUE_FRAME;
    }
  }
  Handle ret_ob_h;
  jvmtiError err = check_top_frame(current_thread, java_thread, value, tos, &ret_ob_h);
  if (err != JVMTI_ERROR_NONE) {
    return err;
  }
  assert(tos != atos || value.l == NULL || ret_ob_h() != NULL,
         "return object oop must not be NULL if jobject is not NULL");

  // Update the thread state to reflect that the top frame must be
  // forced to return.
  // The current frame will be returned later when the suspended
  // thread is resumed and right before returning from VM to Java.
  // (see call_VM_base() in assembler_<cpu>.cpp).

  state->set_earlyret_pending();
  state->set_earlyret_oop(ret_ob_h());
  state->set_earlyret_value(value, tos);

  // Set pending step flag for this early return.
  // It is cleared when next step event is posted.
  state->set_pending_step_for_earlyret();

  return JVMTI_ERROR_NONE;
} /* end force_early_return */

void
JvmtiMonitorClosure::do_monitor(ObjectMonitor* mon) {
  if ( _error != JVMTI_ERROR_NONE) {
    // Error occurred in previous iteration so no need to add
    // to the list.
    return;
  }
  if (mon->owner() == _java_thread ) {
    // Filter out on stack monitors collected during stack walk.
    oop obj = mon->object();
    bool found = false;
    for (int j = 0; j < _owned_monitors_list->length(); j++) {
      jobject jobj = ((jvmtiMonitorStackDepthInfo*)_owned_monitors_list->at(j))->monitor;
      oop check = JNIHandles::resolve(jobj);
      if (check == obj) {
        // On stack monitor already collected during the stack walk.
        found = true;
        break;
      }
    }
    if (found == false) {
      // This is off stack monitor (e.g. acquired via jni MonitorEnter).
      jvmtiError err;
      jvmtiMonitorStackDepthInfo *jmsdi;
      err = _env->allocate(sizeof(jvmtiMonitorStackDepthInfo), (unsigned char **)&jmsdi);
      if (err != JVMTI_ERROR_NONE) {
        _error = err;
        return;
      }
      Handle hobj(Thread::current(), obj);
      jmsdi->monitor = _env->jni_reference(_calling_thread, hobj);
      // stack depth is unknown for this monitor.
      jmsdi->stack_depth = -1;
      _owned_monitors_list->append(jmsdi);
    }
  }
}

GrowableArray<OopHandle>* JvmtiModuleClosure::_tbl = NULL;

void JvmtiModuleClosure::do_module(ModuleEntry* entry) {
  assert_locked_or_safepoint(Module_lock);
  OopHandle module = entry->module_handle();
  guarantee(module.resolve() != NULL, "module object is NULL");
  _tbl->push(module);
}

jvmtiError
JvmtiModuleClosure::get_all_modules(JvmtiEnv* env, jint* module_count_ptr, jobject** modules_ptr) {
  ResourceMark rm;
  MutexLocker mcld(ClassLoaderDataGraph_lock);
  MutexLocker ml(Module_lock);

  _tbl = new GrowableArray<OopHandle>(77);
  if (_tbl == NULL) {
    return JVMTI_ERROR_OUT_OF_MEMORY;
  }

  // Iterate over all the modules loaded to the system.
  ClassLoaderDataGraph::modules_do(&do_module);

  jint len = _tbl->length();
  guarantee(len > 0, "at least one module must be present");

  jobject* array = (jobject*)env->jvmtiMalloc((jlong)(len * sizeof(jobject)));
  if (array == NULL) {
    return JVMTI_ERROR_OUT_OF_MEMORY;
  }
  for (jint idx = 0; idx < len; idx++) {
    array[idx] = JNIHandles::make_local(Thread::current(), _tbl->at(idx).resolve());
  }
  _tbl = NULL;
  *modules_ptr = array;
  *module_count_ptr = len;
  return JVMTI_ERROR_NONE;
}

void
UpdateForPopTopFrameClosure::do_thread(Thread *target) {
  JavaThread* jt = _state->get_thread();
  assert(jt == target, "just checking");
  if (!jt->is_exiting() && jt->threadObj() != NULL) {
    _state->update_for_pop_top_frame();
    _result = JVMTI_ERROR_NONE;
  }
}

void
SetFramePopClosure::do_thread(Thread *target) {
  JavaThread* jt = _state->get_thread();
  assert(jt == target, "just checking");
  if (!jt->is_exiting() && jt->threadObj() != NULL) {
    int frame_number = _state->count_frames() - _depth;
    _state->env_thread_state((JvmtiEnvBase*)_env)->set_frame_pop(frame_number);
    _result = JVMTI_ERROR_NONE;
  }
}

void
GetOwnedMonitorInfoClosure::do_thread(Thread *target) {
  JavaThread *jt = target->as_Java_thread();
  if (!jt->is_exiting() && (jt->threadObj() != NULL)) {
    _result = ((JvmtiEnvBase *)_env)->get_owned_monitors(_calling_thread,
                                                         jt,
                                                         _owned_monitors_list);
  }
}

void
GetCurrentContendedMonitorClosure::do_thread(Thread *target) {
  JavaThread *jt = target->as_Java_thread();
  if (!jt->is_exiting() && (jt->threadObj() != NULL)) {
    _result = ((JvmtiEnvBase *)_env)->get_current_contended_monitor(_calling_thread,
                                                                    jt,
                                                                    _owned_monitor_ptr);
  }
}

void
GetStackTraceClosure::do_thread(Thread *target) {
  JavaThread *jt = target->as_Java_thread();
  if (!jt->is_exiting() && jt->threadObj() != NULL) {
    _result = ((JvmtiEnvBase *)_env)->get_stack_trace(jt,
                                                      _start_depth, _max_count,
                                                      _frame_buffer, _count_ptr);
  }
}

void
GetFrameCountClosure::do_thread(Thread *target) {
  JavaThread* jt = target->as_Java_thread();
  assert(target == jt, "just checking");
  if (!jt->is_exiting() && jt->threadObj() != NULL) {
    _result = ((JvmtiEnvBase*)_env)->get_frame_count(jt, _count_ptr);
  }
}

void
GetFrameLocationClosure::do_thread(Thread *target) {
  JavaThread *jt = target->as_Java_thread();
  if (!jt->is_exiting() && jt->threadObj() != NULL) {
    _result = ((JvmtiEnvBase*)_env)->get_frame_location(jt, _depth,
                                                        _method_ptr, _location_ptr);
  }
}

void
VThreadGetOwnedMonitorInfoClosure::do_thread(Thread *target) {
  JavaThread* java_thread = target->as_Java_thread();
  Thread* cur_thread = Thread::current();
  ResourceMark rm(cur_thread);
  HandleMark hm(cur_thread);

  javaVFrame *jvf = JvmtiEnvBase::get_vthread_jvf(_vthread_h());

  if (!java_thread->is_exiting() && java_thread->threadObj() != NULL) {
    _result = ((JvmtiEnvBase *)_env)->get_owned_monitors((JavaThread*)target,
                                                         java_thread,
                                                         jvf,
                                                         _owned_monitors_list);
  }
}

void
VThreadGetCurrentContendedMonitorClosure::do_thread(Thread *target) {
  JavaThread* java_thread = target->as_Java_thread();

  if (!java_thread->is_exiting() && java_thread->threadObj() != NULL) {
    _result = ((JvmtiEnvBase *)_env)->get_current_contended_monitor((JavaThread*)target,
                                                                    java_thread,
                                                                    _owned_monitor_ptr);
  }
}

void
VThreadGetThreadClosure::do_thread(Thread *target) {
  oop carrier_thread = java_lang_VirtualThread::carrier_thread(_vthread_h());
  *_carrier_thread_ptr = (jthread)JNIHandles::make_local(target, carrier_thread);}

void
VThreadGetStackTraceClosure::do_thread(Thread *target) {
  assert(target->is_Java_thread(), "just checking");
  Thread* cur_thread = Thread::current();
  ResourceMark rm(cur_thread);
  HandleMark hm(cur_thread);
  javaVFrame *jvf = JvmtiEnvBase::get_vthread_jvf(_vthread_h());
  _result = ((JvmtiEnvBase *)_env)->get_stack_trace(jvf,
                                                    _start_depth, _max_count,
                                                    _frame_buffer, _count_ptr);
}

void
VThreadGetFrameCountClosure::do_thread(Thread *target) {
  assert(target->is_Java_thread(), "just checking");
  _result = ((JvmtiEnvBase*)_env)->get_frame_count(_vthread_h(), _count_ptr);
}

void
VThreadGetFrameLocationClosure::do_thread(Thread *target) {
  assert(target->is_Java_thread(), "just checking");
  _result = ((JvmtiEnvBase*)_env)->get_frame_location(_vthread_h(), _depth,
                                                      _method_ptr, _location_ptr);
}

void
VThreadGetThreadStateClosure::do_thread(Thread *target) {
  assert(target->is_Java_thread(), "just checking");
  jshort vthread_state = java_lang_VirtualThread::state(_vthread_h());
  oop carrier_thread_oop = java_lang_VirtualThread::carrier_thread(_vthread_h());
  jint state;

  if (vthread_state == java_lang_VirtualThread::RUNNING && carrier_thread_oop != NULL) {
    state = java_lang_Thread::get_thread_status(carrier_thread_oop);
    JavaThread* java_thread = java_lang_Thread::thread(carrier_thread_oop);
    if (java_thread->is_being_ext_suspended()) {
      state |= JVMTI_THREAD_STATE_SUSPENDED;
    }
  } else {
    state = java_lang_VirtualThread::map_state_to_thread_status(vthread_state);
  }
  if (java_lang_Thread::interrupted(_vthread_h())) {
    state |= JVMTI_THREAD_STATE_INTERRUPTED;
  }
  *_state_ptr = state;
  _result = JVMTI_ERROR_NONE;
}<|MERGE_RESOLUTION|>--- conflicted
+++ resolved
@@ -564,13 +564,8 @@
   if (!java_thread->has_last_Java_frame()) {
     return NULL;
   }
-<<<<<<< HEAD
-  RegisterMap reg_map(java_thread, true, true);
+  RegisterMap reg_map(java_thread, true /* update_map */, false /* process_frames */, true /* walk_cont */);
   vframe *vf = JvmtiEnvBase::get_last_java_vframe(java_thread, &reg_map);
-=======
-  RegisterMap reg_map(java_thread, true /* update_map */, false /* process_frames */);
-  vframe *vf = java_thread->last_java_vframe(&reg_map);
->>>>>>> cd33abb1
   int d = 0;
   while ((vf != NULL) && (d < depth)) {
     vf = vf->java_sender();
