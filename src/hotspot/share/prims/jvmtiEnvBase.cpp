--- conflicted
+++ resolved
@@ -1543,21 +1543,15 @@
     // the monitor threads after being notified. Here we are correcting the actual
     // number of the waiting threads by excluding those re-entering the monitor.
     nWait = 0;
-    bool is_head = true;
     for (ObjectWaiter* waiter = mon->first_waiter();
-         waiter != nullptr && (is_head || waiter != mon->first_waiter());
+         waiter != nullptr && (nWait == 0 || waiter != mon->first_waiter());
          waiter = mon->next_waiter(waiter)) {
-<<<<<<< HEAD
-      is_head = false;
-      if (mon->thread_of_waiter(waiter) != nullptr) nWait++;  // skip vthreads
-=======
       JavaThread *w = mon->thread_of_waiter(waiter);
       oop thread_oop = get_vthread_or_thread_oop(w);
       if (java_lang_VirtualThread::is_instance(thread_oop)) {
         skipped++;
       }
       nWait++;
->>>>>>> 985b9ce7
     }
   }
   ret.waiter_count = nWant;
@@ -1599,13 +1593,6 @@
       jint skipped = 0;
       for (int i = 0; i < nWait; i++) {
         JavaThread *w = mon->thread_of_waiter(waiter);
-<<<<<<< HEAD
-        if (w != nullptr) {
-          // If the thread was found on the ObjectWaiter list, then
-          // it has not been notified.
-          Handle th(current_thread, get_vthread_or_thread_oop(w));
-          ret.notify_waiters[i] = (jthread)jni_reference(calling_thread, th);
-=======
         oop thread_oop = get_vthread_or_thread_oop(w);
         bool is_virtual = java_lang_VirtualThread::is_instance(thread_oop);
         assert(w != nullptr, "sanity check");
@@ -1616,7 +1603,6 @@
           // it has not been notified.
           Handle th(current_thread, get_vthread_or_thread_oop(w));
           ret.notify_waiters[i - skipped] = (jthread)jni_reference(calling_thread, th);
->>>>>>> 985b9ce7
         }
         waiter = mon->next_waiter(waiter);
       }
@@ -2680,16 +2666,4 @@
 GetFrameLocationClosure::do_vthread(Handle target_h) {
   _result = ((JvmtiEnvBase*)_env)->get_frame_location(target_h(), _depth,
                                                       _method_ptr, _location_ptr);
-<<<<<<< HEAD
-}
-
-void
-
-VirtualThreadGetThreadClosure::do_thread(Thread *target) {
-  assert(target->is_Java_thread(), "just checking");
-  JavaThread *jt = JavaThread::cast(target);
-  oop carrier_thread = java_lang_VirtualThread::carrier_thread(_vthread_h());
-  *_carrier_thread_ptr = (jthread)JNIHandles::make_local(jt, carrier_thread);
-=======
->>>>>>> 985b9ce7
 }