/*
 * Copyright (c) 2003, 2024, Oracle and/or its affiliates. All rights reserved.
 * DO NOT ALTER OR REMOVE COPYRIGHT NOTICES OR THIS FILE HEADER.
 *
 * This code is free software; you can redistribute it and/or modify it
 * under the terms of the GNU General Public License version 2 only, as
 * published by the Free Software Foundation.
 *
 * This code is distributed in the hope that it will be useful, but WITHOUT
 * ANY WARRANTY; without even the implied warranty of MERCHANTABILITY or
 * FITNESS FOR A PARTICULAR PURPOSE.  See the GNU General Public License
 * version 2 for more details (a copy is included in the LICENSE file that
 * accompanied this code).
 *
 * You should have received a copy of the GNU General Public License version
 * 2 along with this work; if not, write to the Free Software Foundation,
 * Inc., 51 Franklin St, Fifth Floor, Boston, MA 02110-1301 USA.
 *
 * Please contact Oracle, 500 Oracle Parkway, Redwood Shores, CA 94065 USA
 * or visit www.oracle.com if you need additional information or have any
 * questions.
 *
 */

#include "precompiled.hpp"
#include "classfile/classLoaderDataGraph.hpp"
#include "classfile/javaClasses.inline.hpp"
#include "classfile/moduleEntry.hpp"
#include "classfile/symbolTable.hpp"
#include "classfile/vmSymbols.hpp"
#include "jvmtifiles/jvmtiEnv.hpp"
#include "memory/iterator.hpp"
#include "memory/resourceArea.hpp"
#include "oops/klass.inline.hpp"
#include "oops/objArrayKlass.hpp"
#include "oops/objArrayOop.hpp"
#include "oops/oop.inline.hpp"
#include "oops/oopHandle.inline.hpp"
#include "prims/jvmtiEnvBase.hpp"
#include "prims/jvmtiEventController.inline.hpp"
#include "prims/jvmtiExtensions.hpp"
#include "prims/jvmtiImpl.hpp"
#include "prims/jvmtiManageCapabilities.hpp"
#include "prims/jvmtiTagMap.hpp"
#include "prims/jvmtiThreadState.inline.hpp"
#include "runtime/continuationEntry.inline.hpp"
#include "runtime/deoptimization.hpp"
#include "runtime/frame.inline.hpp"
#include "runtime/handles.inline.hpp"
#include "runtime/interfaceSupport.inline.hpp"
#include "runtime/javaCalls.hpp"
#include "runtime/javaThread.inline.hpp"
#include "runtime/jfieldIDWorkaround.hpp"
#include "runtime/jniHandles.inline.hpp"
#include "runtime/objectMonitor.inline.hpp"
#include "runtime/osThread.hpp"
#include "runtime/signature.hpp"
#include "runtime/stackWatermarkSet.inline.hpp"
#include "runtime/threads.hpp"
#include "runtime/threadSMR.inline.hpp"
#include "runtime/vframe.inline.hpp"
#include "runtime/vframe_hp.hpp"
#include "runtime/vmThread.hpp"
#include "runtime/vmOperations.hpp"
#include "services/threadService.hpp"


///////////////////////////////////////////////////////////////
//
// JvmtiEnvBase
//

JvmtiEnvBase* JvmtiEnvBase::_head_environment = nullptr;

bool JvmtiEnvBase::_globally_initialized = false;
volatile bool JvmtiEnvBase::_needs_clean_up = false;

jvmtiPhase JvmtiEnvBase::_phase = JVMTI_PHASE_PRIMORDIAL;

volatile int JvmtiEnvBase::_dying_thread_env_iteration_count = 0;

extern jvmtiInterface_1_ jvmti_Interface;
extern jvmtiInterface_1_ jvmtiTrace_Interface;


// perform initializations that must occur before any JVMTI environments
// are released but which should only be initialized once (no matter
// how many environments are created).
void
JvmtiEnvBase::globally_initialize() {
  assert(Threads::number_of_threads() == 0 || JvmtiThreadState_lock->is_locked(), "sanity check");
  assert(_globally_initialized == false, "bad call");

  JvmtiManageCapabilities::initialize();

  // register extension functions and events
  JvmtiExtensions::register_extensions();

#ifdef JVMTI_TRACE
  JvmtiTrace::initialize();
#endif

  _globally_initialized = true;
}


void
JvmtiEnvBase::initialize() {
  assert(Threads::number_of_threads() == 0 || JvmtiThreadState_lock->is_locked(), "sanity check");

  // Add this environment to the end of the environment list (order is important)
  {
    // This block of code must not contain any safepoints, as list deallocation
    // (which occurs at a safepoint) cannot occur simultaneously with this list
    // addition.  Note: NoSafepointVerifier cannot, currently, be used before
    // threads exist.
    JvmtiEnvIterator it;
    JvmtiEnvBase *previous_env = nullptr;
    for (JvmtiEnvBase* env = it.first(); env != nullptr; env = it.next(env)) {
      previous_env = env;
    }
    if (previous_env == nullptr) {
      _head_environment = this;
    } else {
      previous_env->set_next_environment(this);
    }
  }

  if (_globally_initialized == false) {
    globally_initialize();
  }
}

jvmtiPhase
JvmtiEnvBase::phase() {
  // For the JVMTI environments possessed the can_generate_early_vmstart:
  //   replace JVMTI_PHASE_PRIMORDIAL with JVMTI_PHASE_START
  if (_phase == JVMTI_PHASE_PRIMORDIAL &&
      JvmtiExport::early_vmstart_recorded() &&
      early_vmstart_env()) {
    return JVMTI_PHASE_START;
  }
  return _phase; // Normal case
}

bool
JvmtiEnvBase::is_valid() {
  jlong value = 0;

  // This object might not be a JvmtiEnvBase so we can't assume
  // the _magic field is properly aligned. Get the value in a safe
  // way and then check against JVMTI_MAGIC.

  switch (sizeof(_magic)) {
  case 2:
    value = Bytes::get_native_u2((address)&_magic);
    break;

  case 4:
    value = Bytes::get_native_u4((address)&_magic);
    break;

  case 8:
    value = Bytes::get_native_u8((address)&_magic);
    break;

  default:
    guarantee(false, "_magic field is an unexpected size");
  }

  return value == JVMTI_MAGIC;
}


bool
JvmtiEnvBase::use_version_1_0_semantics() {
  int major, minor, micro;

  JvmtiExport::decode_version_values(_version, &major, &minor, &micro);
  return major == 1 && minor == 0;  // micro version doesn't matter here
}


bool
JvmtiEnvBase::use_version_1_1_semantics() {
  int major, minor, micro;

  JvmtiExport::decode_version_values(_version, &major, &minor, &micro);
  return major == 1 && minor == 1;  // micro version doesn't matter here
}

bool
JvmtiEnvBase::use_version_1_2_semantics() {
  int major, minor, micro;

  JvmtiExport::decode_version_values(_version, &major, &minor, &micro);
  return major == 1 && minor == 2;  // micro version doesn't matter here
}


JvmtiEnvBase::JvmtiEnvBase(jint version) : _env_event_enable() {
  _version = version;
  _env_local_storage = nullptr;
  _tag_map = nullptr;
  _native_method_prefix_count = 0;
  _native_method_prefixes = nullptr;
  _next = nullptr;
  _class_file_load_hook_ever_enabled = false;

  // Moot since ClassFileLoadHook not yet enabled.
  // But "true" will give a more predictable ClassFileLoadHook behavior
  // for environment creation during ClassFileLoadHook.
  _is_retransformable = true;

  // all callbacks initially null
  memset(&_event_callbacks, 0, sizeof(jvmtiEventCallbacks));
  memset(&_ext_event_callbacks, 0, sizeof(jvmtiExtEventCallbacks));

  // all capabilities initially off
  memset(&_current_capabilities, 0, sizeof(_current_capabilities));

  // all prohibited capabilities initially off
  memset(&_prohibited_capabilities, 0, sizeof(_prohibited_capabilities));

  _magic = JVMTI_MAGIC;

  JvmtiEventController::env_initialize((JvmtiEnv*)this);

#ifdef JVMTI_TRACE
  _jvmti_external.functions = TraceJVMTI != nullptr ? &jvmtiTrace_Interface : &jvmti_Interface;
#else
  _jvmti_external.functions = &jvmti_Interface;
#endif
}


void
JvmtiEnvBase::dispose() {

#ifdef JVMTI_TRACE
  JvmtiTrace::shutdown();
#endif

  // Dispose of event info and let the event controller call us back
  // in a locked state (env_dispose, below)
  JvmtiEventController::env_dispose(this);
}

void
JvmtiEnvBase::env_dispose() {
  assert(Threads::number_of_threads() == 0 || JvmtiThreadState_lock->is_locked(), "sanity check");

  // We have been entered with all events disabled on this environment.
  // A race to re-enable events (by setting callbacks) is prevented by
  // checking for a valid environment when setting callbacks (while
  // holding the JvmtiThreadState_lock).

  // Mark as invalid.
  _magic = DISPOSED_MAGIC;

  // Relinquish all capabilities.
  jvmtiCapabilities *caps = get_capabilities();
  JvmtiManageCapabilities::relinquish_capabilities(caps, caps, caps);

  // Same situation as with events (see above)
  set_native_method_prefixes(0, nullptr);

  JvmtiTagMap* tag_map_to_clear = tag_map_acquire();
  // A tag map can be big, clear it now to save memory until
  // the destructor runs.
  if (tag_map_to_clear != nullptr) {
    tag_map_to_clear->clear();
  }

  _needs_clean_up = true;
}


JvmtiEnvBase::~JvmtiEnvBase() {
  assert(SafepointSynchronize::is_at_safepoint(), "sanity check");

  // There is a small window of time during which the tag map of a
  // disposed environment could have been reallocated.
  // Make sure it is gone.
  JvmtiTagMap* tag_map_to_deallocate = _tag_map;
  set_tag_map(nullptr);
  // A tag map can be big, deallocate it now
  if (tag_map_to_deallocate != nullptr) {
    delete tag_map_to_deallocate;
  }

  _magic = BAD_MAGIC;
}


void
JvmtiEnvBase::periodic_clean_up() {
  assert(SafepointSynchronize::is_at_safepoint(), "sanity check");

  // JvmtiEnvBase reference is saved in JvmtiEnvThreadState. So
  // clean up JvmtiThreadState before deleting JvmtiEnv pointer.
  JvmtiThreadState::periodic_clean_up();

  // Unlink all invalid environments from the list of environments
  // and deallocate them
  JvmtiEnvIterator it;
  JvmtiEnvBase* previous_env = nullptr;
  JvmtiEnvBase* env = it.first();
  while (env != nullptr) {
    if (env->is_valid()) {
      previous_env = env;
      env = it.next(env);
    } else {
      // This one isn't valid, remove it from the list and deallocate it
      JvmtiEnvBase* defunct_env = env;
      env = it.next(env);
      if (previous_env == nullptr) {
        _head_environment = env;
      } else {
        previous_env->set_next_environment(env);
      }
      delete defunct_env;
    }
  }

}


void
JvmtiEnvBase::check_for_periodic_clean_up() {
  assert(SafepointSynchronize::is_at_safepoint(), "sanity check");

  class ThreadInsideIterationClosure: public ThreadClosure {
   private:
    bool _inside;
   public:
    ThreadInsideIterationClosure() : _inside(false) {};

    void do_thread(Thread* thread) {
      _inside |= thread->is_inside_jvmti_env_iteration();
    }

    bool is_inside_jvmti_env_iteration() {
      return _inside;
    }
  };

  if (_needs_clean_up) {
    // Check if we are currently iterating environment,
    // deallocation should not occur if we are
    ThreadInsideIterationClosure tiic;
    Threads::threads_do(&tiic);
    if (!tiic.is_inside_jvmti_env_iteration() &&
             !is_inside_dying_thread_env_iteration()) {
      _needs_clean_up = false;
      JvmtiEnvBase::periodic_clean_up();
    }
  }
}


void
JvmtiEnvBase::record_first_time_class_file_load_hook_enabled() {
  assert(Threads::number_of_threads() == 0 || JvmtiThreadState_lock->is_locked(),
         "sanity check");

  if (!_class_file_load_hook_ever_enabled) {
    _class_file_load_hook_ever_enabled = true;

    if (get_capabilities()->can_retransform_classes) {
      _is_retransformable = true;
    } else {
      _is_retransformable = false;

      // cannot add retransform capability after ClassFileLoadHook has been enabled
      get_prohibited_capabilities()->can_retransform_classes = 1;
    }
  }
}


void
JvmtiEnvBase::record_class_file_load_hook_enabled() {
  if (!_class_file_load_hook_ever_enabled) {
    if (Threads::number_of_threads() == 0) {
      record_first_time_class_file_load_hook_enabled();
    } else {
      MutexLocker mu(JvmtiThreadState_lock);
      record_first_time_class_file_load_hook_enabled();
    }
  }
}


jvmtiError
JvmtiEnvBase::set_native_method_prefixes(jint prefix_count, char** prefixes) {
  assert(Threads::number_of_threads() == 0 || JvmtiThreadState_lock->is_locked(),
         "sanity check");

  int old_prefix_count = get_native_method_prefix_count();
  char **old_prefixes = get_native_method_prefixes();

  // allocate and install the new prefixex
  if (prefix_count == 0 || !is_valid()) {
    _native_method_prefix_count = 0;
    _native_method_prefixes = nullptr;
  } else {
    // there are prefixes, allocate an array to hold them, and fill it
    char** new_prefixes = (char**)os::malloc((prefix_count) * sizeof(char*), mtInternal);
    if (new_prefixes == nullptr) {
      return JVMTI_ERROR_OUT_OF_MEMORY;
    }
    for (int i = 0; i < prefix_count; i++) {
      char* prefix = prefixes[i];
      if (prefix == nullptr) {
        for (int j = 0; j < (i-1); j++) {
          os::free(new_prefixes[j]);
        }
        os::free(new_prefixes);
        return JVMTI_ERROR_NULL_POINTER;
      }
      prefix = os::strdup(prefixes[i]);
      if (prefix == nullptr) {
        for (int j = 0; j < (i-1); j++) {
          os::free(new_prefixes[j]);
        }
        os::free(new_prefixes);
        return JVMTI_ERROR_OUT_OF_MEMORY;
      }
      new_prefixes[i] = prefix;
    }
    _native_method_prefix_count = prefix_count;
    _native_method_prefixes = new_prefixes;
  }

  // now that we know the new prefixes have been successfully installed we can
  // safely remove the old ones
  if (old_prefix_count != 0) {
    for (int i = 0; i < old_prefix_count; i++) {
      os::free(old_prefixes[i]);
    }
    os::free(old_prefixes);
  }

  return JVMTI_ERROR_NONE;
}


// Collect all the prefixes which have been set in any JVM TI environments
// by the SetNativeMethodPrefix(es) functions.  Be sure to maintain the
// order of environments and the order of prefixes within each environment.
// Return in a resource allocated array.
char**
JvmtiEnvBase::get_all_native_method_prefixes(int* count_ptr) {
  assert(Threads::number_of_threads() == 0 ||
         SafepointSynchronize::is_at_safepoint() ||
         JvmtiThreadState_lock->is_locked(),
         "sanity check");

  int total_count = 0;
  GrowableArray<char*>* prefix_array =new GrowableArray<char*>(5);

  JvmtiEnvIterator it;
  for (JvmtiEnvBase* env = it.first(); env != nullptr; env = it.next(env)) {
    int prefix_count = env->get_native_method_prefix_count();
    char** prefixes = env->get_native_method_prefixes();
    for (int j = 0; j < prefix_count; j++) {
      // retrieve a prefix and so that it is safe against asynchronous changes
      // copy it into the resource area
      char* prefix = prefixes[j];
      char* prefix_copy = NEW_RESOURCE_ARRAY(char, strlen(prefix)+1);
      strcpy(prefix_copy, prefix);
      prefix_array->at_put_grow(total_count++, prefix_copy);
    }
  }

  char** all_prefixes = NEW_RESOURCE_ARRAY(char*, total_count);
  char** p = all_prefixes;
  for (int i = 0; i < total_count; ++i) {
    *p++ = prefix_array->at(i);
  }
  *count_ptr = total_count;
  return all_prefixes;
}

void
JvmtiEnvBase::set_event_callbacks(const jvmtiEventCallbacks* callbacks,
                                               jint size_of_callbacks) {
  assert(Threads::number_of_threads() == 0 || JvmtiThreadState_lock->is_locked(), "sanity check");

  size_t byte_cnt = sizeof(jvmtiEventCallbacks);

  // clear in either case to be sure we got any gap between sizes
  memset(&_event_callbacks, 0, byte_cnt);

  // Now that JvmtiThreadState_lock is held, prevent a possible race condition where events
  // are re-enabled by a call to set event callbacks where the DisposeEnvironment
  // occurs after the boiler-plate environment check and before the lock is acquired.
  if (callbacks != nullptr && is_valid()) {
    if (size_of_callbacks < (jint)byte_cnt) {
      byte_cnt = size_of_callbacks;
    }
    memcpy(&_event_callbacks, callbacks, byte_cnt);
  }
}


// In the fullness of time, all users of the method should instead
// directly use allocate, besides being cleaner and faster, this will
// mean much better out of memory handling
unsigned char *
JvmtiEnvBase::jvmtiMalloc(jlong size) {
  unsigned char* mem = nullptr;
  jvmtiError result = allocate(size, &mem);
  assert(result == JVMTI_ERROR_NONE, "Allocate failed");
  return mem;
}


// Handle management

jobject JvmtiEnvBase::jni_reference(Handle hndl) {
  return JNIHandles::make_local(hndl());
}

jobject JvmtiEnvBase::jni_reference(JavaThread *thread, Handle hndl) {
  return JNIHandles::make_local(thread, hndl());
}

void JvmtiEnvBase::destroy_jni_reference(jobject jobj) {
  JNIHandles::destroy_local(jobj);
}

void JvmtiEnvBase::destroy_jni_reference(JavaThread *thread, jobject jobj) {
  JNIHandles::destroy_local(jobj); // thread is unused.
}

//
// Threads
//

jthread *
JvmtiEnvBase::new_jthreadArray(int length, Handle *handles) {
  if (length == 0) {
    return nullptr;
  }

  jthread* objArray = (jthread *) jvmtiMalloc(sizeof(jthread) * length);
  NULL_CHECK(objArray, nullptr);

  for (int i = 0; i < length; i++) {
    objArray[i] = (jthread)jni_reference(handles[i]);
  }
  return objArray;
}

jthreadGroup *
JvmtiEnvBase::new_jthreadGroupArray(int length, objArrayHandle groups) {
  if (length == 0) {
    return nullptr;
  }

  jthreadGroup* objArray = (jthreadGroup *) jvmtiMalloc(sizeof(jthreadGroup) * length);
  NULL_CHECK(objArray, nullptr);

  for (int i = 0; i < length; i++) {
    objArray[i] = (jthreadGroup)JNIHandles::make_local(groups->obj_at(i));
  }
  return objArray;
}

// Return the vframe on the specified thread and depth, null if no such frame.
// The thread and the oops in the returned vframe might not have been processed.
javaVFrame*
JvmtiEnvBase::jvf_for_thread_and_depth(JavaThread* java_thread, jint depth) {
  if (!java_thread->has_last_Java_frame()) {
    return nullptr;
  }
  RegisterMap reg_map(java_thread,
                      RegisterMap::UpdateMap::include,
                      RegisterMap::ProcessFrames::skip,
                      RegisterMap::WalkContinuation::include);
  javaVFrame *jvf = java_thread->last_java_vframe(&reg_map);

  jvf = JvmtiEnvBase::check_and_skip_hidden_frames(java_thread, jvf);

  for (int d = 0; jvf != nullptr && d < depth; d++) {
    jvf = jvf->java_sender();
  }
  return jvf;
}

//
// utilities: JNI objects
//


jclass
JvmtiEnvBase::get_jni_class_non_null(Klass* k) {
  assert(k != nullptr, "k != null");
  Thread *thread = Thread::current();
  return (jclass)jni_reference(Handle(thread, k->java_mirror()));
}

//
// Field Information
//

bool
JvmtiEnvBase::get_field_descriptor(Klass* k, jfieldID field, fieldDescriptor* fd) {
  if (!jfieldIDWorkaround::is_valid_jfieldID(k, field)) {
    return false;
  }
  bool found = false;
  if (jfieldIDWorkaround::is_static_jfieldID(field)) {
    JNIid* id = jfieldIDWorkaround::from_static_jfieldID(field);
    found = id->find_local_field(fd);
  } else {
    // Non-static field. The fieldID is really the offset of the field within the object.
    int offset = jfieldIDWorkaround::from_instance_jfieldID(k, field);
    found = InstanceKlass::cast(k)->find_field_from_offset(offset, false, fd);
  }
  return found;
}

bool
JvmtiEnvBase::is_vthread_alive(oop vt) {
  oop cont = java_lang_VirtualThread::continuation(vt);
  return !jdk_internal_vm_Continuation::done(cont) &&
         java_lang_VirtualThread::state(vt) != java_lang_VirtualThread::NEW;
}

// Return JavaThread if virtual thread is mounted, null otherwise.
JavaThread* JvmtiEnvBase::get_JavaThread_or_null(oop vthread) {
  oop carrier_thread = java_lang_VirtualThread::carrier_thread(vthread);
  if (carrier_thread == nullptr) {
    return nullptr;
  }

  JavaThread* java_thread = java_lang_Thread::thread(carrier_thread);

  // This could be a different thread to the current one. So we need to ensure that
  // processing has started before we are allowed to read the continuation oop of
  // another thread, as it is a direct root of that other thread.
  StackWatermarkSet::start_processing(java_thread, StackWatermarkKind::gc);

  oop cont = java_lang_VirtualThread::continuation(vthread);
  assert(cont != nullptr, "must be");
  assert(Continuation::continuation_scope(cont) == java_lang_VirtualThread::vthread_scope(), "must be");
  return Continuation::is_continuation_mounted(java_thread, cont) ? java_thread : nullptr;
}

javaVFrame*
JvmtiEnvBase::check_and_skip_hidden_frames(bool is_in_VTMS_transition, javaVFrame* jvf) {
  // The second condition is needed to hide notification methods.
  if (!is_in_VTMS_transition && (jvf == nullptr || !jvf->method()->jvmti_mount_transition())) {
    return jvf;  // No frames to skip.
  }
  // Find jvf with a method annotated with @JvmtiMountTransition.
  for ( ; jvf != nullptr; jvf = jvf->java_sender()) {
    if (jvf->method()->jvmti_mount_transition()) {  // Cannot actually appear in an unmounted continuation; they're never frozen.
      jvf = jvf->java_sender();  // Skip annotated method.
      break;
    }
    if (jvf->method()->changes_current_thread()) {
      break;
    }
    // Skip frame above annotated method.
  }
  return jvf;
}

javaVFrame*
JvmtiEnvBase::check_and_skip_hidden_frames(JavaThread* jt, javaVFrame* jvf) {
  jvf = check_and_skip_hidden_frames(jt->is_in_VTMS_transition(), jvf);
  return jvf;
}

javaVFrame*
JvmtiEnvBase::check_and_skip_hidden_frames(oop vthread, javaVFrame* jvf) {
  JvmtiThreadState* state = java_lang_Thread::jvmti_thread_state(vthread);
  if (state == nullptr) {
    // nothing to skip
    return jvf;
  }
  jvf = check_and_skip_hidden_frames(java_lang_Thread::is_in_VTMS_transition(vthread), jvf);
  return jvf;
}

javaVFrame*
JvmtiEnvBase::get_vthread_jvf(oop vthread) {
  assert(java_lang_VirtualThread::state(vthread) != java_lang_VirtualThread::NEW, "sanity check");
  assert(java_lang_VirtualThread::state(vthread) != java_lang_VirtualThread::TERMINATED, "sanity check");

  Thread* cur_thread = Thread::current();
  oop cont = java_lang_VirtualThread::continuation(vthread);
  javaVFrame* jvf = nullptr;

  JavaThread* java_thread = get_JavaThread_or_null(vthread);
  if (java_thread != nullptr) {
    if (!java_thread->has_last_Java_frame()) {
      // TBD: This is a temporary work around to avoid a guarantee caused by
      // the native enterSpecial frame on the top. No frames will be found
      // by the JVMTI functions such as GetStackTrace.
      return nullptr;
    }
    vframeStream vfs(java_thread);
    jvf = vfs.at_end() ? nullptr : vfs.asJavaVFrame();
    jvf = check_and_skip_hidden_frames(java_thread, jvf);
  } else {
    vframeStream vfs(cont);
    jvf = vfs.at_end() ? nullptr : vfs.asJavaVFrame();
    jvf = check_and_skip_hidden_frames(vthread, jvf);
  }
  return jvf;
}

// Return correct javaVFrame for a carrier (non-virtual) thread.
// It strips vthread frames at the top if there are any.
javaVFrame*
JvmtiEnvBase::get_cthread_last_java_vframe(JavaThread* jt, RegisterMap* reg_map_p) {
  // Strip vthread frames in case of carrier thread with mounted continuation.
  bool cthread_with_cont = JvmtiEnvBase::is_cthread_with_continuation(jt);
  javaVFrame *jvf = cthread_with_cont ? jt->carrier_last_java_vframe(reg_map_p)
                                      : jt->last_java_vframe(reg_map_p);
  // Skip hidden frames only for carrier threads
  // which are in non-temporary VTMS transition.
  if (jt->is_in_VTMS_transition()) {
    jvf = check_and_skip_hidden_frames(jt, jvf);
  }
  return jvf;
}

jint
JvmtiEnvBase::get_thread_state_base(oop thread_oop, JavaThread* jt) {
  jint state = 0;

  if (thread_oop != nullptr) {
    // Get most state bits.
    state = (jint)java_lang_Thread::get_thread_status(thread_oop);
  }
  if (jt != nullptr) {
    // We have a JavaThread* so add more state bits.
    JavaThreadState jts = jt->thread_state();

    if (jt->is_carrier_thread_suspended() ||
        ((jt->jvmti_vthread() == nullptr || jt->jvmti_vthread() == thread_oop) && jt->is_suspended())) {
      // Suspended non-virtual thread.
      state |= JVMTI_THREAD_STATE_SUSPENDED;
    }
    if (jts == _thread_in_native) {
      state |= JVMTI_THREAD_STATE_IN_NATIVE;
    }
    if (jt->is_interrupted(false)) {
      state |= JVMTI_THREAD_STATE_INTERRUPTED;
    }
  }
  return state;
}

jint
JvmtiEnvBase::get_thread_state(oop thread_oop, JavaThread* jt) {
  jint state = 0;

  if (is_thread_carrying_vthread(jt, thread_oop)) {
    state = (jint)java_lang_Thread::get_thread_status(thread_oop);

    // This is for extra safety. Other bits are not expected nor needed.
    state &= (JVMTI_THREAD_STATE_ALIVE | JVMTI_THREAD_STATE_INTERRUPTED);

    if (jt->is_carrier_thread_suspended()) {
      state |= JVMTI_THREAD_STATE_SUSPENDED;
    }
    // It's okay for the JVMTI state to be reported as WAITING when waiting
    // for something other than an Object.wait. So, we treat a thread carrying
    // a virtual thread as waiting indefinitely which is not runnable.
    // It is why the RUNNABLE bit is not needed and the WAITING bits are added.
    state |= JVMTI_THREAD_STATE_WAITING | JVMTI_THREAD_STATE_WAITING_INDEFINITELY;
  } else {
    state = get_thread_state_base(thread_oop, jt);
  }
  return state;
}

jint
JvmtiEnvBase::get_vthread_state(oop thread_oop, JavaThread* java_thread) {
  jint state = 0;
  bool is_mon_responsible = java_lang_VirtualThread::recheckInterval(thread_oop) > 0;
  bool ext_suspended = JvmtiVTSuspender::is_vthread_suspended(thread_oop);
  jint interrupted = java_lang_Thread::interrupted(thread_oop);

  if (java_thread != nullptr) {
    // If virtual thread is blocked on a monitor enter the BLOCKED_ON_MONITOR_ENTER bit
    // is set for carrier thread instead of virtual.
    // Other state bits except filtered ones are expected to be the same.
    oop ct_oop = java_lang_VirtualThread::carrier_thread(thread_oop);
    jint filtered_bits = JVMTI_THREAD_STATE_SUSPENDED | JVMTI_THREAD_STATE_INTERRUPTED;

    // This call can trigger a safepoint, so thread_oop must not be used after it.
    state = get_thread_state_base(ct_oop, java_thread) & ~filtered_bits;
  } else if (is_mon_responsible) {
    state = (jint) JavaThreadStatus::BLOCKED_ON_MONITOR_ENTER;
  } else {
    int vt_state = java_lang_VirtualThread::state(thread_oop);
    state = (jint)java_lang_VirtualThread::map_state_to_thread_status(vt_state);
  }
  // Ensure the thread has not exited after retrieving suspended/interrupted values.
  if ((state & JVMTI_THREAD_STATE_ALIVE) != 0) {
    if (ext_suspended) {
      state |= JVMTI_THREAD_STATE_SUSPENDED;
    }
    if (interrupted) {
      state |= JVMTI_THREAD_STATE_INTERRUPTED;
    }
  }
  return state;
}

jint
JvmtiEnvBase::get_thread_or_vthread_state(oop thread_oop, JavaThread* java_thread) {
  jint state = 0;
  if (java_lang_VirtualThread::is_instance(thread_oop)) {
    state = JvmtiEnvBase::get_vthread_state(thread_oop, java_thread);
  } else {
    state = JvmtiEnvBase::get_thread_state(thread_oop, java_thread);
  }
  return state;
}

jvmtiError
JvmtiEnvBase::get_live_threads(JavaThread* current_thread, Handle group_hdl, jint *count_ptr, Handle **thread_objs_p) {
  jint count = 0;
  Handle *thread_objs = nullptr;
  ThreadsListEnumerator tle(current_thread, /* include_jvmti_agent_threads */ true);
  int nthreads = tle.num_threads();
  if (nthreads > 0) {
    thread_objs = NEW_RESOURCE_ARRAY_RETURN_NULL(Handle, nthreads);
    NULL_CHECK(thread_objs, JVMTI_ERROR_OUT_OF_MEMORY);
    for (int i = 0; i < nthreads; i++) {
      Handle thread = tle.get_threadObj(i);
      if (thread()->is_a(vmClasses::Thread_klass()) && java_lang_Thread::threadGroup(thread()) == group_hdl()) {
        thread_objs[count++] = thread;
      }
    }
  }
  *thread_objs_p = thread_objs;
  *count_ptr = count;
  return JVMTI_ERROR_NONE;
}

jvmtiError
JvmtiEnvBase::get_subgroups(JavaThread* current_thread, Handle group_hdl, jint *count_ptr, objArrayHandle *group_objs_p) {

  // This call collects the strong and weak groups
  JavaThread* THREAD = current_thread;
  JavaValue result(T_OBJECT);
  JavaCalls::call_virtual(&result,
                          group_hdl,
                          vmClasses::ThreadGroup_klass(),
                          SymbolTable::new_permanent_symbol("subgroupsAsArray"),
                          vmSymbols::void_threadgroup_array_signature(),
                          THREAD);
  if (HAS_PENDING_EXCEPTION) {
    Symbol* ex_name = PENDING_EXCEPTION->klass()->name();
    CLEAR_PENDING_EXCEPTION;
    if (ex_name == vmSymbols::java_lang_OutOfMemoryError()) {
      return JVMTI_ERROR_OUT_OF_MEMORY;
    } else {
      return JVMTI_ERROR_INTERNAL;
    }
  }

  assert(result.get_type() == T_OBJECT, "just checking");
  objArrayOop groups = (objArrayOop)result.get_oop();

  *count_ptr = groups == nullptr ? 0 : groups->length();
  *group_objs_p = objArrayHandle(current_thread, groups);

  return JVMTI_ERROR_NONE;
}

//
// Object Monitor Information
//

//
// Count the number of objects for a lightweight monitor. The hobj
// parameter is object that owns the monitor so this routine will
// count the number of times the same object was locked by frames
// in java_thread.
//
jint
JvmtiEnvBase::count_locked_objects(JavaThread *java_thread, Handle hobj) {
  jint ret = 0;
  if (!java_thread->has_last_Java_frame()) {
    return ret;  // no Java frames so no monitors
  }

  Thread* current_thread = Thread::current();
  ResourceMark rm(current_thread);
  HandleMark   hm(current_thread);
  RegisterMap  reg_map(java_thread,
                       RegisterMap::UpdateMap::include,
                       RegisterMap::ProcessFrames::include,
                       RegisterMap::WalkContinuation::skip);

  for (javaVFrame *jvf = java_thread->last_java_vframe(&reg_map); jvf != nullptr;
       jvf = jvf->java_sender()) {
    GrowableArray<MonitorInfo*>* mons = jvf->monitors();
    if (!mons->is_empty()) {
      for (int i = 0; i < mons->length(); i++) {
        MonitorInfo *mi = mons->at(i);
        if (mi->owner_is_scalar_replaced()) continue;

        // see if owner of the monitor is our object
        if (mi->owner() != nullptr && mi->owner() == hobj()) {
          ret++;
        }
      }
    }
  }
  return ret;
}

jvmtiError
JvmtiEnvBase::get_current_contended_monitor(JavaThread *calling_thread, JavaThread *java_thread,
                                            jobject *monitor_ptr, bool is_virtual) {
  Thread *current_thread = Thread::current();
  assert(java_thread->is_handshake_safe_for(current_thread),
         "call by myself or at handshake");
  if (!is_virtual && JvmtiEnvBase::is_cthread_with_continuation(java_thread)) {
    // Carrier thread with a mounted continuation case.
    // No contended monitor can be owned by carrier thread in this case.
    *monitor_ptr = nullptr;
    return JVMTI_ERROR_NONE;
  }
  oop obj = nullptr;
  // The ObjectMonitor* can't be async deflated since we are either
  // at a safepoint or the calling thread is operating on itself so
  // it cannot leave the underlying wait()/enter() call.
  ObjectMonitor *mon = java_thread->current_waiting_monitor();
  if (mon == nullptr) {
    // thread is not doing an Object.wait() call
    mon = java_thread->current_pending_monitor();
    if (mon != nullptr) {
      // The thread is trying to enter() an ObjectMonitor.
      obj = mon->object();
      assert(obj != nullptr, "ObjectMonitor should have a valid object!");
    }
  } else {
    // thread is doing an Object.wait() call
    oop thread_oop = get_vthread_or_thread_oop(java_thread);
    jint state = get_thread_or_vthread_state(thread_oop, java_thread);

    if (state & JVMTI_THREAD_STATE_BLOCKED_ON_MONITOR_ENTER) {
      // thread is re-entering the monitor in an Object.wait() call
      obj = mon->object();
      assert(obj != nullptr, "Object.wait() should have an object");
    }
  }

  if (obj == nullptr) {
    *monitor_ptr = nullptr;
  } else {
    HandleMark hm(current_thread);
    Handle     hobj(current_thread, obj);
    *monitor_ptr = jni_reference(calling_thread, hobj);
  }
  return JVMTI_ERROR_NONE;
}

jvmtiError
JvmtiEnvBase::get_owned_monitors(JavaThread *calling_thread, JavaThread* java_thread,
                                 GrowableArray<jvmtiMonitorStackDepthInfo*> *owned_monitors_list) {
  // Note:
  // calling_thread is the thread that requested the list of monitors for java_thread.
  // java_thread is the thread owning the monitors.
  // current_thread is the thread executing this code, can be a non-JavaThread (e.g. VM Thread).
  // And they all may be different threads.
  jvmtiError err = JVMTI_ERROR_NONE;
  Thread *current_thread = Thread::current();
  assert(java_thread->is_handshake_safe_for(current_thread),
         "call by myself or at handshake");

  if (JvmtiEnvBase::is_cthread_with_continuation(java_thread)) {
    // Carrier thread with a mounted continuation case.
    // No contended monitor can be owned by carrier thread in this case.
    return JVMTI_ERROR_NONE;
  }
  if (java_thread->has_last_Java_frame()) {
    ResourceMark rm(current_thread);
    HandleMark   hm(current_thread);
    RegisterMap  reg_map(java_thread,
                         RegisterMap::UpdateMap::include,
                         RegisterMap::ProcessFrames::include,
                         RegisterMap::WalkContinuation::skip);

    int depth = 0;
    for (javaVFrame *jvf = get_cthread_last_java_vframe(java_thread, &reg_map);
         jvf != nullptr; jvf = jvf->java_sender()) {
      if (MaxJavaStackTraceDepth == 0 || depth++ < MaxJavaStackTraceDepth) {  // check for stack too deep
        // add locked objects for this frame into list
        err = get_locked_objects_in_frame(calling_thread, java_thread, jvf, owned_monitors_list, depth-1);
        if (err != JVMTI_ERROR_NONE) {
          return err;
        }
      }
    }
  }

  // Get off stack monitors. (e.g. acquired via jni MonitorEnter).
  JvmtiMonitorClosure jmc(calling_thread, owned_monitors_list, this);
  ObjectSynchronizer::owned_monitors_iterate(&jmc, java_thread);
  err = jmc.error();

  return err;
}

jvmtiError
JvmtiEnvBase::get_owned_monitors(JavaThread* calling_thread, JavaThread* carrier, javaVFrame* jvf,
                                 GrowableArray<jvmtiMonitorStackDepthInfo*> *owned_monitors_list, oop vthread) {
  jvmtiError err = JVMTI_ERROR_NONE;
  Thread *current_thread = Thread::current();
  assert(carrier == nullptr || carrier->is_handshake_safe_for(current_thread),
         "call by myself or at handshake");

  int depth = 0;
  for ( ; jvf != nullptr; jvf = jvf->java_sender()) {
    if (MaxJavaStackTraceDepth == 0 || depth++ < MaxJavaStackTraceDepth) {  // check for stack too deep
      // Add locked objects for this frame into list.
      err = get_locked_objects_in_frame(calling_thread, carrier, jvf, owned_monitors_list, depth - 1, vthread);
      if (err != JVMTI_ERROR_NONE) {
        return err;
      }
    }
  }

  if (carrier == nullptr) {
    // vthread gets pinned if monitors are acquired via jni MonitorEnter
    // so nothing else to do for unmounted case.
    return err;
  }

  // Get off stack monitors. (e.g. acquired via jni MonitorEnter).
  JvmtiMonitorClosure jmc(calling_thread, owned_monitors_list, this);
  ObjectSynchronizer::owned_monitors_iterate(&jmc, carrier);
  err = jmc.error();

  return err;
}

// Save JNI local handles for any objects that this frame owns.
jvmtiError
JvmtiEnvBase::get_locked_objects_in_frame(JavaThread* calling_thread, JavaThread* target,
                                 javaVFrame *jvf, GrowableArray<jvmtiMonitorStackDepthInfo*>* owned_monitors_list,
                                 jint stack_depth, oop vthread) {
  jvmtiError err = JVMTI_ERROR_NONE;
  Thread* current_thread = Thread::current();
  ResourceMark rm(current_thread);
  HandleMark   hm(current_thread);

  GrowableArray<MonitorInfo*>* mons = jvf->monitors();
  if (mons->is_empty()) {
    return err;  // this javaVFrame holds no monitors
  }

  oop wait_obj = nullptr;
  {
    // The ObjectMonitor* can't be async deflated since we are either
    // at a safepoint or the calling thread is operating on itself so
    // it cannot leave the underlying wait() call.
    // Save object of current wait() call (if any) for later comparison.
    if (target != nullptr) {
      ObjectMonitor *mon = target->current_waiting_monitor();
      if (mon != nullptr) wait_obj = mon->object();
    }
  }
  oop pending_obj = nullptr;
  {
    // The ObjectMonitor* can't be async deflated since we are either
    // at a safepoint or the calling thread is operating on itself so
    // it cannot leave the underlying enter() call.
    // Save object of current enter() call (if any) for later comparison.
    if (target != nullptr) {
      ObjectMonitor *mon = target->current_pending_monitor();
      if (mon != nullptr) pending_obj = mon->object();
    } else {
      assert(vthread != nullptr, "no vthread oop");
      oop oopCont = java_lang_VirtualThread::continuation(vthread);
      assert(oopCont != nullptr, "vthread with no continuation");
      stackChunkOop chunk = jdk_internal_vm_Continuation::tail(oopCont);
      assert(chunk != nullptr, "unmounted vthread should have a chunk");
      ObjectMonitor *mon = chunk->current_pending_monitor();
      if (mon != nullptr) pending_obj = mon->object();
    }
  }

  for (int i = 0; i < mons->length(); i++) {
    MonitorInfo *mi = mons->at(i);

    if (mi->owner_is_scalar_replaced()) continue;

    oop obj = mi->owner();
    if (obj == nullptr) {
      // this monitor doesn't have an owning object so skip it
      continue;
    }

    if (wait_obj == obj) {
      // the thread is waiting on this monitor so it isn't really owned
      continue;
    }

    if (pending_obj == obj) {
      // the thread is pending on this monitor so it isn't really owned
      continue;
    }

    if (owned_monitors_list->length() > 0) {
      // Our list has at least one object on it so we have to check
      // for recursive object locking
      bool found = false;
      for (int j = 0; j < owned_monitors_list->length(); j++) {
        jobject jobj = ((jvmtiMonitorStackDepthInfo*)owned_monitors_list->at(j))->monitor;
        oop check = JNIHandles::resolve(jobj);
        if (check == obj) {
          found = true;  // we found the object
          break;
        }
      }

      if (found) {
        // already have this object so don't include it
        continue;
      }
    }

    // add the owning object to our list
    jvmtiMonitorStackDepthInfo *jmsdi;
    err = allocate(sizeof(jvmtiMonitorStackDepthInfo), (unsigned char **)&jmsdi);
    if (err != JVMTI_ERROR_NONE) {
        return err;
    }
    Handle hobj(Thread::current(), obj);
    jmsdi->monitor = jni_reference(calling_thread, hobj);
    jmsdi->stack_depth = stack_depth;
    owned_monitors_list->append(jmsdi);
  }

  return err;
}

jvmtiError
JvmtiEnvBase::get_stack_trace(javaVFrame *jvf,
                              jint start_depth, jint max_count,
                              jvmtiFrameInfo* frame_buffer, jint* count_ptr) {
  Thread *current_thread = Thread::current();
  ResourceMark rm(current_thread);
  HandleMark hm(current_thread);
  int count = 0;

  if (start_depth != 0) {
    if (start_depth > 0) {
      for (int j = 0; j < start_depth && jvf != nullptr; j++) {
        jvf = jvf->java_sender();
      }
      if (jvf == nullptr) {
        // start_depth is deeper than the stack depth.
        return JVMTI_ERROR_ILLEGAL_ARGUMENT;
      }
    } else { // start_depth < 0
      // We are referencing the starting depth based on the oldest
      // part of the stack.
      // Optimize to limit the number of times that java_sender() is called.
      javaVFrame *jvf_cursor = jvf;
      javaVFrame *jvf_prev = nullptr;
      javaVFrame *jvf_prev_prev = nullptr;
      int j = 0;
      while (jvf_cursor != nullptr) {
        jvf_prev_prev = jvf_prev;
        jvf_prev = jvf_cursor;
        for (j = 0; j > start_depth && jvf_cursor != nullptr; j--) {
          jvf_cursor = jvf_cursor->java_sender();
        }
      }
      if (j == start_depth) {
        // Previous pointer is exactly where we want to start.
        jvf = jvf_prev;
      } else {
        // We need to back up further to get to the right place.
        if (jvf_prev_prev == nullptr) {
          // The -start_depth is greater than the stack depth.
          return JVMTI_ERROR_ILLEGAL_ARGUMENT;
        }
        // j is now the number of frames on the stack starting with
        // jvf_prev, we start from jvf_prev_prev and move older on
        // the stack that many, and the result is -start_depth frames
        // remaining.
        jvf = jvf_prev_prev;
        for (; j < 0; j++) {
          jvf = jvf->java_sender();
        }
      }
    }
  }
  for (; count < max_count && jvf != nullptr; count++) {
    frame_buffer[count].method = jvf->method()->jmethod_id();
    frame_buffer[count].location = (jvf->method()->is_native() ? -1 : jvf->bci());
    jvf = jvf->java_sender();
  }
  *count_ptr = count;
  return JVMTI_ERROR_NONE;
}

jvmtiError
JvmtiEnvBase::get_stack_trace(JavaThread *java_thread,
                              jint start_depth, jint max_count,
                              jvmtiFrameInfo* frame_buffer, jint* count_ptr) {
  Thread *current_thread = Thread::current();
  assert(SafepointSynchronize::is_at_safepoint() ||
         java_thread->is_handshake_safe_for(current_thread),
         "call by myself / at safepoint / at handshake");
  int count = 0;
  jvmtiError err = JVMTI_ERROR_NONE;

  if (java_thread->has_last_Java_frame()) {
    RegisterMap reg_map(java_thread,
                        RegisterMap::UpdateMap::include,
                        RegisterMap::ProcessFrames::skip,
                        RegisterMap::WalkContinuation::skip);
    ResourceMark rm(current_thread);
    javaVFrame *jvf = get_cthread_last_java_vframe(java_thread, &reg_map);

    err = get_stack_trace(jvf, start_depth, max_count, frame_buffer, count_ptr);
  } else {
    *count_ptr = 0;
    if (start_depth != 0) {
      // no frames and there is a starting depth
      err = JVMTI_ERROR_ILLEGAL_ARGUMENT;
    }
  }
  return err;
}

jint
JvmtiEnvBase::get_frame_count(javaVFrame *jvf) {
  int count = 0;

  while (jvf != nullptr) {
    jvf = jvf->java_sender();
    count++;
  }
  return count;
}

jvmtiError
JvmtiEnvBase::get_frame_count(JavaThread* jt, jint *count_ptr) {
  Thread *current_thread = Thread::current();
  assert(current_thread == jt ||
         SafepointSynchronize::is_at_safepoint() ||
         jt->is_handshake_safe_for(current_thread),
         "call by myself / at safepoint / at handshake");

  if (!jt->has_last_Java_frame()) { // no Java frames
    *count_ptr = 0;
  } else {
    ResourceMark rm(current_thread);
    RegisterMap reg_map(jt,
                        RegisterMap::UpdateMap::include,
                        RegisterMap::ProcessFrames::include,
                        RegisterMap::WalkContinuation::skip);
    javaVFrame *jvf = get_cthread_last_java_vframe(jt, &reg_map);

    *count_ptr = get_frame_count(jvf);
  }
  return JVMTI_ERROR_NONE;
}

jvmtiError
JvmtiEnvBase::get_frame_count(oop vthread_oop, jint *count_ptr) {
  Thread *current_thread = Thread::current();
  ResourceMark rm(current_thread);
  javaVFrame *jvf = JvmtiEnvBase::get_vthread_jvf(vthread_oop);

  *count_ptr = get_frame_count(jvf);
  return JVMTI_ERROR_NONE;
}

jvmtiError
JvmtiEnvBase::get_frame_location(javaVFrame* jvf, jint depth,
                                 jmethodID* method_ptr, jlocation* location_ptr) {
  int cur_depth = 0;

  while (jvf != nullptr && cur_depth < depth) {
    jvf = jvf->java_sender();
    cur_depth++;
  }
  assert(depth >= cur_depth, "ran out of frames too soon");
  if (jvf == nullptr) {
    return JVMTI_ERROR_NO_MORE_FRAMES;
  }
  Method* method = jvf->method();
  if (method->is_native()) {
    *location_ptr = -1;
  } else {
    *location_ptr = jvf->bci();
  }
  *method_ptr = method->jmethod_id();
  return JVMTI_ERROR_NONE;
}

jvmtiError
JvmtiEnvBase::get_frame_location(JavaThread *java_thread, jint depth,
                                 jmethodID* method_ptr, jlocation* location_ptr) {
  Thread* current = Thread::current();
  assert(java_thread->is_handshake_safe_for(current),
         "call by myself or at handshake");
  if (!java_thread->has_last_Java_frame()) {
    return JVMTI_ERROR_NO_MORE_FRAMES;
  }
  ResourceMark rm(current);
  HandleMark hm(current);
  RegisterMap reg_map(java_thread,
                      RegisterMap::UpdateMap::include,
                      RegisterMap::ProcessFrames::skip,
                      RegisterMap::WalkContinuation::include);
  javaVFrame* jvf = JvmtiEnvBase::get_cthread_last_java_vframe(java_thread, &reg_map);

  return get_frame_location(jvf, depth, method_ptr, location_ptr);
}

jvmtiError
JvmtiEnvBase::get_frame_location(oop vthread_oop, jint depth,
                                 jmethodID* method_ptr, jlocation* location_ptr) {
  Thread* current = Thread::current();
  ResourceMark rm(current);
  HandleMark hm(current);
  javaVFrame *jvf = JvmtiEnvBase::get_vthread_jvf(vthread_oop);

  return get_frame_location(jvf, depth, method_ptr, location_ptr);
}

jvmtiError
JvmtiEnvBase::set_frame_pop(JvmtiThreadState* state, javaVFrame* jvf, jint depth) {
  for (int d = 0; jvf != nullptr && d < depth; d++) {
    jvf = jvf->java_sender();
  }
  if (jvf == nullptr) {
    return JVMTI_ERROR_NO_MORE_FRAMES;
  }
  if (jvf->method()->is_native()) {
    return JVMTI_ERROR_OPAQUE_FRAME;
  }
  assert(jvf->frame_pointer() != nullptr, "frame pointer mustn't be null");
  int frame_number = (int)get_frame_count(jvf);
  state->env_thread_state((JvmtiEnvBase*)this)->set_frame_pop(frame_number);
  return JVMTI_ERROR_NONE;
}

bool
JvmtiEnvBase::is_cthread_with_mounted_vthread(JavaThread* jt) {
  oop thread_oop = jt->threadObj();
  assert(thread_oop != nullptr, "sanity check");
  oop mounted_vt = jt->jvmti_vthread();

  return mounted_vt != nullptr && mounted_vt != thread_oop;
}

bool
JvmtiEnvBase::is_cthread_with_continuation(JavaThread* jt) {
  const ContinuationEntry* cont_entry = nullptr;
  if (jt->has_last_Java_frame()) {
    cont_entry = jt->vthread_continuation();
  }
  return cont_entry != nullptr && is_cthread_with_mounted_vthread(jt);
}

// Check if VirtualThread or BoundVirtualThread is suspended.
bool
JvmtiEnvBase::is_vthread_suspended(oop vt_oop, JavaThread* jt) {
  bool suspended = false;
  if (java_lang_VirtualThread::is_instance(vt_oop)) {
    suspended = JvmtiVTSuspender::is_vthread_suspended(vt_oop);
  }
  if (vt_oop->is_a(vmClasses::BoundVirtualThread_klass())) {
    suspended = jt->is_suspended();
  }
  return suspended;
}

// If (thread == null) then return current thread object.
// Otherwise return JNIHandles::resolve_external_guard(thread).
oop
JvmtiEnvBase::current_thread_obj_or_resolve_external_guard(jthread thread) {
  oop thread_obj = JNIHandles::resolve_external_guard(thread);
  if (thread == nullptr) {
    thread_obj = get_vthread_or_thread_oop(JavaThread::current());
  }
  return thread_obj;
}

jvmtiError
JvmtiEnvBase::get_threadOop_and_JavaThread(ThreadsList* t_list, jthread thread, JavaThread* cur_thread,
                                           JavaThread** jt_pp, oop* thread_oop_p) {
  JavaThread* java_thread = nullptr;
  oop thread_oop = nullptr;

  if (thread == nullptr) {
    if (cur_thread == nullptr) { // cur_thread can be null when called from a VM_op
      return JVMTI_ERROR_INVALID_THREAD;
    }
    java_thread = cur_thread;
    thread_oop = get_vthread_or_thread_oop(java_thread);
    if (thread_oop == nullptr || !thread_oop->is_a(vmClasses::Thread_klass())) {
      return JVMTI_ERROR_INVALID_THREAD;
    }
  } else {
    jvmtiError err = JvmtiExport::cv_external_thread_to_JavaThread(t_list, thread, &java_thread, &thread_oop);
    if (err != JVMTI_ERROR_NONE) {
      // We got an error code so we don't have a JavaThread*, but only return
      // an error from here if we didn't get a valid thread_oop. In a vthread case
      // the cv_external_thread_to_JavaThread is expected to correctly set the
      // thread_oop and return JVMTI_ERROR_INVALID_THREAD which we ignore here.
      if (thread_oop == nullptr || err != JVMTI_ERROR_INVALID_THREAD) {
        *thread_oop_p = thread_oop;
        return err;
      }
    }
    if (java_thread == nullptr && java_lang_VirtualThread::is_instance(thread_oop)) {
      java_thread = get_JavaThread_or_null(thread_oop);
    }
  }
  *jt_pp = java_thread;
  *thread_oop_p = thread_oop;
  if (java_lang_VirtualThread::is_instance(thread_oop) &&
      !JvmtiEnvBase::is_vthread_alive(thread_oop)) {
    return JVMTI_ERROR_THREAD_NOT_ALIVE;
  }
  return JVMTI_ERROR_NONE;
}

// Check for JVMTI_ERROR_NOT_SUSPENDED and JVMTI_ERROR_OPAQUE_FRAME errors.
// Used in PopFrame and ForceEarlyReturn implementations.
jvmtiError
JvmtiEnvBase::check_non_suspended_or_opaque_frame(JavaThread* jt, oop thr_obj, bool self) {
  bool is_virtual = thr_obj != nullptr && thr_obj->is_a(vmClasses::BaseVirtualThread_klass());

  if (is_virtual) {
    if (!is_JavaThread_current(jt, thr_obj)) {
      if (!is_vthread_suspended(thr_obj, jt)) {
        return JVMTI_ERROR_THREAD_NOT_SUSPENDED;
      }
      if (jt == nullptr) { // unmounted virtual thread
        return JVMTI_ERROR_OPAQUE_FRAME;
      }
    }
  } else { // platform thread
    if (!self && !jt->is_suspended() &&
        !jt->is_carrier_thread_suspended()) {
      return JVMTI_ERROR_THREAD_NOT_SUSPENDED;
    }
  }
  return JVMTI_ERROR_NONE;
}

jvmtiError
JvmtiEnvBase::get_object_monitor_usage(JavaThread* calling_thread, jobject object, jvmtiMonitorUsage* info_ptr) {
  assert(SafepointSynchronize::is_at_safepoint(), "must be at safepoint");
  Thread* current_thread = VMThread::vm_thread();
  assert(current_thread == Thread::current(), "must be");

  HandleMark hm(current_thread);
  Handle hobj;

  // Check arguments
  {
    oop mirror = JNIHandles::resolve_external_guard(object);
    NULL_CHECK(mirror, JVMTI_ERROR_INVALID_OBJECT);
    NULL_CHECK(info_ptr, JVMTI_ERROR_NULL_POINTER);

    hobj = Handle(current_thread, mirror);
  }

  ThreadsListHandle tlh(current_thread);
  JavaThread *owning_thread = nullptr;
  ObjectMonitor *mon = nullptr;
  jvmtiMonitorUsage ret = {
      nullptr, 0, 0, nullptr, 0, nullptr
  };

  uint32_t debug_bits = 0;
  // first derive the object's owner and entry_count (if any)
  owning_thread = ObjectSynchronizer::get_lock_owner(tlh.list(), hobj);
  if (owning_thread != nullptr) {
    oop thread_oop = get_vthread_or_thread_oop(owning_thread);
    bool is_virtual = thread_oop->is_a(vmClasses::BaseVirtualThread_klass());
    if (is_virtual) {
      thread_oop = nullptr;
    }
    Handle th(current_thread, thread_oop);
    ret.owner = (jthread)jni_reference(calling_thread, th);

    // The recursions field of a monitor does not reflect recursions
    // as lightweight locks before inflating the monitor are not included.
    // We have to count the number of recursive monitor entries the hard way.
    // We pass a handle to survive any GCs along the way.
    ret.entry_count = is_virtual ? 0 : count_locked_objects(owning_thread, hobj);
  }
  // implied else: entry_count == 0

  jint nWant = 0, nWait = 0;
  markWord mark = hobj->mark();
  ResourceMark rm(current_thread);
  GrowableArray<JavaThread*>* wantList = nullptr;

  if (mark.has_monitor()) {
    mon = mark.monitor();
    assert(mon != nullptr, "must have monitor");
    // this object has a heavyweight monitor
    nWant = mon->contentions(); // # of threads contending for monitor entry, but not re-entry
    nWait = mon->waiters();     // # of threads waiting for notification,
                                // or to re-enter monitor, in Object.wait()

    // Get the actual set of threads trying to enter, or re-enter, the monitor.
    wantList = Threads::get_pending_threads(tlh.list(), nWant + nWait, (address)mon);
    nWant = wantList->length();
  } else {
    // this object has a lightweight monitor
  }

  jint skipped = 0;
  if (mon != nullptr) {
    // Robustness: the actual waiting list can be smaller.
    // The nWait count we got from the mon->waiters() may include the re-entering
    // the monitor threads after being notified. Here we are correcting the actual
    // number of the waiting threads by excluding those re-entering the monitor.
    nWait = 0;
    for (ObjectWaiter* waiter = mon->first_waiter();
         waiter != nullptr && (nWait == 0 || waiter != mon->first_waiter());
         waiter = mon->next_waiter(waiter)) {
      JavaThread *w = mon->thread_of_waiter(waiter);
<<<<<<< HEAD
      if (w == nullptr) {
=======
      oop thread_oop = get_vthread_or_thread_oop(w);
      if (thread_oop->is_a(vmClasses::BaseVirtualThread_klass())) {
>>>>>>> 7dbd0338
        skipped++;
      }
      nWait++;
    }
  }
  ret.waiter_count = nWant;
  ret.notify_waiter_count = nWait - skipped;

  // Allocate memory for heavyweight and lightweight monitor.
  jvmtiError err;
  err = allocate(ret.waiter_count * sizeof(jthread *), (unsigned char**)&ret.waiters);
  if (err != JVMTI_ERROR_NONE) {
    return err;
  }
  err = allocate(ret.notify_waiter_count * sizeof(jthread *),
                 (unsigned char**)&ret.notify_waiters);
  if (err != JVMTI_ERROR_NONE) {
    deallocate((unsigned char*)ret.waiters);
    return err;
  }

  // now derive the rest of the fields
  if (mon != nullptr) {
    // this object has a heavyweight monitor

    // null out memory for robustness
    if (ret.waiters != nullptr) {
      memset(ret.waiters, 0, ret.waiter_count * sizeof(jthread *));
    }
    if (ret.notify_waiters != nullptr) {
      memset(ret.notify_waiters, 0, ret.notify_waiter_count * sizeof(jthread *));
    }

    if (ret.waiter_count > 0) { // we have contending threads waiting to enter/re-enter the monitor
      // identify threads waiting to enter and re-enter the monitor
      // get_pending_threads returns only java thread so we do not need to
      // check for non java threads.
      for (int i = 0; i < nWant; i++) {
        JavaThread *pending_thread = wantList->at(i);
        Handle th(current_thread, get_vthread_or_thread_oop(pending_thread));
        ret.waiters[i] = (jthread)jni_reference(calling_thread, th);
      }
    }
    if (ret.notify_waiter_count > 0) { // we have threads waiting to be notified in Object.wait()
      ObjectWaiter *waiter = mon->first_waiter();
      jint skipped = 0;
      for (int i = 0; i < nWait; i++) {
        JavaThread *w = mon->thread_of_waiter(waiter);
<<<<<<< HEAD
        if (w == nullptr) {
=======
        oop thread_oop = get_vthread_or_thread_oop(w);
        bool is_virtual = thread_oop->is_a(vmClasses::BaseVirtualThread_klass());
        assert(w != nullptr, "sanity check");
        if (is_virtual) {
>>>>>>> 7dbd0338
          skipped++;
        } else {
          // If the thread was found on the ObjectWaiter list, then
          // it has not been notified.
          Handle th(current_thread, w->threadObj());
          ret.notify_waiters[i - skipped] = (jthread)jni_reference(calling_thread, th);
        }
        waiter = mon->next_waiter(waiter);
      }
    }
  } else {
    // this object has a lightweight monitor and we have nothing more
    // to do here because the defaults are just fine.
  }

  // we don't update return parameter unless everything worked
  *info_ptr = ret;

  return JVMTI_ERROR_NONE;
}

jvmtiError
JvmtiEnvBase::check_thread_list(jint count, const jthread* list) {
  if (list == nullptr && count != 0) {
    return JVMTI_ERROR_NULL_POINTER;
  }
  for (int i = 0; i < count; i++) {
    jthread thread = list[i];
    oop thread_oop = JNIHandles::resolve_external_guard(thread);
    if (thread_oop == nullptr || !thread_oop->is_a(vmClasses::BaseVirtualThread_klass())) {
      return JVMTI_ERROR_INVALID_THREAD;
    }
  }
  return JVMTI_ERROR_NONE;
}

bool
JvmtiEnvBase::is_in_thread_list(jint count, const jthread* list, oop jt_oop) {
  for (int idx = 0; idx < count; idx++) {
    jthread thread = list[idx];
    oop thread_oop = JNIHandles::resolve_external_guard(thread);
    if (thread_oop == jt_oop) {
      return true;
    }
  }
  return false;
}

class VM_SetNotifyJvmtiEventsMode : public VM_Operation {
private:
  bool _enable;

  static void correct_jvmti_thread_state(JavaThread* jt) {
    oop  ct_oop = jt->threadObj();
    oop  vt_oop = jt->vthread();
    JvmtiThreadState* jt_state = jt->jvmti_thread_state();
    JvmtiThreadState* ct_state = java_lang_Thread::jvmti_thread_state(jt->threadObj());
    JvmtiThreadState* vt_state = vt_oop != nullptr ? java_lang_Thread::jvmti_thread_state(vt_oop) : nullptr;
    bool virt = vt_oop != nullptr && java_lang_VirtualThread::is_instance(vt_oop);

    // Correct jt->jvmti_thread_state() and jt->jvmti_vthread().
    // It was not maintained while notifyJvmti was disabled.
    if (virt) {
      jt->set_jvmti_thread_state(nullptr);  // reset jt->jvmti_thread_state()
      jt->set_jvmti_vthread(vt_oop);        // restore jt->jvmti_vthread()
    } else {
      jt->set_jvmti_thread_state(ct_state); // restore jt->jvmti_thread_state()
      jt->set_jvmti_vthread(ct_oop);        // restore jt->jvmti_vthread()
    }
  }

  // This function is called only if _enable == true.
  // Iterates over all JavaThread's, restores jt->jvmti_thread_state() and
  // jt->jvmti_vthread() for VTMS transition protocol.
  void correct_jvmti_thread_states() {
    for (JavaThread* jt : ThreadsListHandle()) {
      if (jt->is_in_VTMS_transition()) {
        jt->set_VTMS_transition_mark(true);
        continue; // no need in JvmtiThreadState correction below if in transition
      }
      correct_jvmti_thread_state(jt);
    }
  }

public:
  VMOp_Type type() const { return VMOp_SetNotifyJvmtiEventsMode; }
  bool allow_nested_vm_operations() const { return false; }
  VM_SetNotifyJvmtiEventsMode(bool enable) : _enable(enable) {
  }

  void doit() {
    if (_enable) {
      correct_jvmti_thread_states();
    }
    JvmtiVTMSTransitionDisabler::set_VTMS_notify_jvmti_events(_enable);
  }
};

// This function is to support agents loaded into running VM.
// Must be called in thread-in-native mode.
bool
JvmtiEnvBase::enable_virtual_threads_notify_jvmti() {
  if (!Continuations::enabled()) {
    return false;
  }
  if (JvmtiVTMSTransitionDisabler::VTMS_notify_jvmti_events()) {
    return false; // already enabled
  }
  VM_SetNotifyJvmtiEventsMode op(true);
  VMThread::execute(&op);
  return true;
}

// This function is used in WhiteBox, only needed to test the function above.
// It is unsafe to use this function when virtual threads are executed.
// Must be called in thread-in-native mode.
bool
JvmtiEnvBase::disable_virtual_threads_notify_jvmti() {
  if (!Continuations::enabled()) {
    return false;
  }
  if (!JvmtiVTMSTransitionDisabler::VTMS_notify_jvmti_events()) {
    return false; // already disabled
  }
  JvmtiVTMSTransitionDisabler disabler(true); // ensure there are no other disablers
  VM_SetNotifyJvmtiEventsMode op(false);
  VMThread::execute(&op);
  return true;
}

// java_thread - protected by ThreadsListHandle
jvmtiError
JvmtiEnvBase::suspend_thread(oop thread_oop, JavaThread* java_thread, bool single_suspend,
                             int* need_safepoint_p) {
  JavaThread* current = JavaThread::current();
  HandleMark hm(current);
  Handle thread_h(current, thread_oop);
  bool is_virtual = java_lang_VirtualThread::is_instance(thread_h());

  if (is_virtual) {
    if (single_suspend) {
      if (JvmtiVTSuspender::is_vthread_suspended(thread_h())) {
        return JVMTI_ERROR_THREAD_SUSPENDED;
      }
      JvmtiVTSuspender::register_vthread_suspend(thread_h());
      // Check if virtual thread is mounted and there is a java_thread.
      // A non-null java_thread is always passed in the !single_suspend case.
      oop carrier_thread = java_lang_VirtualThread::carrier_thread(thread_h());
      java_thread = carrier_thread == nullptr ? nullptr : java_lang_Thread::thread(carrier_thread);
    }
    // The java_thread can be still blocked in VTMS transition after a previous JVMTI resume call.
    // There is no need to suspend the java_thread in this case. After vthread unblocking,
    // it will check for ext_suspend request and suspend itself if necessary.
    if (java_thread == nullptr || java_thread->is_suspended()) {
      // We are done if the virtual thread is unmounted or
      // the java_thread is externally suspended.
      return JVMTI_ERROR_NONE;
    }
    // The virtual thread is mounted: suspend the java_thread.
  }
  // Don't allow hidden thread suspend request.
  if (java_thread->is_hidden_from_external_view()) {
    return JVMTI_ERROR_NONE;
  }
  bool is_thread_carrying = is_thread_carrying_vthread(java_thread, thread_h());

  // A case of non-virtual thread.
  if (!is_virtual) {
    // Thread.suspend() is used in some tests. It sets jt->is_suspended() only.
    if (java_thread->is_carrier_thread_suspended() ||
        (!is_thread_carrying && java_thread->is_suspended())) {
      return JVMTI_ERROR_THREAD_SUSPENDED;
    }
    java_thread->set_carrier_thread_suspended();
  }
  assert(!java_thread->is_in_VTMS_transition(), "sanity check");

  assert(!single_suspend || (!is_virtual && java_thread->is_carrier_thread_suspended()) ||
          (is_virtual && JvmtiVTSuspender::is_vthread_suspended(thread_h())),
         "sanity check");

  // An attempt to handshake-suspend a thread carrying a virtual thread will result in
  // suspension of mounted virtual thread. So, we just mark it as suspended
  // and it will be actually suspended at virtual thread unmount transition.
  if (!is_thread_carrying) {
    assert(thread_h() != nullptr, "sanity check");
    assert(single_suspend || thread_h()->is_a(vmClasses::BaseVirtualThread_klass()),
           "SuspendAllVirtualThreads should never suspend non-virtual threads");
    // Case of mounted virtual or attached carrier thread.
    if (!JvmtiSuspendControl::suspend(java_thread)) {
      // Thread is already suspended or in process of exiting.
      if (java_thread->is_exiting()) {
        // The thread was in the process of exiting.
        return JVMTI_ERROR_THREAD_NOT_ALIVE;
      }
      return JVMTI_ERROR_THREAD_SUSPENDED;
    }
  }
  return JVMTI_ERROR_NONE;
}

// java_thread - protected by ThreadsListHandle
jvmtiError
JvmtiEnvBase::resume_thread(oop thread_oop, JavaThread* java_thread, bool single_resume) {
  JavaThread* current = JavaThread::current();
  HandleMark hm(current);
  Handle thread_h(current, thread_oop);
  bool is_virtual = java_lang_VirtualThread::is_instance(thread_h());

  if (is_virtual) {
    if (single_resume) {
      if (!JvmtiVTSuspender::is_vthread_suspended(thread_h())) {
        return JVMTI_ERROR_THREAD_NOT_SUSPENDED;
      }
      JvmtiVTSuspender::register_vthread_resume(thread_h());
      // Check if virtual thread is mounted and there is a java_thread.
      // A non-null java_thread is always passed in the !single_resume case.
      oop carrier_thread = java_lang_VirtualThread::carrier_thread(thread_h());
      java_thread = carrier_thread == nullptr ? nullptr : java_lang_Thread::thread(carrier_thread);
    }
    // The java_thread can be still blocked in VTMS transition after a previous JVMTI suspend call.
    // There is no need to resume the java_thread in this case. After vthread unblocking,
    // it will check for is_vthread_suspended request and remain resumed if necessary.
    if (java_thread == nullptr || !java_thread->is_suspended()) {
      // We are done if the virtual thread is unmounted or
      // the java_thread is not externally suspended.
      return JVMTI_ERROR_NONE;
    }
    // The virtual thread is mounted and java_thread is supended: resume the java_thread.
  }
  // Don't allow hidden thread resume request.
  if (java_thread->is_hidden_from_external_view()) {
    return JVMTI_ERROR_NONE;
  }
  bool is_thread_carrying = is_thread_carrying_vthread(java_thread, thread_h());

  // A case of a non-virtual thread.
  if (!is_virtual) {
    if (!java_thread->is_carrier_thread_suspended() &&
        (is_thread_carrying || !java_thread->is_suspended())) {
      return JVMTI_ERROR_THREAD_NOT_SUSPENDED;
    }
    java_thread->clear_carrier_thread_suspended();
  }
  assert(!java_thread->is_in_VTMS_transition(), "sanity check");

  if (!is_thread_carrying) {
    assert(thread_h() != nullptr, "sanity check");
    assert(single_resume || thread_h()->is_a(vmClasses::BaseVirtualThread_klass()),
           "ResumeAllVirtualThreads should never resume non-virtual threads");
    if (java_thread->is_suspended()) {
      if (!JvmtiSuspendControl::resume(java_thread)) {
        return JVMTI_ERROR_THREAD_NOT_SUSPENDED;
      }
    }
  }
  return JVMTI_ERROR_NONE;
}

ResourceTracker::ResourceTracker(JvmtiEnv* env) {
  _env = env;
  _allocations = new (mtServiceability) GrowableArray<unsigned char*>(20, mtServiceability);
  _failed = false;
}
ResourceTracker::~ResourceTracker() {
  if (_failed) {
    for (int i=0; i<_allocations->length(); i++) {
      _env->deallocate(_allocations->at(i));
    }
  }
  delete _allocations;
}

jvmtiError ResourceTracker::allocate(jlong size, unsigned char** mem_ptr) {
  unsigned char *ptr;
  jvmtiError err = _env->allocate(size, &ptr);
  if (err == JVMTI_ERROR_NONE) {
    _allocations->append(ptr);
    *mem_ptr = ptr;
  } else {
    *mem_ptr = nullptr;
    _failed = true;
  }
  return err;
 }

unsigned char* ResourceTracker::allocate(jlong size) {
  unsigned char* ptr;
  allocate(size, &ptr);
  return ptr;
}

char* ResourceTracker::strdup(const char* str) {
  char *dup_str = (char*)allocate(strlen(str)+1);
  if (dup_str != nullptr) {
    strcpy(dup_str, str);
  }
  return dup_str;
}

struct StackInfoNode {
  struct StackInfoNode *next;
  jvmtiStackInfo info;
};

// Create a jvmtiStackInfo inside a linked list node and create a
// buffer for the frame information, both allocated as resource objects.
// Fill in both the jvmtiStackInfo and the jvmtiFrameInfo.
// Note that either or both of thr and thread_oop
// may be null if the thread is new or has exited.
void
MultipleStackTracesCollector::fill_frames(jthread jt, JavaThread *thr, oop thread_oop) {
#ifdef ASSERT
  Thread *current_thread = Thread::current();
  assert(SafepointSynchronize::is_at_safepoint() ||
         thr == nullptr ||
         thr->is_handshake_safe_for(current_thread),
         "unmounted virtual thread / call by myself / at safepoint / at handshake");
#endif

  jint state = 0;
  struct StackInfoNode *node = NEW_RESOURCE_OBJ(struct StackInfoNode);
  jvmtiStackInfo *infop = &(node->info);

  node->next = head();
  set_head(node);
  infop->frame_count = 0;
  infop->frame_buffer = nullptr;
  infop->thread = jt;

  if (java_lang_VirtualThread::is_instance(thread_oop)) {
    state = JvmtiEnvBase::get_vthread_state(thread_oop, thr);

    if ((state & JVMTI_THREAD_STATE_ALIVE) != 0) {
      javaVFrame *jvf = JvmtiEnvBase::get_vthread_jvf(thread_oop);
      infop->frame_buffer = NEW_RESOURCE_ARRAY(jvmtiFrameInfo, max_frame_count());
      _result = env()->get_stack_trace(jvf, 0, max_frame_count(),
                                       infop->frame_buffer, &(infop->frame_count));
    }
  } else {
    state = JvmtiEnvBase::get_thread_state(thread_oop, thr);
    if (thr != nullptr && (state & JVMTI_THREAD_STATE_ALIVE) != 0) {
      infop->frame_buffer = NEW_RESOURCE_ARRAY(jvmtiFrameInfo, max_frame_count());
      _result = env()->get_stack_trace(thr, 0, max_frame_count(),
                                       infop->frame_buffer, &(infop->frame_count));
    }
  }
  _frame_count_total += infop->frame_count;
  infop->state = state;
}

// Based on the stack information in the linked list, allocate memory
// block to return and fill it from the info in the linked list.
void
MultipleStackTracesCollector::allocate_and_fill_stacks(jint thread_count) {
  // do I need to worry about alignment issues?
  jlong alloc_size =  thread_count       * sizeof(jvmtiStackInfo)
                    + _frame_count_total * sizeof(jvmtiFrameInfo);
  env()->allocate(alloc_size, (unsigned char **)&_stack_info);

  // pointers to move through the newly allocated space as it is filled in
  jvmtiStackInfo *si = _stack_info + thread_count;      // bottom of stack info
  jvmtiFrameInfo *fi = (jvmtiFrameInfo *)si;            // is the top of frame info

  // copy information in resource area into allocated buffer
  // insert stack info backwards since linked list is backwards
  // insert frame info forwards
  // walk the StackInfoNodes
  for (struct StackInfoNode *sin = head(); sin != nullptr; sin = sin->next) {
    jint frame_count = sin->info.frame_count;
    size_t frames_size = frame_count * sizeof(jvmtiFrameInfo);
    --si;
    memcpy(si, &(sin->info), sizeof(jvmtiStackInfo));
    if (frames_size == 0) {
      si->frame_buffer = nullptr;
    } else {
      memcpy(fi, sin->info.frame_buffer, frames_size);
      si->frame_buffer = fi;  // point to the new allocated copy of the frames
      fi += frame_count;
    }
  }
  assert(si == _stack_info, "the last copied stack info must be the first record");
  assert((unsigned char *)fi == ((unsigned char *)_stack_info) + alloc_size,
         "the last copied frame info must be the last record");
}

// AdapterClosure is to make use of JvmtiUnitedHandshakeClosure objects from
// Handshake::execute() which is unaware of the do_vthread() member functions.
class AdapterClosure : public HandshakeClosure {
  JvmtiUnitedHandshakeClosure* _hs_cl;
  Handle _target_h;

 public:
  AdapterClosure(JvmtiUnitedHandshakeClosure* hs_cl, Handle target_h)
      : HandshakeClosure(hs_cl->name()), _hs_cl(hs_cl), _target_h(target_h) {}

  virtual void do_thread(Thread* target) {
    if (java_lang_VirtualThread::is_instance(_target_h())) {
      _hs_cl->do_vthread(_target_h); // virtual thread
    } else {
      _hs_cl->do_thread(target);     // platform thread
    }
  }
};

// Supports platform and virtual threads.
// JvmtiVTMSTransitionDisabler is always set by this function.
void
JvmtiHandshake::execute(JvmtiUnitedHandshakeClosure* hs_cl, jthread target) {
  JavaThread* current = JavaThread::current();
  HandleMark hm(current);

  JvmtiVTMSTransitionDisabler disabler(target);
  ThreadsListHandle tlh(current);
  JavaThread* java_thread = nullptr;
  oop thread_obj = nullptr;

  jvmtiError err = JvmtiEnvBase::get_threadOop_and_JavaThread(tlh.list(), target, current, &java_thread, &thread_obj);
  if (err != JVMTI_ERROR_NONE) {
    hs_cl->set_result(err);
    return;
  }
  Handle target_h(current, thread_obj);
  execute(hs_cl, &tlh, java_thread, target_h);
}

// Supports platform and virtual threads.
// A virtual thread is always identified by the target_h oop handle.
// The target_jt is always nullptr for an unmounted virtual thread.
// JvmtiVTMSTransitionDisabler has to be set before call to this function.
void
JvmtiHandshake::execute(JvmtiUnitedHandshakeClosure* hs_cl, ThreadsListHandle* tlh,
                        JavaThread* target_jt, Handle target_h) {
  JavaThread* current = JavaThread::current();
  bool is_virtual = java_lang_VirtualThread::is_instance(target_h());
  bool self = target_jt == current;

  assert(!Continuations::enabled() || self || !is_virtual || current->is_VTMS_transition_disabler(), "sanity check");

  hs_cl->set_target_jt(target_jt);   // can be needed in the virtual thread case
  hs_cl->set_is_virtual(is_virtual); // can be needed in the virtual thread case
  hs_cl->set_self(self);             // needed when suspend is required for non-current target thread

  if (is_virtual) {                // virtual thread
    if (!JvmtiEnvBase::is_vthread_alive(target_h())) {
      return;
    }
    if (target_jt == nullptr) {    // unmounted virtual thread
      hs_cl->do_vthread(target_h); // execute handshake closure callback on current thread directly
    }
  }
  if (target_jt != nullptr) {      // mounted virtual or platform thread
    AdapterClosure acl(hs_cl, target_h);
    if (self) {                    // target platform thread is current
      acl.do_thread(target_jt);    // execute handshake closure callback on current thread directly
    } else {
      Handshake::execute(&acl, tlh, target_jt); // delegate to Handshake implementation
    }
  }
}

void
VM_GetThreadListStackTraces::doit() {
  assert(SafepointSynchronize::is_at_safepoint(), "must be at safepoint");

  ResourceMark rm;
  ThreadsListHandle tlh;
  for (int i = 0; i < _thread_count; ++i) {
    jthread jt = _thread_list[i];
    JavaThread* java_thread = nullptr;
    oop thread_oop = nullptr;
    jvmtiError err = JvmtiEnvBase::get_threadOop_and_JavaThread(tlh.list(), jt, nullptr, &java_thread, &thread_oop);

    if (err != JVMTI_ERROR_NONE) {
      // We got an error code so we don't have a JavaThread *, but
      // only return an error from here if we didn't get a valid
      // thread_oop.
      // In the virtual thread case the get_threadOop_and_JavaThread is expected to correctly set
      // the thread_oop and return JVMTI_ERROR_THREAD_NOT_ALIVE which we ignore here.
      // The corresponding thread state will be recorded in the jvmtiStackInfo.state.
      if (thread_oop == nullptr) {
        _collector.set_result(err);
        return;
      }
      // We have a valid thread_oop.
    }
    _collector.fill_frames(jt, java_thread, thread_oop);
  }
  _collector.allocate_and_fill_stacks(_thread_count);
}

void
GetSingleStackTraceClosure::doit() {
  JavaThread *jt = _target_jt;
  oop thread_oop = JNIHandles::resolve_external_guard(_jthread);

  if ((jt == nullptr || !jt->is_exiting()) && thread_oop != nullptr) {
    ResourceMark rm;
    _collector.fill_frames(_jthread, jt, thread_oop);
    _collector.allocate_and_fill_stacks(1);
    set_result(_collector.result());
  }
}

void
GetSingleStackTraceClosure::do_thread(Thread *target) {
  assert(_target_jt == JavaThread::cast(target), "sanity check");
  doit();
}

void
GetSingleStackTraceClosure::do_vthread(Handle target_h) {
  // Use jvmti_vthread() instead of vthread() as target could have temporarily changed
  // identity to carrier thread (see VirtualThread.switchToCarrierThread).
  assert(_target_jt == nullptr || _target_jt->jvmti_vthread() == target_h(), "sanity check");
  doit();
}

void
VM_GetAllStackTraces::doit() {
  assert(SafepointSynchronize::is_at_safepoint(), "must be at safepoint");

  ResourceMark rm;
  _final_thread_count = 0;
  for (JavaThreadIteratorWithHandle jtiwh; JavaThread *jt = jtiwh.next(); ) {
    oop thread_oop = jt->threadObj();
    if (thread_oop != nullptr &&
        !jt->is_exiting() &&
        java_lang_Thread::is_alive(thread_oop) &&
        !jt->is_hidden_from_external_view() &&
        !thread_oop->is_a(vmClasses::BoundVirtualThread_klass())) {
      ++_final_thread_count;
      // Handle block of the calling thread is used to create local refs.
      _collector.fill_frames((jthread)JNIHandles::make_local(_calling_thread, thread_oop),
                             jt, thread_oop);
    }
  }
  _collector.allocate_and_fill_stacks(_final_thread_count);
}

// Verifies that the top frame is a java frame in an expected state.
// Deoptimizes frame if needed.
// Checks that the frame method signature matches the return type (tos).
// HandleMark must be defined in the caller only.
// It is to keep a ret_ob_h handle alive after return to the caller.
jvmtiError
JvmtiEnvBase::check_top_frame(Thread* current_thread, JavaThread* java_thread,
                              jvalue value, TosState tos, Handle* ret_ob_h) {
  ResourceMark rm(current_thread);

  javaVFrame* jvf = jvf_for_thread_and_depth(java_thread, 0);
  NULL_CHECK(jvf, JVMTI_ERROR_NO_MORE_FRAMES);

  if (jvf->method()->is_native()) {
    return JVMTI_ERROR_OPAQUE_FRAME;
  }

  // If the frame is a compiled one, need to deoptimize it.
  if (jvf->is_compiled_frame()) {
    if (!jvf->fr().can_be_deoptimized()) {
      return JVMTI_ERROR_OPAQUE_FRAME;
    }
    Deoptimization::deoptimize_frame(java_thread, jvf->fr().id());
  }

  // Get information about method return type
  Symbol* signature = jvf->method()->signature();

  ResultTypeFinder rtf(signature);
  TosState fr_tos = as_TosState(rtf.type());
  if (fr_tos != tos) {
    if (tos != itos || (fr_tos != btos && fr_tos != ztos && fr_tos != ctos && fr_tos != stos)) {
      return JVMTI_ERROR_TYPE_MISMATCH;
    }
  }

  // Check that the jobject class matches the return type signature.
  jobject jobj = value.l;
  if (tos == atos && jobj != nullptr) { // null reference is allowed
    Handle ob_h(current_thread, JNIHandles::resolve_external_guard(jobj));
    NULL_CHECK(ob_h, JVMTI_ERROR_INVALID_OBJECT);
    Klass* ob_k = ob_h()->klass();
    NULL_CHECK(ob_k, JVMTI_ERROR_INVALID_OBJECT);

    // Method return type signature.
    char* ty_sign = 1 + strchr(signature->as_C_string(), JVM_SIGNATURE_ENDFUNC);

    if (!VM_GetOrSetLocal::is_assignable(ty_sign, ob_k, current_thread)) {
      return JVMTI_ERROR_TYPE_MISMATCH;
    }
    *ret_ob_h = ob_h;
  }
  return JVMTI_ERROR_NONE;
} /* end check_top_frame */


// ForceEarlyReturn<type> follows the PopFrame approach in many aspects.
// Main difference is on the last stage in the interpreter.
// The PopFrame stops method execution to continue execution
// from the same method call instruction.
// The ForceEarlyReturn forces return from method so the execution
// continues at the bytecode following the method call.

// thread - NOT protected by ThreadsListHandle and NOT pre-checked

jvmtiError
JvmtiEnvBase::force_early_return(jthread thread, jvalue value, TosState tos) {
  JavaThread* current_thread = JavaThread::current();
  HandleMark hm(current_thread);

  JvmtiVTMSTransitionDisabler disabler(thread);
  ThreadsListHandle tlh(current_thread);

  JavaThread* java_thread = nullptr;
  oop thread_obj = nullptr;
  jvmtiError err = get_threadOop_and_JavaThread(tlh.list(), thread, current_thread, &java_thread, &thread_obj);

  if (err != JVMTI_ERROR_NONE) {
    return err;
  }
  Handle thread_handle(current_thread, thread_obj);
  bool self = java_thread == current_thread;

  err = check_non_suspended_or_opaque_frame(java_thread, thread_obj, self);
  if (err != JVMTI_ERROR_NONE) {
    return err;
  }

  // retrieve or create the state
  JvmtiThreadState* state = JvmtiThreadState::state_for(java_thread);
  if (state == nullptr) {
    return JVMTI_ERROR_THREAD_NOT_ALIVE;
  }

  // Eagerly reallocate scalar replaced objects.
  EscapeBarrier eb(true, current_thread, java_thread);
  if (!eb.deoptimize_objects(0)) {
    // Reallocation of scalar replaced objects failed -> return with error
    return JVMTI_ERROR_OUT_OF_MEMORY;
  }

  MutexLocker mu(JvmtiThreadState_lock);
  SetForceEarlyReturn op(state, value, tos);
  JvmtiHandshake::execute(&op, &tlh, java_thread, thread_handle);
  return op.result();
}

void
SetForceEarlyReturn::doit(Thread *target) {
  JavaThread* java_thread = JavaThread::cast(target);
  Thread* current_thread = Thread::current();
  HandleMark   hm(current_thread);

  if (java_thread->is_exiting()) {
    return; /* JVMTI_ERROR_THREAD_NOT_ALIVE (default) */
  }

  // Check to see if a ForceEarlyReturn was already in progress
  if (_state->is_earlyret_pending()) {
    // Probably possible for JVMTI clients to trigger this, but the
    // JPDA backend shouldn't allow this to happen
    _result = JVMTI_ERROR_INTERNAL;
    return;
  }
  {
    // The same as for PopFrame. Workaround bug:
    //  4812902: popFrame hangs if the method is waiting at a synchronize
    // Catch this condition and return an error to avoid hanging.
    // Now JVMTI spec allows an implementation to bail out with an opaque
    // frame error.
    OSThread* osThread = java_thread->osthread();
    if (osThread->get_state() == MONITOR_WAIT) {
      _result = JVMTI_ERROR_OPAQUE_FRAME;
      return;
    }
  }

  Handle ret_ob_h;
  _result = JvmtiEnvBase::check_top_frame(current_thread, java_thread, _value, _tos, &ret_ob_h);
  if (_result != JVMTI_ERROR_NONE) {
    return;
  }
  assert(_tos != atos || _value.l == nullptr || ret_ob_h() != nullptr,
         "return object oop must not be null if jobject is not null");

  // Update the thread state to reflect that the top frame must be
  // forced to return.
  // The current frame will be returned later when the suspended
  // thread is resumed and right before returning from VM to Java.
  // (see call_VM_base() in assembler_<cpu>.cpp).

  _state->set_earlyret_pending();
  _state->set_earlyret_oop(ret_ob_h());
  _state->set_earlyret_value(_value, _tos);

  // Set pending step flag for this early return.
  // It is cleared when next step event is posted.
  _state->set_pending_step_for_earlyret();
}

void
JvmtiMonitorClosure::do_monitor(ObjectMonitor* mon) {
  if ( _error != JVMTI_ERROR_NONE) {
    // Error occurred in previous iteration so no need to add
    // to the list.
    return;
  }
  // Filter out on stack monitors collected during stack walk.
  oop obj = mon->object();

  if (obj == nullptr) {
    // This can happen if JNI code drops all references to the
    // owning object.
    return;
  }

  bool found = false;
  for (int j = 0; j < _owned_monitors_list->length(); j++) {
    jobject jobj = ((jvmtiMonitorStackDepthInfo*)_owned_monitors_list->at(j))->monitor;
    oop check = JNIHandles::resolve(jobj);
    if (check == obj) {
      // On stack monitor already collected during the stack walk.
      found = true;
      break;
    }
  }
  if (found == false) {
    // This is off stack monitor (e.g. acquired via jni MonitorEnter).
    jvmtiError err;
    jvmtiMonitorStackDepthInfo *jmsdi;
    err = _env->allocate(sizeof(jvmtiMonitorStackDepthInfo), (unsigned char **)&jmsdi);
    if (err != JVMTI_ERROR_NONE) {
      _error = err;
      return;
    }
    Handle hobj(Thread::current(), obj);
    jmsdi->monitor = _env->jni_reference(_calling_thread, hobj);
    // stack depth is unknown for this monitor.
    jmsdi->stack_depth = -1;
    _owned_monitors_list->append(jmsdi);
  }
}

GrowableArray<OopHandle>* JvmtiModuleClosure::_tbl = nullptr;

void JvmtiModuleClosure::do_module(ModuleEntry* entry) {
  assert_locked_or_safepoint(Module_lock);
  OopHandle module = entry->module_handle();
  guarantee(module.resolve() != nullptr, "module object is null");
  _tbl->push(module);
}

jvmtiError
JvmtiModuleClosure::get_all_modules(JvmtiEnv* env, jint* module_count_ptr, jobject** modules_ptr) {
  ResourceMark rm;
  MutexLocker mcld(ClassLoaderDataGraph_lock);
  MutexLocker ml(Module_lock);

  _tbl = new GrowableArray<OopHandle>(77);
  if (_tbl == nullptr) {
    return JVMTI_ERROR_OUT_OF_MEMORY;
  }

  // Iterate over all the modules loaded to the system.
  ClassLoaderDataGraph::modules_do(&do_module);

  jint len = _tbl->length();
  guarantee(len > 0, "at least one module must be present");

  jobject* array = (jobject*)env->jvmtiMalloc((jlong)(len * sizeof(jobject)));
  if (array == nullptr) {
    return JVMTI_ERROR_OUT_OF_MEMORY;
  }
  for (jint idx = 0; idx < len; idx++) {
    array[idx] = JNIHandles::make_local(_tbl->at(idx).resolve());
  }
  _tbl = nullptr;
  *modules_ptr = array;
  *module_count_ptr = len;
  return JVMTI_ERROR_NONE;
}

void
UpdateForPopTopFrameClosure::doit(Thread *target) {
  Thread* current_thread  = Thread::current();
  HandleMark hm(current_thread);
  JavaThread* java_thread = JavaThread::cast(target);

  if (java_thread->is_exiting()) {
    return; /* JVMTI_ERROR_THREAD_NOT_ALIVE (default) */
  }
  assert(java_thread == _state->get_thread(), "Must be");

  // Check to see if a PopFrame was already in progress
  if (java_thread->popframe_condition() != JavaThread::popframe_inactive) {
    // Probably possible for JVMTI clients to trigger this, but the
    // JPDA backend shouldn't allow this to happen
    _result = JVMTI_ERROR_INTERNAL;
    return;
  }

  // Was workaround bug
  //    4812902: popFrame hangs if the method is waiting at a synchronize
  // Catch this condition and return an error to avoid hanging.
  // Now JVMTI spec allows an implementation to bail out with an opaque frame error.
  OSThread* osThread = java_thread->osthread();
  if (osThread->get_state() == MONITOR_WAIT) {
    _result = JVMTI_ERROR_OPAQUE_FRAME;
    return;
  }

  ResourceMark rm(current_thread);
  // Check if there is more than one Java frame in this thread, that the top two frames
  // are Java (not native) frames, and that there is no intervening VM frame
  int frame_count = 0;
  bool is_interpreted[2];
  intptr_t *frame_sp[2];
  // The 2-nd arg of constructor is needed to stop iterating at java entry frame.
  for (vframeStream vfs(java_thread, true, false /* process_frames */); !vfs.at_end(); vfs.next()) {
    methodHandle mh(current_thread, vfs.method());
    if (mh->is_native()) {
      _result = JVMTI_ERROR_OPAQUE_FRAME;
      return;
    }
    is_interpreted[frame_count] = vfs.is_interpreted_frame();
    frame_sp[frame_count] = vfs.frame_id();
    if (++frame_count > 1) break;
  }
  if (frame_count < 2)  {
    // We haven't found two adjacent non-native Java frames on the top.
    // There can be two situations here:
    //  1. There are no more java frames
    //  2. Two top java frames are separated by non-java native frames
    if (JvmtiEnvBase::jvf_for_thread_and_depth(java_thread, 1) == nullptr) {
      _result = JVMTI_ERROR_NO_MORE_FRAMES;
      return;
    } else {
      // Intervening non-java native or VM frames separate java frames.
      // Current implementation does not support this. See bug #5031735.
      // In theory it is possible to pop frames in such cases.
      _result = JVMTI_ERROR_OPAQUE_FRAME;
      return;
    }
  }

  // If any of the top 2 frames is a compiled one, need to deoptimize it
  for (int i = 0; i < 2; i++) {
    if (!is_interpreted[i]) {
      Deoptimization::deoptimize_frame(java_thread, frame_sp[i]);
    }
  }

  // Update the thread state to reflect that the top frame is popped
  // so that cur_stack_depth is maintained properly and all frameIDs
  // are invalidated.
  // The current frame will be popped later when the suspended thread
  // is resumed and right before returning from VM to Java.
  // (see call_VM_base() in assembler_<cpu>.cpp).

  // It's fine to update the thread state here because no JVMTI events
  // shall be posted for this PopFrame.

  _state->update_for_pop_top_frame();
  java_thread->set_popframe_condition(JavaThread::popframe_pending_bit);
  // Set pending step flag for this popframe and it is cleared when next
  // step event is posted.
  _state->set_pending_step_for_popframe();
  _result = JVMTI_ERROR_NONE;
}

void
SetFramePopClosure::do_thread(Thread *target) {
  Thread* current = Thread::current();
  ResourceMark rm(current); // vframes are resource allocated
  JavaThread* java_thread = JavaThread::cast(target);

  if (java_thread->is_exiting()) {
    return; // JVMTI_ERROR_THREAD_NOT_ALIVE (default)
  }

  if (!_self && !java_thread->is_suspended()) {
    _result = JVMTI_ERROR_THREAD_NOT_SUSPENDED;
    return;
  }
  if (!java_thread->has_last_Java_frame()) {
    _result = JVMTI_ERROR_NO_MORE_FRAMES;
    return;
  }
  assert(_state->get_thread_or_saved() == java_thread, "Must be");

  RegisterMap reg_map(java_thread,
                      RegisterMap::UpdateMap::include,
                      RegisterMap::ProcessFrames::skip,
                      RegisterMap::WalkContinuation::include);
  javaVFrame* jvf = JvmtiEnvBase::get_cthread_last_java_vframe(java_thread, &reg_map);
  _result = ((JvmtiEnvBase*)_env)->set_frame_pop(_state, jvf, _depth);
}

void
SetFramePopClosure::do_vthread(Handle target_h) {
  Thread* current = Thread::current();
  ResourceMark rm(current); // vframes are resource allocated

  if (!_self && !JvmtiVTSuspender::is_vthread_suspended(target_h())) {
    _result = JVMTI_ERROR_THREAD_NOT_SUSPENDED;
    return;
  }
  javaVFrame *jvf = JvmtiEnvBase::get_vthread_jvf(target_h());
  _result = ((JvmtiEnvBase*)_env)->set_frame_pop(_state, jvf, _depth);
}

void
GetOwnedMonitorInfoClosure::do_thread(Thread *target) {
  JavaThread *jt = JavaThread::cast(target);
  if (!jt->is_exiting() && (jt->threadObj() != nullptr)) {
    _result = ((JvmtiEnvBase *)_env)->get_owned_monitors(_calling_thread,
                                                         jt,
                                                         _owned_monitors_list);
  }
}

void
GetOwnedMonitorInfoClosure::do_vthread(Handle target_h) {
  Thread* current = Thread::current();
  ResourceMark rm(current); // vframes are resource allocated
  HandleMark hm(current);

  javaVFrame *jvf = JvmtiEnvBase::get_vthread_jvf(target_h());

  if (_target_jt == nullptr || (!_target_jt->is_exiting() && _target_jt->threadObj() != nullptr)) {
    _result = ((JvmtiEnvBase *)_env)->get_owned_monitors(_calling_thread,
                                                         _target_jt,
                                                         jvf,
                                                         _owned_monitors_list,
                                                         target_h());
  }
}

void
GetCurrentContendedMonitorClosure::do_thread(Thread *target) {
  JavaThread *jt = JavaThread::cast(target);
  if (!jt->is_exiting() && (jt->threadObj() != nullptr)) {
    _result = ((JvmtiEnvBase *)_env)->get_current_contended_monitor(_calling_thread,
                                                                    jt,
                                                                    _owned_monitor_ptr,
                                                                    _is_virtual);
  }
}

void
GetCurrentContendedMonitorClosure::do_vthread(Handle target_h) {
  if (_target_jt == nullptr) {
    oop cont = java_lang_VirtualThread::continuation(target_h());
    assert(cont != nullptr, "vthread with no continuation");
    stackChunkOop chunk = jdk_internal_vm_Continuation::tail(cont);
    assert(chunk != nullptr, "unmounted vthread should have a chunk");
    if (chunk->current_pending_monitor() != nullptr) {
      *_owned_monitor_ptr = JNIHandles::make_local(_calling_thread, chunk->current_pending_monitor()->object());
    }
    _result = JVMTI_ERROR_NONE; // target virtual thread is unmounted
    return;
  }
  // mounted virtual thread case
  do_thread(_target_jt);
}

void
GetStackTraceClosure::do_thread(Thread *target) {
  Thread* current = Thread::current();
  ResourceMark rm(current);

  JavaThread *jt = JavaThread::cast(target);
  if (!jt->is_exiting() && jt->threadObj() != nullptr) {
    _result = ((JvmtiEnvBase *)_env)->get_stack_trace(jt,
                                                      _start_depth, _max_count,
                                                      _frame_buffer, _count_ptr);
  }
}

void
GetStackTraceClosure::do_vthread(Handle target_h) {
  Thread* current = Thread::current();
  ResourceMark rm(current);

  javaVFrame *jvf = JvmtiEnvBase::get_vthread_jvf(target_h());
  _result = ((JvmtiEnvBase *)_env)->get_stack_trace(jvf,
                                                    _start_depth, _max_count,
                                                    _frame_buffer, _count_ptr);
}

#ifdef ASSERT
void
PrintStackTraceClosure::do_thread_impl(Thread *target) {
  JavaThread *java_thread = JavaThread::cast(target);
  Thread *current_thread = Thread::current();

  ResourceMark rm (current_thread);
  const char* tname = JvmtiTrace::safe_get_thread_name(java_thread);
  oop t_oop = java_thread->jvmti_vthread();
  t_oop = t_oop == nullptr ? java_thread->threadObj() : t_oop;
  bool is_vt_suspended = java_lang_VirtualThread::is_instance(t_oop) && JvmtiVTSuspender::is_vthread_suspended(t_oop);

  log_error(jvmti)("%s(%s) exiting: %d is_susp: %d is_thread_susp: %d is_vthread_susp: %d "
                   "is_VTMS_transition_disabler: %d, is_in_VTMS_transition = %d\n",
                   tname, java_thread->name(), java_thread->is_exiting(),
                   java_thread->is_suspended(), java_thread->is_carrier_thread_suspended(), is_vt_suspended,
                   java_thread->is_VTMS_transition_disabler(), java_thread->is_in_VTMS_transition());

  if (java_thread->has_last_Java_frame()) {
    RegisterMap reg_map(java_thread,
                        RegisterMap::UpdateMap::include,
                        RegisterMap::ProcessFrames::include,
                        RegisterMap::WalkContinuation::skip);
    ResourceMark rm(current_thread);
    HandleMark hm(current_thread);
    javaVFrame *jvf = java_thread->last_java_vframe(&reg_map);
    while (jvf != nullptr) {
      log_error(jvmti)("  %s:%d",
                       jvf->method()->external_name(),
                       jvf->method()->line_number_from_bci(jvf->bci()));
      jvf = jvf->java_sender();
    }
  }
  log_error(jvmti)("\n");
}

void
PrintStackTraceClosure::do_thread(Thread *target) {
  JavaThread *java_thread = JavaThread::cast(target);
  Thread *current_thread = Thread::current();

  assert(SafepointSynchronize::is_at_safepoint() ||
         java_thread->is_handshake_safe_for(current_thread),
         "call by myself / at safepoint / at handshake");

  PrintStackTraceClosure::do_thread_impl(target);
}
#endif

void
GetFrameCountClosure::do_thread(Thread *target) {
  JavaThread* jt = JavaThread::cast(target);
  assert(target == jt, "just checking");

  if (!jt->is_exiting() && jt->threadObj() != nullptr) {
    _result = ((JvmtiEnvBase*)_env)->get_frame_count(jt, _count_ptr);
  }
}

void
GetFrameCountClosure::do_vthread(Handle target_h) {
  _result = ((JvmtiEnvBase*)_env)->get_frame_count(target_h(), _count_ptr);
}

void
GetFrameLocationClosure::do_thread(Thread *target) {
  JavaThread *jt = JavaThread::cast(target);
  assert(target == jt, "just checking");

  if (!jt->is_exiting() && jt->threadObj() != nullptr) {
    _result = ((JvmtiEnvBase*)_env)->get_frame_location(jt, _depth,
                                                        _method_ptr, _location_ptr);
  }
}

void
GetFrameLocationClosure::do_vthread(Handle target_h) {
  _result = ((JvmtiEnvBase*)_env)->get_frame_location(target_h(), _depth,
                                                      _method_ptr, _location_ptr);
}<|MERGE_RESOLUTION|>--- conflicted
+++ resolved
@@ -1539,13 +1539,13 @@
          waiter != nullptr && (nWait == 0 || waiter != mon->first_waiter());
          waiter = mon->next_waiter(waiter)) {
       JavaThread *w = mon->thread_of_waiter(waiter);
-<<<<<<< HEAD
       if (w == nullptr) {
-=======
-      oop thread_oop = get_vthread_or_thread_oop(w);
-      if (thread_oop->is_a(vmClasses::BaseVirtualThread_klass())) {
->>>>>>> 7dbd0338
         skipped++;
+      } else {
+        oop thread_oop = get_vthread_or_thread_oop(w);
+        if (thread_oop->is_a(vmClasses::BaseVirtualThread_klass())) {
+          skipped++;
+        }
       }
       nWait++;
     }
@@ -1593,14 +1593,14 @@
       jint skipped = 0;
       for (int i = 0; i < nWait; i++) {
         JavaThread *w = mon->thread_of_waiter(waiter);
-<<<<<<< HEAD
+        bool is_virtual;
         if (w == nullptr) {
-=======
-        oop thread_oop = get_vthread_or_thread_oop(w);
-        bool is_virtual = thread_oop->is_a(vmClasses::BaseVirtualThread_klass());
-        assert(w != nullptr, "sanity check");
+          is_virtual = true;
+        } else {
+          oop thread_oop = get_vthread_or_thread_oop(w);
+          is_virtual = thread_oop->is_a(vmClasses::BaseVirtualThread_klass());
+        }
         if (is_virtual) {
->>>>>>> 7dbd0338
           skipped++;
         } else {
           // If the thread was found on the ObjectWaiter list, then
