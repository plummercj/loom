--- conflicted
+++ resolved
@@ -1635,9 +1635,7 @@
 
 void
 GetSingleStackTraceClosure::do_thread(Thread *target) {
-<<<<<<< HEAD
-    assert(target->is_Java_thread(), "just checking");
-    JavaThread *jt = (JavaThread *)target;
+    JavaThread *jt = target->as_Java_thread();
     oop thread_oop = jt->threadObj();
     
     if (!jt->is_exiting() && thread_oop != NULL) {
@@ -1645,16 +1643,6 @@
         _collector.fill_frames(_jthread, jt, thread_oop);
         _collector.allocate_and_fill_stacks(1);
     }
-=======
-  JavaThread *jt = target->as_Java_thread();
-  oop thread_oop = jt->threadObj();
-
-  if (!jt->is_exiting() && thread_oop != NULL) {
-    ResourceMark rm;
-    _collector.fill_frames(_jthread, jt, thread_oop);
-    _collector.allocate_and_fill_stacks(1);
-  }
->>>>>>> 1c84cfa2
 }
 
 void
