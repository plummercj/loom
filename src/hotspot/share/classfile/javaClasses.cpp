/*
 * Copyright (c) 1997, 2020, Oracle and/or its affiliates. All rights reserved.
 * DO NOT ALTER OR REMOVE COPYRIGHT NOTICES OR THIS FILE HEADER.
 *
 * This code is free software; you can redistribute it and/or modify it
 * under the terms of the GNU General Public License version 2 only, as
 * published by the Free Software Foundation.
 *
 * This code is distributed in the hope that it will be useful, but WITHOUT
 * ANY WARRANTY; without even the implied warranty of MERCHANTABILITY or
 * FITNESS FOR A PARTICULAR PURPOSE.  See the GNU General Public License
 * version 2 for more details (a copy is included in the LICENSE file that
 * accompanied this code).
 *
 * You should have received a copy of the GNU General Public License version
 * 2 along with this work; if not, write to the Free Software Foundation,
 * Inc., 51 Franklin St, Fifth Floor, Boston, MA 02110-1301 USA.
 *
 * Please contact Oracle, 500 Oracle Parkway, Redwood Shores, CA 94065 USA
 * or visit www.oracle.com if you need additional information or have any
 * questions.
 *
 */

#include "precompiled.hpp"
#include "classfile/altHashing.hpp"
#include "classfile/classLoaderData.inline.hpp"
#include "classfile/javaClasses.inline.hpp"
#include "classfile/moduleEntry.hpp"
#include "classfile/stringTable.hpp"
#include "classfile/symbolTable.hpp"
#include "classfile/vmSymbols.hpp"
#include "code/debugInfo.hpp"
#include "code/dependencyContext.hpp"
#include "code/pcDesc.hpp"
#include "interpreter/interpreter.hpp"
#include "interpreter/linkResolver.hpp"
#include "logging/log.hpp"
#include "logging/logStream.hpp"
#include "memory/heapShared.inline.hpp"
#include "memory/metaspaceShared.hpp"
#include "memory/oopFactory.hpp"
#include "memory/resourceArea.hpp"
#include "memory/universe.hpp"
#include "oops/fieldStreams.inline.hpp"
#include "oops/instanceKlass.hpp"
#include "oops/instanceMirrorKlass.hpp"
#include "oops/klass.hpp"
#include "oops/method.inline.hpp"
#include "oops/objArrayOop.inline.hpp"
#include "oops/oop.inline.hpp"
#include "oops/symbol.hpp"
#include "oops/recordComponent.hpp"
#include "oops/typeArrayOop.inline.hpp"
#include "prims/jvmtiExport.hpp"
#include "prims/resolvedMethodTable.hpp"
#include "runtime/fieldDescriptor.inline.hpp"
#include "runtime/frame.inline.hpp"
#include "runtime/handles.inline.hpp"
#include "runtime/init.hpp"
#include "runtime/interfaceSupport.inline.hpp"
#include "runtime/java.hpp"
#include "runtime/javaCalls.hpp"
#include "runtime/jniHandles.inline.hpp"
#include "runtime/safepoint.hpp"
#include "runtime/safepointVerifiers.hpp"
#include "runtime/thread.inline.hpp"
#include "runtime/vframe.inline.hpp"
#include "runtime/vm_version.hpp"
#include "utilities/align.hpp"
#include "utilities/preserveException.hpp"
#include "utilities/utf8.hpp"
#if INCLUDE_JVMCI
#include "jvmci/jvmciJavaClasses.hpp"
#endif

#define INJECTED_FIELD_COMPUTE_OFFSET(klass, name, signature, may_be_java)    \
  klass::_##name##_offset = JavaClasses::compute_injected_offset(JavaClasses::klass##_##name##_enum);

#if INCLUDE_CDS
#define INJECTED_FIELD_SERIALIZE_OFFSET(klass, name, signature, may_be_java) \
  f->do_u4((u4*)&_##name##_offset);
#endif

#define DECLARE_INJECTED_FIELD(klass, name, signature, may_be_java)           \
  { SystemDictionary::WK_KLASS_ENUM_NAME(klass), vmSymbols::VM_SYMBOL_ENUM_NAME(name##_name), vmSymbols::VM_SYMBOL_ENUM_NAME(signature), may_be_java },

InjectedField JavaClasses::_injected_fields[] = {
  ALL_INJECTED_FIELDS(DECLARE_INJECTED_FIELD)
};

// Register native methods of Object
void java_lang_Object::register_natives(TRAPS) {
  InstanceKlass* obj = SystemDictionary::Object_klass();
  Method::register_native(obj, vmSymbols::hashCode_name(),
                          vmSymbols::void_int_signature(), (address) &JVM_IHashCode, CHECK);
  Method::register_native(obj, vmSymbols::wait_name(),
                          vmSymbols::long_void_signature(), (address) &JVM_MonitorWait, CHECK);
  Method::register_native(obj, vmSymbols::notify_name(),
                          vmSymbols::void_method_signature(), (address) &JVM_MonitorNotify, CHECK);
  Method::register_native(obj, vmSymbols::notifyAll_name(),
                          vmSymbols::void_method_signature(), (address) &JVM_MonitorNotifyAll, CHECK);
  Method::register_native(obj, vmSymbols::clone_name(),
                          vmSymbols::void_object_signature(), (address) &JVM_Clone, THREAD);
}

int JavaClasses::compute_injected_offset(InjectedFieldID id) {
  return _injected_fields[id].compute_offset();
}

InjectedField* JavaClasses::get_injected(Symbol* class_name, int* field_count) {
  *field_count = 0;

  vmSymbols::SID sid = vmSymbols::find_sid(class_name);
  if (sid == vmSymbols::NO_SID) {
    // Only well known classes can inject fields
    return NULL;
  }

  int count = 0;
  int start = -1;

#define LOOKUP_INJECTED_FIELD(klass, name, signature, may_be_java) \
  if (sid == vmSymbols::VM_SYMBOL_ENUM_NAME(klass)) {              \
    count++;                                                       \
    if (start == -1) start = klass##_##name##_enum;                \
  }
  ALL_INJECTED_FIELDS(LOOKUP_INJECTED_FIELD);
#undef LOOKUP_INJECTED_FIELD

  if (start != -1) {
    *field_count = count;
    return _injected_fields + start;
  }
  return NULL;
}


// Helpful routine for computing field offsets at run time rather than hardcoding them
// Finds local fields only, including static fields.  Static field offsets are from the
// beginning of the mirror.
static void compute_offset(int &dest_offset,
                           InstanceKlass* ik, Symbol* name_symbol, Symbol* signature_symbol,
                           bool is_static = false) {
  fieldDescriptor fd;
  if (ik == NULL) {
    ResourceMark rm;
    log_error(class)("Mismatch JDK version for field: %s type: %s", name_symbol->as_C_string(), signature_symbol->as_C_string());
    vm_exit_during_initialization("Invalid layout of well-known class");
  }

  if (!ik->find_local_field(name_symbol, signature_symbol, &fd) || fd.is_static() != is_static) {
    ResourceMark rm;
    log_error(class)("Invalid layout of %s field: %s type: %s", ik->external_name(),
                     name_symbol->as_C_string(), signature_symbol->as_C_string());
#ifndef PRODUCT
    // Prints all fields and offsets
    Log(class) lt;
    LogStream ls(lt.error());
    ik->print_on(&ls);
#endif //PRODUCT
    vm_exit_during_initialization("Invalid layout of well-known class: use -Xlog:class+load=info to see the origin of the problem class");
  }
  dest_offset = fd.offset();
}

// Overloading to pass name as a string.
static void compute_offset(int& dest_offset, InstanceKlass* ik,
                           const char* name_string, Symbol* signature_symbol,
                           bool is_static = false) {
  TempNewSymbol name = SymbolTable::probe(name_string, (int)strlen(name_string));
  if (name == NULL) {
    ResourceMark rm;
    log_error(class)("Name %s should be in the SymbolTable since its class is loaded", name_string);
    vm_exit_during_initialization("Invalid layout of well-known class", ik->external_name());
  }
  compute_offset(dest_offset, ik, name, signature_symbol, is_static);
}

int java_lang_String::value_offset  = 0;
int java_lang_String::hash_offset   = 0;
int java_lang_String::hashIsZero_offset = 0;
int java_lang_String::coder_offset  = 0;

bool java_lang_String::initialized  = false;

bool java_lang_String::is_instance(oop obj) {
  return is_instance_inlined(obj);
}

#if INCLUDE_CDS
#define FIELD_SERIALIZE_OFFSET(offset, klass, name, signature, is_static) \
  f->do_u4((u4*)&offset)
#endif

#define FIELD_COMPUTE_OFFSET(offset, klass, name, signature, is_static) \
  compute_offset(offset, klass, name, vmSymbols::signature(), is_static)

#define STRING_FIELDS_DO(macro) \
  macro(value_offset, k, vmSymbols::value_name(), byte_array_signature, false); \
  macro(hash_offset,  k, "hash",                  int_signature,        false); \
  macro(hashIsZero_offset, k, "hashIsZero",       bool_signature,       false); \
  macro(coder_offset, k, "coder",                 byte_signature,       false);

void java_lang_String::compute_offsets() {
  if (initialized) {
    return;
  }

  InstanceKlass* k = SystemDictionary::String_klass();
  STRING_FIELDS_DO(FIELD_COMPUTE_OFFSET);

  initialized = true;
}

#if INCLUDE_CDS
void java_lang_String::serialize_offsets(SerializeClosure* f) {
  STRING_FIELDS_DO(FIELD_SERIALIZE_OFFSET);
  f->do_bool(&initialized);
}
#endif

class CompactStringsFixup : public FieldClosure {
private:
  bool _value;

public:
  CompactStringsFixup(bool value) : _value(value) {}

  void do_field(fieldDescriptor* fd) {
    if (fd->name() == vmSymbols::compact_strings_name()) {
      oop mirror = fd->field_holder()->java_mirror();
      assert(fd->field_holder() == SystemDictionary::String_klass(), "Should be String");
      assert(mirror != NULL, "String must have mirror already");
      mirror->bool_field_put(fd->offset(), _value);
    }
  }
};

void java_lang_String::set_compact_strings(bool value) {
  CompactStringsFixup fix(value);
  SystemDictionary::String_klass()->do_local_static_fields(&fix);
}

Handle java_lang_String::basic_create(int length, bool is_latin1, TRAPS) {
  assert(initialized, "Must be initialized");
  assert(CompactStrings || !is_latin1, "Must be UTF16 without CompactStrings");

  // Create the String object first, so there's a chance that the String
  // and the char array it points to end up in the same cache line.
  oop obj;
  obj = SystemDictionary::String_klass()->allocate_instance(CHECK_NH);

  // Create the char array.  The String object must be handlized here
  // because GC can happen as a result of the allocation attempt.
  Handle h_obj(THREAD, obj);
  int arr_length = is_latin1 ? length : length << 1; // 2 bytes per UTF16.
  typeArrayOop buffer = oopFactory::new_byteArray(arr_length, CHECK_NH);;

  // Point the String at the char array
  obj = h_obj();
  set_value(obj, buffer);
  // No need to zero the offset, allocation zero'ed the entire String object
  set_coder(obj, is_latin1 ? CODER_LATIN1 : CODER_UTF16);
  return h_obj;
}

Handle java_lang_String::create_from_unicode(const jchar* unicode, int length, TRAPS) {
  bool is_latin1 = CompactStrings && UNICODE::is_latin1(unicode, length);
  Handle h_obj = basic_create(length, is_latin1, CHECK_NH);
  typeArrayOop buffer = value(h_obj());
  assert(TypeArrayKlass::cast(buffer->klass())->element_type() == T_BYTE, "only byte[]");
  if (is_latin1) {
    for (int index = 0; index < length; index++) {
      buffer->byte_at_put(index, (jbyte)unicode[index]);
    }
  } else {
    for (int index = 0; index < length; index++) {
      buffer->char_at_put(index, unicode[index]);
    }
  }

#ifdef ASSERT
  {
    ResourceMark rm;
    char* expected = UNICODE::as_utf8(unicode, length);
    char* actual = as_utf8_string(h_obj());
    if (strcmp(expected, actual) != 0) {
      tty->print_cr("Unicode conversion failure: %s --> %s", expected, actual);
      ShouldNotReachHere();
    }
  }
#endif

  return h_obj;
}

oop java_lang_String::create_oop_from_unicode(const jchar* unicode, int length, TRAPS) {
  Handle h_obj = create_from_unicode(unicode, length, CHECK_NULL);
  return h_obj();
}

Handle java_lang_String::create_from_str(const char* utf8_str, TRAPS) {
  if (utf8_str == NULL) {
    return Handle();
  }
  bool has_multibyte, is_latin1;
  int length = UTF8::unicode_length(utf8_str, is_latin1, has_multibyte);
  if (!CompactStrings) {
    has_multibyte = true;
    is_latin1 = false;
  }

  Handle h_obj = basic_create(length, is_latin1, CHECK_NH);
  if (length > 0) {
    if (!has_multibyte) {
      const jbyte* src = reinterpret_cast<const jbyte*>(utf8_str);
      ArrayAccess<>::arraycopy_from_native(src, value(h_obj()), typeArrayOopDesc::element_offset<jbyte>(0), length);
    } else if (is_latin1) {
      UTF8::convert_to_unicode(utf8_str, value(h_obj())->byte_at_addr(0), length);
    } else {
      UTF8::convert_to_unicode(utf8_str, value(h_obj())->char_at_addr(0), length);
    }
  }

#ifdef ASSERT
  // This check is too strict because the input string is not necessarily valid UTF8.
  // For example, it may be created with arbitrary content via jni_NewStringUTF.
  /*
  {
    ResourceMark rm;
    const char* expected = utf8_str;
    char* actual = as_utf8_string(h_obj());
    if (strcmp(expected, actual) != 0) {
      tty->print_cr("String conversion failure: %s --> %s", expected, actual);
      ShouldNotReachHere();
    }
  }
  */
#endif

  return h_obj;
}

oop java_lang_String::create_oop_from_str(const char* utf8_str, TRAPS) {
  Handle h_obj = create_from_str(utf8_str, CHECK_NULL);
  return h_obj();
}

Handle java_lang_String::create_from_symbol(Symbol* symbol, TRAPS) {
  const char* utf8_str = (char*)symbol->bytes();
  int utf8_len = symbol->utf8_length();

  bool has_multibyte, is_latin1;
  int length = UTF8::unicode_length(utf8_str, utf8_len, is_latin1, has_multibyte);
  if (!CompactStrings) {
    has_multibyte = true;
    is_latin1 = false;
  }

  Handle h_obj = basic_create(length, is_latin1, CHECK_NH);
  if (length > 0) {
    if (!has_multibyte) {
      const jbyte* src = reinterpret_cast<const jbyte*>(utf8_str);
      ArrayAccess<>::arraycopy_from_native(src, value(h_obj()), typeArrayOopDesc::element_offset<jbyte>(0), length);
    } else if (is_latin1) {
      UTF8::convert_to_unicode(utf8_str, value(h_obj())->byte_at_addr(0), length);
    } else {
      UTF8::convert_to_unicode(utf8_str, value(h_obj())->char_at_addr(0), length);
    }
  }

#ifdef ASSERT
  {
    ResourceMark rm;
    const char* expected = symbol->as_utf8();
    char* actual = as_utf8_string(h_obj());
    if (strncmp(expected, actual, utf8_len) != 0) {
      tty->print_cr("Symbol conversion failure: %s --> %s", expected, actual);
      ShouldNotReachHere();
    }
  }
#endif

  return h_obj;
}

// Converts a C string to a Java String based on current encoding
Handle java_lang_String::create_from_platform_dependent_str(const char* str, TRAPS) {
  assert(str != NULL, "bad arguments");

  typedef jstring (JNICALL *to_java_string_fn_t)(JNIEnv*, const char *);
  static to_java_string_fn_t _to_java_string_fn = NULL;

  if (_to_java_string_fn == NULL) {
    void *lib_handle = os::native_java_library();
    _to_java_string_fn = CAST_TO_FN_PTR(to_java_string_fn_t, os::dll_lookup(lib_handle, "JNU_NewStringPlatform"));
#if defined(_WIN32) && !defined(_WIN64)
    if (_to_java_string_fn == NULL) {
      // On 32 bit Windows, also try __stdcall decorated name
      _to_java_string_fn = CAST_TO_FN_PTR(to_java_string_fn_t, os::dll_lookup(lib_handle, "_JNU_NewStringPlatform@8"));
    }
#endif
    if (_to_java_string_fn == NULL) {
      fatal("JNU_NewStringPlatform missing");
    }
  }

  jstring js = NULL;
  {
    assert(THREAD->is_Java_thread(), "must be java thread");
    JavaThread* thread = (JavaThread*)THREAD;
    HandleMark hm(thread);
    ThreadToNativeFromVM ttn(thread);
    js = (_to_java_string_fn)(thread->jni_environment(), str);
  }

  Handle native_platform_string(THREAD, JNIHandles::resolve(js));
  JNIHandles::destroy_local(js);  // destroy local JNIHandle.
  return native_platform_string;
}

// Converts a Java String to a native C string that can be used for
// native OS calls.
char* java_lang_String::as_platform_dependent_str(Handle java_string, TRAPS) {
  typedef char* (*to_platform_string_fn_t)(JNIEnv*, jstring, bool*);
  static to_platform_string_fn_t _to_platform_string_fn = NULL;

  if (_to_platform_string_fn == NULL) {
    void *lib_handle = os::native_java_library();
    _to_platform_string_fn = CAST_TO_FN_PTR(to_platform_string_fn_t, os::dll_lookup(lib_handle, "GetStringPlatformChars"));
    if (_to_platform_string_fn == NULL) {
      fatal("GetStringPlatformChars missing");
    }
  }

  char *native_platform_string;
  { JavaThread* thread = (JavaThread*)THREAD;
    assert(thread->is_Java_thread(), "must be java thread");
    JNIEnv *env = thread->jni_environment();
    jstring js = (jstring) JNIHandles::make_local(env, java_string());
    bool is_copy;
    HandleMark hm(thread);
    ThreadToNativeFromVM ttn(thread);
    native_platform_string = (_to_platform_string_fn)(env, js, &is_copy);
    assert(is_copy == JNI_TRUE, "is_copy value changed");
    JNIHandles::destroy_local(js);
  }
  return native_platform_string;
}

Handle java_lang_String::char_converter(Handle java_string, jchar from_char, jchar to_char, TRAPS) {
  oop          obj    = java_string();
  // Typical usage is to convert all '/' to '.' in string.
  typeArrayOop value  = java_lang_String::value(obj);
  int          length = java_lang_String::length(obj, value);
  bool      is_latin1 = java_lang_String::is_latin1(obj);

  // First check if any from_char exist
  int index; // Declared outside, used later
  for (index = 0; index < length; index++) {
    jchar c = !is_latin1 ? value->char_at(index) :
                  ((jchar) value->byte_at(index)) & 0xff;
    if (c == from_char) {
      break;
    }
  }
  if (index == length) {
    // No from_char, so do not copy.
    return java_string;
  }

  // Check if result string will be latin1
  bool to_is_latin1 = false;

  // Replacement char must be latin1
  if (CompactStrings && UNICODE::is_latin1(to_char)) {
    if (is_latin1) {
      // Source string is latin1 as well
      to_is_latin1 = true;
    } else if (!UNICODE::is_latin1(from_char)) {
      // We are replacing an UTF16 char. Scan string to
      // check if result can be latin1 encoded.
      to_is_latin1 = true;
      for (index = 0; index < length; index++) {
        jchar c = value->char_at(index);
        if (c != from_char && !UNICODE::is_latin1(c)) {
          to_is_latin1 = false;
          break;
        }
      }
    }
  }

  // Create new UNICODE (or byte) buffer. Must handlize value because GC
  // may happen during String and char array creation.
  typeArrayHandle h_value(THREAD, value);
  Handle string = basic_create(length, to_is_latin1, CHECK_NH);
  typeArrayOop from_buffer = h_value();
  typeArrayOop to_buffer = java_lang_String::value(string());

  // Copy contents
  for (index = 0; index < length; index++) {
    jchar c = (!is_latin1) ? from_buffer->char_at(index) :
                    ((jchar) from_buffer->byte_at(index)) & 0xff;
    if (c == from_char) {
      c = to_char;
    }
    if (!to_is_latin1) {
      to_buffer->char_at_put(index, c);
    } else {
      to_buffer->byte_at_put(index, (jbyte) c);
    }
  }
  return string;
}

jchar* java_lang_String::as_unicode_string(oop java_string, int& length, TRAPS) {
  typeArrayOop value  = java_lang_String::value(java_string);
               length = java_lang_String::length(java_string, value);
  bool      is_latin1 = java_lang_String::is_latin1(java_string);

  jchar* result = NEW_RESOURCE_ARRAY_RETURN_NULL(jchar, length);
  if (result != NULL) {
    if (!is_latin1) {
      for (int index = 0; index < length; index++) {
        result[index] = value->char_at(index);
      }
    } else {
      for (int index = 0; index < length; index++) {
        result[index] = ((jchar) value->byte_at(index)) & 0xff;
      }
    }
  } else {
    THROW_MSG_0(vmSymbols::java_lang_OutOfMemoryError(), "could not allocate Unicode string");
  }
  return result;
}

unsigned int java_lang_String::hash_code(oop java_string) {
  // The hash and hashIsZero fields are subject to a benign data race,
  // making it crucial to ensure that any observable result of the
  // calculation in this method stays correct under any possible read of
  // these fields. Necessary restrictions to allow this to be correct
  // without explicit memory fences or similar concurrency primitives is
  // that we can ever only write to one of these two fields for a given
  // String instance, and that the computation is idempotent and derived
  // from immutable state
  assert(initialized && (hash_offset > 0) && (hashIsZero_offset > 0), "Must be initialized");
  if (java_lang_String::hash_is_set(java_string)) {
    return java_string->int_field(hash_offset);
  }

  typeArrayOop value = java_lang_String::value(java_string);
  int         length = java_lang_String::length(java_string, value);
  bool     is_latin1 = java_lang_String::is_latin1(java_string);

  unsigned int hash = 0;
  if (length > 0) {
    if (is_latin1) {
      hash = java_lang_String::hash_code(value->byte_at_addr(0), length);
    } else {
      hash = java_lang_String::hash_code(value->char_at_addr(0), length);
    }
  }

  if (hash != 0) {
    java_string->int_field_put(hash_offset, hash);
  } else {
    java_string->bool_field_put(hashIsZero_offset, true);
  }
  return hash;
}

char* java_lang_String::as_quoted_ascii(oop java_string) {
  typeArrayOop value  = java_lang_String::value(java_string);
  int          length = java_lang_String::length(java_string, value);
  bool      is_latin1 = java_lang_String::is_latin1(java_string);

  if (length == 0) return NULL;

  char* result;
  int result_length;
  if (!is_latin1) {
    jchar* base = value->char_at_addr(0);
    result_length = UNICODE::quoted_ascii_length(base, length) + 1;
    result = NEW_RESOURCE_ARRAY(char, result_length);
    UNICODE::as_quoted_ascii(base, length, result, result_length);
  } else {
    jbyte* base = value->byte_at_addr(0);
    result_length = UNICODE::quoted_ascii_length(base, length) + 1;
    result = NEW_RESOURCE_ARRAY(char, result_length);
    UNICODE::as_quoted_ascii(base, length, result, result_length);
  }
  assert(result_length >= length + 1, "must not be shorter");
  assert(result_length == (int)strlen(result) + 1, "must match");
  return result;
}

Symbol* java_lang_String::as_symbol(oop java_string) {
  typeArrayOop value  = java_lang_String::value(java_string);
  int          length = java_lang_String::length(java_string, value);
  bool      is_latin1 = java_lang_String::is_latin1(java_string);
  if (!is_latin1) {
    jchar* base = (length == 0) ? NULL : value->char_at_addr(0);
    Symbol* sym = SymbolTable::new_symbol(base, length);
    return sym;
  } else {
    ResourceMark rm;
    jbyte* position = (length == 0) ? NULL : value->byte_at_addr(0);
    const char* base = UNICODE::as_utf8(position, length);
    Symbol* sym = SymbolTable::new_symbol(base, length);
    return sym;
  }
}

Symbol* java_lang_String::as_symbol_or_null(oop java_string) {
  typeArrayOop value  = java_lang_String::value(java_string);
  int          length = java_lang_String::length(java_string, value);
  bool      is_latin1 = java_lang_String::is_latin1(java_string);
  if (!is_latin1) {
    jchar* base = (length == 0) ? NULL : value->char_at_addr(0);
    return SymbolTable::probe_unicode(base, length);
  } else {
    ResourceMark rm;
    jbyte* position = (length == 0) ? NULL : value->byte_at_addr(0);
    const char* base = UNICODE::as_utf8(position, length);
    return SymbolTable::probe(base, length);
  }
}

int java_lang_String::utf8_length(oop java_string, typeArrayOop value) {
  assert(value_equals(value, java_lang_String::value(java_string)),
         "value must be same as java_lang_String::value(java_string)");
  int length = java_lang_String::length(java_string, value);
  if (length == 0) {
    return 0;
  }
  if (!java_lang_String::is_latin1(java_string)) {
    return UNICODE::utf8_length(value->char_at_addr(0), length);
  } else {
    return UNICODE::utf8_length(value->byte_at_addr(0), length);
  }
}

int java_lang_String::utf8_length(oop java_string) {
  typeArrayOop value = java_lang_String::value(java_string);
  return utf8_length(java_string, value);
}

char* java_lang_String::as_utf8_string(oop java_string) {
  typeArrayOop value  = java_lang_String::value(java_string);
  int          length = java_lang_String::length(java_string, value);
  bool      is_latin1 = java_lang_String::is_latin1(java_string);
  if (!is_latin1) {
    jchar* position = (length == 0) ? NULL : value->char_at_addr(0);
    return UNICODE::as_utf8(position, length);
  } else {
    jbyte* position = (length == 0) ? NULL : value->byte_at_addr(0);
    return UNICODE::as_utf8(position, length);
  }
}

char* java_lang_String::as_utf8_string(oop java_string, typeArrayOop value, char* buf, int buflen) {
  assert(value_equals(value, java_lang_String::value(java_string)),
         "value must be same as java_lang_String::value(java_string)");
  int     length = java_lang_String::length(java_string, value);
  bool is_latin1 = java_lang_String::is_latin1(java_string);
  if (!is_latin1) {
    jchar* position = (length == 0) ? NULL : value->char_at_addr(0);
    return UNICODE::as_utf8(position, length, buf, buflen);
  } else {
    jbyte* position = (length == 0) ? NULL : value->byte_at_addr(0);
    return UNICODE::as_utf8(position, length, buf, buflen);
  }
}

char* java_lang_String::as_utf8_string(oop java_string, char* buf, int buflen) {
  typeArrayOop value = java_lang_String::value(java_string);
  return as_utf8_string(java_string, value, buf, buflen);
}

char* java_lang_String::as_utf8_string(oop java_string, int start, int len) {
  typeArrayOop value  = java_lang_String::value(java_string);
  bool      is_latin1 = java_lang_String::is_latin1(java_string);
  assert(start + len <= java_lang_String::length(java_string), "just checking");
  if (!is_latin1) {
    jchar* position = value->char_at_addr(start);
    return UNICODE::as_utf8(position, len);
  } else {
    jbyte* position = value->byte_at_addr(start);
    return UNICODE::as_utf8(position, len);
  }
}

char* java_lang_String::as_utf8_string(oop java_string, typeArrayOop value, int start, int len, char* buf, int buflen) {
  assert(value_equals(value, java_lang_String::value(java_string)),
         "value must be same as java_lang_String::value(java_string)");
  assert(start + len <= java_lang_String::length(java_string), "just checking");
  bool is_latin1 = java_lang_String::is_latin1(java_string);
  if (!is_latin1) {
    jchar* position = value->char_at_addr(start);
    return UNICODE::as_utf8(position, len, buf, buflen);
  } else {
    jbyte* position = value->byte_at_addr(start);
    return UNICODE::as_utf8(position, len, buf, buflen);
  }
}

bool java_lang_String::equals(oop java_string, const jchar* chars, int len) {
  assert(java_string->klass() == SystemDictionary::String_klass(),
         "must be java_string");
  typeArrayOop value = java_lang_String::value_no_keepalive(java_string);
  int length = java_lang_String::length(java_string, value);
  if (length != len) {
    return false;
  }
  bool is_latin1 = java_lang_String::is_latin1(java_string);
  if (!is_latin1) {
    for (int i = 0; i < len; i++) {
      if (value->char_at(i) != chars[i]) {
        return false;
      }
    }
  } else {
    for (int i = 0; i < len; i++) {
      if ((((jchar) value->byte_at(i)) & 0xff) != chars[i]) {
        return false;
      }
    }
  }
  return true;
}

bool java_lang_String::equals(oop str1, oop str2) {
  assert(str1->klass() == SystemDictionary::String_klass(),
         "must be java String");
  assert(str2->klass() == SystemDictionary::String_klass(),
         "must be java String");
  typeArrayOop value1    = java_lang_String::value_no_keepalive(str1);
  bool         is_latin1 = java_lang_String::is_latin1(str1);
  typeArrayOop value2    = java_lang_String::value_no_keepalive(str2);
  bool         is_latin2 = java_lang_String::is_latin1(str2);

  if (is_latin1 != is_latin2) {
    // Strings with different coders are never equal.
    return false;
  }
  return value_equals(value1, value2);
}

void java_lang_String::print(oop java_string, outputStream* st) {
  assert(java_string->klass() == SystemDictionary::String_klass(), "must be java_string");
  typeArrayOop value  = java_lang_String::value_no_keepalive(java_string);

  if (value == NULL) {
    // This can happen if, e.g., printing a String
    // object before its initializer has been called
    st->print("NULL");
    return;
  }

  int length = java_lang_String::length(java_string, value);
  bool is_latin1 = java_lang_String::is_latin1(java_string);

  st->print("\"");
  for (int index = 0; index < length; index++) {
    st->print("%c", (!is_latin1) ?  value->char_at(index) :
                           ((jchar) value->byte_at(index)) & 0xff );
  }
  st->print("\"");
}


static void initialize_static_field(fieldDescriptor* fd, Handle mirror, TRAPS) {
  assert(mirror.not_null() && fd->is_static(), "just checking");
  if (fd->has_initial_value()) {
    BasicType t = fd->field_type();
    switch (t) {
      case T_BYTE:
        mirror()->byte_field_put(fd->offset(), fd->int_initial_value());
              break;
      case T_BOOLEAN:
        mirror()->bool_field_put(fd->offset(), fd->int_initial_value());
              break;
      case T_CHAR:
        mirror()->char_field_put(fd->offset(), fd->int_initial_value());
              break;
      case T_SHORT:
        mirror()->short_field_put(fd->offset(), fd->int_initial_value());
              break;
      case T_INT:
        mirror()->int_field_put(fd->offset(), fd->int_initial_value());
        break;
      case T_FLOAT:
        mirror()->float_field_put(fd->offset(), fd->float_initial_value());
        break;
      case T_DOUBLE:
        mirror()->double_field_put(fd->offset(), fd->double_initial_value());
        break;
      case T_LONG:
        mirror()->long_field_put(fd->offset(), fd->long_initial_value());
        break;
      case T_OBJECT:
        {
          assert(fd->signature() == vmSymbols::string_signature(),
                 "just checking");
          if (DumpSharedSpaces && HeapShared::is_archived_object(mirror())) {
            // Archive the String field and update the pointer.
            oop s = mirror()->obj_field(fd->offset());
            oop archived_s = StringTable::create_archived_string(s, CHECK);
            mirror()->obj_field_put(fd->offset(), archived_s);
          } else {
            oop string = fd->string_initial_value(CHECK);
            mirror()->obj_field_put(fd->offset(), string);
          }
        }
        break;
      default:
        THROW_MSG(vmSymbols::java_lang_ClassFormatError(),
                  "Illegal ConstantValue attribute in class file");
    }
  }
}


void java_lang_Class::fixup_mirror(Klass* k, TRAPS) {
  assert(InstanceMirrorKlass::offset_of_static_fields() != 0, "must have been computed already");

  // If the offset was read from the shared archive, it was fixed up already
  if (!k->is_shared()) {
    if (k->is_instance_klass()) {
      // During bootstrap, java.lang.Class wasn't loaded so static field
      // offsets were computed without the size added it.  Go back and
      // update all the static field offsets to included the size.
      for (JavaFieldStream fs(InstanceKlass::cast(k)); !fs.done(); fs.next()) {
        if (fs.access_flags().is_static()) {
          int real_offset = fs.offset() + InstanceMirrorKlass::offset_of_static_fields();
          fs.set_offset(real_offset);
        }
      }
    }
  }

  if (k->is_shared() && k->has_raw_archived_mirror()) {
    if (HeapShared::open_archive_heap_region_mapped()) {
      bool present = restore_archived_mirror(k, Handle(), Handle(), Handle(), CHECK);
      assert(present, "Missing archived mirror for %s", k->external_name());
      return;
    } else {
      k->set_java_mirror_handle(NULL);
      k->clear_has_raw_archived_mirror();
    }
  }
  create_mirror(k, Handle(), Handle(), Handle(), CHECK);
}

void java_lang_Class::initialize_mirror_fields(Klass* k,
                                               Handle mirror,
                                               Handle protection_domain,
                                               TRAPS) {
  // Allocate a simple java object for a lock.
  // This needs to be a java object because during class initialization
  // it can be held across a java call.
  typeArrayOop r = oopFactory::new_typeArray(T_INT, 0, CHECK);
  set_init_lock(mirror(), r);

  // Set protection domain also
  set_protection_domain(mirror(), protection_domain());

  // Initialize static fields
  InstanceKlass::cast(k)->do_local_static_fields(&initialize_static_field, mirror, CHECK);
}

// Set the java.lang.Module module field in the java_lang_Class mirror
void java_lang_Class::set_mirror_module_field(Klass* k, Handle mirror, Handle module, TRAPS) {
  if (module.is_null()) {
    // During startup, the module may be NULL only if java.base has not been defined yet.
    // Put the class on the fixup_module_list to patch later when the java.lang.Module
    // for java.base is known. But note that since we captured the NULL module another
    // thread may have completed that initialization.

    bool javabase_was_defined = false;
    {
      MutexLocker m1(THREAD, Module_lock);
      // Keep list of classes needing java.base module fixup
      if (!ModuleEntryTable::javabase_defined()) {
        assert(k->java_mirror() != NULL, "Class's mirror is null");
        k->class_loader_data()->inc_keep_alive();
        assert(fixup_module_field_list() != NULL, "fixup_module_field_list not initialized");
        fixup_module_field_list()->push(k);
      } else {
        javabase_was_defined = true;
      }
    }

    // If java.base was already defined then patch this particular class with java.base.
    if (javabase_was_defined) {
      ModuleEntry *javabase_entry = ModuleEntryTable::javabase_moduleEntry();
      assert(javabase_entry != NULL && javabase_entry->module() != NULL,
             "Setting class module field, " JAVA_BASE_NAME " should be defined");
      Handle javabase_handle(THREAD, javabase_entry->module());
      set_module(mirror(), javabase_handle());
    }
  } else {
    assert(Universe::is_module_initialized() ||
           (ModuleEntryTable::javabase_defined() &&
            (module() == ModuleEntryTable::javabase_moduleEntry()->module())),
           "Incorrect java.lang.Module specification while creating mirror");
    set_module(mirror(), module());
  }
}

// Statically allocate fixup lists because they always get created.
void java_lang_Class::allocate_fixup_lists() {
  GrowableArray<Klass*>* mirror_list =
    new (ResourceObj::C_HEAP, mtClass) GrowableArray<Klass*>(40, true);
  set_fixup_mirror_list(mirror_list);

  GrowableArray<Klass*>* module_list =
    new (ResourceObj::C_HEAP, mtModule) GrowableArray<Klass*>(500, true);
  set_fixup_module_field_list(module_list);
}

void java_lang_Class::create_mirror(Klass* k, Handle class_loader,
                                    Handle module, Handle protection_domain, TRAPS) {
  assert(k != NULL, "Use create_basic_type_mirror for primitive types");
  assert(k->java_mirror() == NULL, "should only assign mirror once");

  // Use this moment of initialization to cache modifier_flags also,
  // to support Class.getModifiers().  Instance classes recalculate
  // the cached flags after the class file is parsed, but before the
  // class is put into the system dictionary.
  int computed_modifiers = k->compute_modifier_flags(CHECK);
  k->set_modifier_flags(computed_modifiers);
  // Class_klass has to be loaded because it is used to allocate
  // the mirror.
  if (SystemDictionary::Class_klass_loaded()) {
    // Allocate mirror (java.lang.Class instance)
    oop mirror_oop = InstanceMirrorKlass::cast(SystemDictionary::Class_klass())->allocate_instance(k, CHECK);
    Handle mirror(THREAD, mirror_oop);
    Handle comp_mirror;

    // Setup indirection from mirror->klass
    java_lang_Class::set_klass(mirror(), k);

    InstanceMirrorKlass* mk = InstanceMirrorKlass::cast(mirror->klass());
    assert(oop_size(mirror()) == mk->instance_size(k), "should have been set");

    java_lang_Class::set_static_oop_field_count(mirror(), mk->compute_static_oop_field_count(mirror()));

    // It might also have a component mirror.  This mirror must already exist.
    if (k->is_array_klass()) {
      if (k->is_typeArray_klass()) {
        BasicType type = TypeArrayKlass::cast(k)->element_type();
        comp_mirror = Handle(THREAD, Universe::java_mirror(type));
      } else {
        assert(k->is_objArray_klass(), "Must be");
        Klass* element_klass = ObjArrayKlass::cast(k)->element_klass();
        assert(element_klass != NULL, "Must have an element klass");
        comp_mirror = Handle(THREAD, element_klass->java_mirror());
      }
      assert(comp_mirror() != NULL, "must have a mirror");

      // Two-way link between the array klass and its component mirror:
      // (array_klass) k -> mirror -> component_mirror -> array_klass -> k
      set_component_mirror(mirror(), comp_mirror());
      // See below for ordering dependencies between field array_klass in component mirror
      // and java_mirror in this klass.
    } else {
      assert(k->is_instance_klass(), "Must be");

      initialize_mirror_fields(k, mirror, protection_domain, THREAD);
      if (HAS_PENDING_EXCEPTION) {
        // If any of the fields throws an exception like OOM remove the klass field
        // from the mirror so GC doesn't follow it after the klass has been deallocated.
        // This mirror looks like a primitive type, which logically it is because it
        // it represents no class.
        java_lang_Class::set_klass(mirror(), NULL);
        return;
      }
    }

    // set the classLoader field in the java_lang_Class instance
    assert(class_loader() == k->class_loader(), "should be same");
    set_class_loader(mirror(), class_loader());

    // Setup indirection from klass->mirror
    // after any exceptions can happen during allocations.
    k->set_java_mirror(mirror);

    // Set the module field in the java_lang_Class instance.  This must be done
    // after the mirror is set.
    set_mirror_module_field(k, mirror, module, THREAD);

    if (comp_mirror() != NULL) {
      // Set after k->java_mirror() is published, because compiled code running
      // concurrently doesn't expect a k to have a null java_mirror.
      release_set_array_klass(comp_mirror(), k);
    }
  } else {
    assert(fixup_mirror_list() != NULL, "fixup_mirror_list not initialized");
    fixup_mirror_list()->push(k);
  }
}

#if INCLUDE_CDS_JAVA_HEAP
// Clears mirror fields. Static final fields with initial values are reloaded
// from constant pool. The object identity hash is in the object header and is
// not affected.
class ResetMirrorField: public FieldClosure {
 private:
  Handle _m;

 public:
  ResetMirrorField(Handle mirror) : _m(mirror) {}

  void do_field(fieldDescriptor* fd) {
    assert(DumpSharedSpaces, "dump time only");
    assert(_m.not_null(), "Mirror cannot be NULL");

    if (fd->is_static() && fd->has_initial_value()) {
      initialize_static_field(fd, _m, Thread::current());
      return;
    }

    BasicType ft = fd->field_type();
    switch (ft) {
      case T_BYTE:
        _m()->byte_field_put(fd->offset(), 0);
        break;
      case T_CHAR:
        _m()->char_field_put(fd->offset(), 0);
        break;
      case T_DOUBLE:
        _m()->double_field_put(fd->offset(), 0);
        break;
      case T_FLOAT:
        _m()->float_field_put(fd->offset(), 0);
        break;
      case T_INT:
        _m()->int_field_put(fd->offset(), 0);
        break;
      case T_LONG:
        _m()->long_field_put(fd->offset(), 0);
        break;
      case T_SHORT:
        _m()->short_field_put(fd->offset(), 0);
        break;
      case T_BOOLEAN:
        _m()->bool_field_put(fd->offset(), false);
        break;
      case T_ARRAY:
      case T_OBJECT: {
        // It might be useful to cache the String field, but
        // for now just clear out any reference field
        oop o = _m()->obj_field(fd->offset());
        _m()->obj_field_put(fd->offset(), NULL);
        break;
      }
      default:
        ShouldNotReachHere();
        break;
     }
  }
};

void java_lang_Class::archive_basic_type_mirrors(TRAPS) {
  assert(HeapShared::is_heap_object_archiving_allowed(),
         "HeapShared::is_heap_object_archiving_allowed() must be true");

  for (int t = 0; t <= T_VOID; t++) {
    oop m = Universe::_mirrors[t];
    if (m != NULL) {
      // Update the field at _array_klass_offset to point to the relocated array klass.
      oop archived_m = HeapShared::archive_heap_object(m, THREAD);
      assert(archived_m != NULL, "sanity");
      Klass *ak = (Klass*)(archived_m->metadata_field(_array_klass_offset));
      assert(ak != NULL || t == T_VOID, "should not be NULL");
      if (ak != NULL) {
        Klass *reloc_ak = MetaspaceShared::get_relocated_klass(ak, true);
        archived_m->metadata_field_put(_array_klass_offset, reloc_ak);
      }

      // Clear the fields. Just to be safe
      Klass *k = m->klass();
      Handle archived_mirror_h(THREAD, archived_m);
      ResetMirrorField reset(archived_mirror_h);
      InstanceKlass::cast(k)->do_nonstatic_fields(&reset);

      log_trace(cds, heap, mirror)(
        "Archived %s mirror object from " PTR_FORMAT " ==> " PTR_FORMAT,
        type2name((BasicType)t), p2i(Universe::_mirrors[t]), p2i(archived_m));

      Universe::_mirrors[t] = archived_m;
    }
  }

  assert(Universe::_mirrors[T_INT] != NULL &&
         Universe::_mirrors[T_FLOAT] != NULL &&
         Universe::_mirrors[T_DOUBLE] != NULL &&
         Universe::_mirrors[T_BYTE] != NULL &&
         Universe::_mirrors[T_BOOLEAN] != NULL &&
         Universe::_mirrors[T_CHAR] != NULL &&
         Universe::_mirrors[T_LONG] != NULL &&
         Universe::_mirrors[T_SHORT] != NULL &&
         Universe::_mirrors[T_VOID] != NULL, "sanity");

  Universe::set_int_mirror(Universe::_mirrors[T_INT]);
  Universe::set_float_mirror(Universe::_mirrors[T_FLOAT]);
  Universe::set_double_mirror(Universe::_mirrors[T_DOUBLE]);
  Universe::set_byte_mirror(Universe::_mirrors[T_BYTE]);
  Universe::set_bool_mirror(Universe::_mirrors[T_BOOLEAN]);
  Universe::set_char_mirror(Universe::_mirrors[T_CHAR]);
  Universe::set_long_mirror(Universe::_mirrors[T_LONG]);
  Universe::set_short_mirror(Universe::_mirrors[T_SHORT]);
  Universe::set_void_mirror(Universe::_mirrors[T_VOID]);
}

//
// After the mirror object is successfully archived, the archived
// klass is set with _has_archived_raw_mirror flag.
//
// The _has_archived_raw_mirror flag is cleared at runtime when the
// archived mirror is restored. If archived java heap data cannot
// be used at runtime, new mirror object is created for the shared
// class. The _has_archived_raw_mirror is cleared also during the process.
oop java_lang_Class::archive_mirror(Klass* k, TRAPS) {
  assert(HeapShared::is_heap_object_archiving_allowed(),
         "HeapShared::is_heap_object_archiving_allowed() must be true");

  // Mirror is already archived
  if (k->has_raw_archived_mirror()) {
    assert(k->archived_java_mirror_raw() != NULL, "no archived mirror");
    return k->archived_java_mirror_raw();
  }

  // No mirror
  oop mirror = k->java_mirror();
  if (mirror == NULL) {
    return NULL;
  }

  if (k->is_instance_klass()) {
    InstanceKlass *ik = InstanceKlass::cast(k);
    assert(ik->signers() == NULL, "class with signer should have been excluded");

    if (!(ik->is_shared_boot_class() || ik->is_shared_platform_class() ||
          ik->is_shared_app_class())) {
      // Archiving mirror for classes from non-builtin loaders is not
      // supported. Clear the _java_mirror within the archived class.
      k->set_java_mirror_handle(NULL);
      return NULL;
    }
  }

  // Now start archiving the mirror object
  oop archived_mirror = HeapShared::archive_heap_object(mirror, THREAD);
  if (archived_mirror == NULL) {
    return NULL;
  }

  archived_mirror = process_archived_mirror(k, mirror, archived_mirror, THREAD);
  if (archived_mirror == NULL) {
    return NULL;
  }

  k->set_archived_java_mirror_raw(archived_mirror);

  k->set_has_raw_archived_mirror();

  ResourceMark rm;
  log_trace(cds, heap, mirror)(
    "Archived %s mirror object from " PTR_FORMAT " ==> " PTR_FORMAT,
    k->external_name(), p2i(mirror), p2i(archived_mirror));

  return archived_mirror;
}

// The process is based on create_mirror().
oop java_lang_Class::process_archived_mirror(Klass* k, oop mirror,
                                             oop archived_mirror,
                                             Thread *THREAD) {
  // Clear nonstatic fields in archived mirror. Some of the fields will be set
  // to archived metadata and objects below.
  Klass *c = archived_mirror->klass();
  Handle archived_mirror_h(THREAD, archived_mirror);
  ResetMirrorField reset(archived_mirror_h);
  InstanceKlass::cast(c)->do_nonstatic_fields(&reset);

  if (k->is_array_klass()) {
    oop archived_comp_mirror;
    if (k->is_typeArray_klass()) {
      // The primitive type mirrors are already archived. Get the archived mirror.
      oop comp_mirror = java_lang_Class::component_mirror(mirror);
      archived_comp_mirror = HeapShared::find_archived_heap_object(comp_mirror);
      assert(archived_comp_mirror != NULL, "Must be");
    } else {
      assert(k->is_objArray_klass(), "Must be");
      Klass* element_klass = ObjArrayKlass::cast(k)->element_klass();
      assert(element_klass != NULL, "Must have an element klass");
      archived_comp_mirror = archive_mirror(element_klass, THREAD);
      if (archived_comp_mirror == NULL) {
        return NULL;
      }
    }
    java_lang_Class::set_component_mirror(archived_mirror, archived_comp_mirror);
  } else {
    assert(k->is_instance_klass(), "Must be");

    // Reset local static fields in the mirror
    InstanceKlass::cast(k)->do_local_static_fields(&reset);

    java_lang_Class:set_init_lock(archived_mirror, NULL);

    set_protection_domain(archived_mirror, NULL);
  }

  // clear class loader and mirror_module_field
  set_class_loader(archived_mirror, NULL);
  set_module(archived_mirror, NULL);

  // The archived mirror's field at _klass_offset is still pointing to the original
  // klass. Updated the field in the archived mirror to point to the relocated
  // klass in the archive.
  Klass *reloc_k = MetaspaceShared::get_relocated_klass(as_Klass(mirror), true);
  log_debug(cds, heap, mirror)(
    "Relocate mirror metadata field at _klass_offset from " PTR_FORMAT " ==> " PTR_FORMAT,
    p2i(as_Klass(mirror)), p2i(reloc_k));
  archived_mirror->metadata_field_put(_klass_offset, reloc_k);

  // The field at _array_klass_offset is pointing to the original one dimension
  // higher array klass if exists. Relocate the pointer.
  Klass *arr = array_klass_acquire(mirror);
  if (arr != NULL) {
    Klass *reloc_arr = MetaspaceShared::get_relocated_klass(arr, true);
    log_debug(cds, heap, mirror)(
      "Relocate mirror metadata field at _array_klass_offset from " PTR_FORMAT " ==> " PTR_FORMAT,
      p2i(arr), p2i(reloc_arr));
    archived_mirror->metadata_field_put(_array_klass_offset, reloc_arr);
  }
  return archived_mirror;
}

void java_lang_Class::update_archived_primitive_mirror_native_pointers(oop archived_mirror) {
  if (MetaspaceShared::relocation_delta() != 0) {
    assert(archived_mirror->metadata_field(_klass_offset) == NULL, "must be for primitive class");

    Klass* ak = ((Klass*)archived_mirror->metadata_field(_array_klass_offset));
    if (ak != NULL) {
      archived_mirror->metadata_field_put(_array_klass_offset,
          (Klass*)(address(ak) + MetaspaceShared::relocation_delta()));
    }
  }
}

void java_lang_Class::update_archived_mirror_native_pointers(oop archived_mirror) {
  if (MetaspaceShared::relocation_delta() != 0) {
    Klass* k = ((Klass*)archived_mirror->metadata_field(_klass_offset));
    archived_mirror->metadata_field_put(_klass_offset,
        (Klass*)(address(k) + MetaspaceShared::relocation_delta()));

    Klass* ak = ((Klass*)archived_mirror->metadata_field(_array_klass_offset));
    if (ak != NULL) {
      archived_mirror->metadata_field_put(_array_klass_offset,
          (Klass*)(address(ak) + MetaspaceShared::relocation_delta()));
    }
  }
}


// Returns true if the mirror is updated, false if no archived mirror
// data is present. After the archived mirror object is restored, the
// shared klass' _has_raw_archived_mirror flag is cleared.
bool java_lang_Class::restore_archived_mirror(Klass *k,
                                              Handle class_loader, Handle module,
                                              Handle protection_domain, TRAPS) {
  // Postpone restoring archived mirror until java.lang.Class is loaded. Please
  // see more details in SystemDictionary::resolve_well_known_classes().
  if (!SystemDictionary::Class_klass_loaded()) {
    assert(fixup_mirror_list() != NULL, "fixup_mirror_list not initialized");
    fixup_mirror_list()->push(k);
    return true;
  }

  oop m = HeapShared::materialize_archived_object(k->archived_java_mirror_raw_narrow());
  if (m == NULL) {
    return false;
  }

  // mirror is archived, restore
  log_debug(cds, mirror)("Archived mirror is: " PTR_FORMAT, p2i(m));
  assert(HeapShared::is_archived_object(m), "must be archived mirror object");
  update_archived_mirror_native_pointers(m);
  assert(as_Klass(m) == k, "must be");
  Handle mirror(THREAD, m);

  if (!k->is_array_klass()) {
    // - local static final fields with initial values were initialized at dump time

    // create the init_lock
    typeArrayOop r = oopFactory::new_typeArray(T_INT, 0, CHECK_(false));
    set_init_lock(mirror(), r);

    if (protection_domain.not_null()) {
      set_protection_domain(mirror(), protection_domain());
    }
  }

  assert(class_loader() == k->class_loader(), "should be same");
  if (class_loader.not_null()) {
    set_class_loader(mirror(), class_loader());
  }

  k->set_java_mirror(mirror);
  k->clear_has_raw_archived_mirror();

  set_mirror_module_field(k, mirror, module, THREAD);

  if (log_is_enabled(Trace, cds, heap, mirror)) {
    ResourceMark rm(THREAD);
    log_trace(cds, heap, mirror)(
        "Restored %s archived mirror " PTR_FORMAT, k->external_name(), p2i(mirror()));
  }

  return true;
}
#endif // INCLUDE_CDS_JAVA_HEAP

void java_lang_Class::fixup_module_field(Klass* k, Handle module) {
  assert(_module_offset != 0, "must have been computed already");
  java_lang_Class::set_module(k->java_mirror(), module());
}

int  java_lang_Class::oop_size(oop java_class) {
  assert(_oop_size_offset != 0, "must be set");
  int size = java_class->int_field(_oop_size_offset);
  assert(size > 0, "Oop size must be greater than zero, not %d", size);
  return size;
}


void java_lang_Class::set_oop_size(HeapWord* java_class, int size) {
  assert(_oop_size_offset != 0, "must be set");
  assert(size > 0, "Oop size must be greater than zero, not %d", size);
  *(int*)(((char*)java_class) + _oop_size_offset) = size;
}

int  java_lang_Class::static_oop_field_count(oop java_class) {
  assert(_static_oop_field_count_offset != 0, "must be set");
  return java_class->int_field(_static_oop_field_count_offset);
}

int  java_lang_Class::static_oop_field_count_raw(oop java_class) {
  assert(_static_oop_field_count_offset != 0, "must be set");
  return java_class->int_field_raw(_static_oop_field_count_offset);
}

void java_lang_Class::set_static_oop_field_count(oop java_class, int size) {
  assert(_static_oop_field_count_offset != 0, "must be set");
  java_class->int_field_put(_static_oop_field_count_offset, size);
}

oop java_lang_Class::protection_domain(oop java_class) {
  assert(_protection_domain_offset != 0, "must be set");
  return java_class->obj_field(_protection_domain_offset);
}
void java_lang_Class::set_protection_domain(oop java_class, oop pd) {
  assert(_protection_domain_offset != 0, "must be set");
  java_class->obj_field_put(_protection_domain_offset, pd);
}

void java_lang_Class::set_component_mirror(oop java_class, oop comp_mirror) {
  assert(_component_mirror_offset != 0, "must be set");
    java_class->obj_field_put(_component_mirror_offset, comp_mirror);
  }
oop java_lang_Class::component_mirror(oop java_class) {
  assert(_component_mirror_offset != 0, "must be set");
  return java_class->obj_field(_component_mirror_offset);
}

oop java_lang_Class::init_lock(oop java_class) {
  assert(_init_lock_offset != 0, "must be set");
  return java_class->obj_field(_init_lock_offset);
}
void java_lang_Class::set_init_lock(oop java_class, oop init_lock) {
  assert(_init_lock_offset != 0, "must be set");
  java_class->obj_field_put(_init_lock_offset, init_lock);
}

objArrayOop java_lang_Class::signers(oop java_class) {
  assert(_signers_offset != 0, "must be set");
  return (objArrayOop)java_class->obj_field(_signers_offset);
}
void java_lang_Class::set_signers(oop java_class, objArrayOop signers) {
  assert(_signers_offset != 0, "must be set");
  java_class->obj_field_put(_signers_offset, (oop)signers);
}


void java_lang_Class::set_class_loader(oop java_class, oop loader) {
  assert(_class_loader_offset != 0, "offsets should have been initialized");
  java_class->obj_field_put(_class_loader_offset, loader);
}

oop java_lang_Class::class_loader(oop java_class) {
  assert(_class_loader_offset != 0, "must be set");
  return java_class->obj_field(_class_loader_offset);
}

oop java_lang_Class::module(oop java_class) {
  assert(_module_offset != 0, "must be set");
  return java_class->obj_field(_module_offset);
}

void java_lang_Class::set_module(oop java_class, oop module) {
  assert(_module_offset != 0, "must be set");
  java_class->obj_field_put(_module_offset, module);
}

oop java_lang_Class::name(Handle java_class, TRAPS) {
  assert(_name_offset != 0, "must be set");
  oop o = java_class->obj_field(_name_offset);
  if (o == NULL) {
    o = StringTable::intern(java_lang_Class::as_external_name(java_class()), THREAD);
    java_class->obj_field_put(_name_offset, o);
  }
  return o;
}

oop java_lang_Class::source_file(oop java_class) {
  assert(_source_file_offset != 0, "must be set");
  return java_class->obj_field(_source_file_offset);
}

void java_lang_Class::set_source_file(oop java_class, oop source_file) {
  assert(_source_file_offset != 0, "must be set");
  java_class->obj_field_put(_source_file_offset, source_file);
}

oop java_lang_Class::create_basic_type_mirror(const char* basic_type_name, BasicType type, TRAPS) {
  // This should be improved by adding a field at the Java level or by
  // introducing a new VM klass (see comment in ClassFileParser)
  oop java_class = InstanceMirrorKlass::cast(SystemDictionary::Class_klass())->allocate_instance(NULL, CHECK_NULL);
  if (type != T_VOID) {
    Klass* aklass = Universe::typeArrayKlassObj(type);
    assert(aklass != NULL, "correct bootstrap");
    release_set_array_klass(java_class, aklass);
  }
#ifdef ASSERT
  InstanceMirrorKlass* mk = InstanceMirrorKlass::cast(SystemDictionary::Class_klass());
  assert(java_lang_Class::static_oop_field_count(java_class) == 0, "should have been zeroed by allocation");
#endif
  return java_class;
}


Klass* java_lang_Class::as_Klass(oop java_class) {
  //%note memory_2
  assert(java_lang_Class::is_instance(java_class), "must be a Class object");
  Klass* k = ((Klass*)java_class->metadata_field(_klass_offset));
  assert(k == NULL || k->is_klass(), "type check");
  return k;
}

Klass* java_lang_Class::as_Klass_raw(oop java_class) {
  //%note memory_2
  assert(java_lang_Class::is_instance(java_class), "must be a Class object");
  Klass* k = ((Klass*)java_class->metadata_field_raw(_klass_offset));
  assert(k == NULL || k->is_klass(), "type check");
  return k;
}


void java_lang_Class::set_klass(oop java_class, Klass* klass) {
  assert(java_lang_Class::is_instance(java_class), "must be a Class object");
  java_class->metadata_field_put(_klass_offset, klass);
}


void java_lang_Class::print_signature(oop java_class, outputStream* st) {
  assert(java_lang_Class::is_instance(java_class), "must be a Class object");
  Symbol* name = NULL;
  bool is_instance = false;
  if (is_primitive(java_class)) {
    name = vmSymbols::type_signature(primitive_type(java_class));
  } else {
    Klass* k = as_Klass(java_class);
    is_instance = k->is_instance_klass();
    name = k->name();
  }
  if (name == NULL) {
    st->print("<null>");
    return;
  }
  if (is_instance)  st->print("L");
  st->write((char*) name->base(), (int) name->utf8_length());
  if (is_instance)  st->print(";");
}

Symbol* java_lang_Class::as_signature(oop java_class, bool intern_if_not_found) {
  assert(java_lang_Class::is_instance(java_class), "must be a Class object");
  Symbol* name;
  if (is_primitive(java_class)) {
    name = vmSymbols::type_signature(primitive_type(java_class));
    // Because this can create a new symbol, the caller has to decrement
    // the refcount, so make adjustment here and below for symbols returned
    // that are not created or incremented due to a successful lookup.
    name->increment_refcount();
  } else {
    Klass* k = as_Klass(java_class);
    if (!k->is_instance_klass()) {
      name = k->name();
      name->increment_refcount();
    } else {
      ResourceMark rm;
      const char* sigstr = k->signature_name();
      int         siglen = (int) strlen(sigstr);
      if (!intern_if_not_found) {
        name = SymbolTable::probe(sigstr, siglen);
      } else {
        name = SymbolTable::new_symbol(sigstr, siglen);
      }
    }
  }
  return name;
}

// Returns the Java name for this Java mirror (Resource allocated)
// See Klass::external_name().
// For primitive type Java mirrors, its type name is returned.
const char* java_lang_Class::as_external_name(oop java_class) {
  assert(java_lang_Class::is_instance(java_class), "must be a Class object");
  const char* name = NULL;
  if (is_primitive(java_class)) {
    name = type2name(primitive_type(java_class));
  } else {
    name = as_Klass(java_class)->external_name();
  }
  if (name == NULL) {
    name = "<null>";
  }
  return name;
}

Klass* java_lang_Class::array_klass_acquire(oop java_class) {
  Klass* k = ((Klass*)java_class->metadata_field_acquire(_array_klass_offset));
  assert(k == NULL || k->is_klass() && k->is_array_klass(), "should be array klass");
  return k;
}


void java_lang_Class::release_set_array_klass(oop java_class, Klass* klass) {
  assert(klass->is_klass() && klass->is_array_klass(), "should be array klass");
  java_class->release_metadata_field_put(_array_klass_offset, klass);
}


BasicType java_lang_Class::primitive_type(oop java_class) {
  assert(java_lang_Class::is_primitive(java_class), "just checking");
  Klass* ak = ((Klass*)java_class->metadata_field(_array_klass_offset));
  BasicType type = T_VOID;
  if (ak != NULL) {
    // Note: create_basic_type_mirror above initializes ak to a non-null value.
    type = ArrayKlass::cast(ak)->element_type();
  } else {
    assert(java_class == Universe::void_mirror(), "only valid non-array primitive");
  }
  assert(Universe::java_mirror(type) == java_class, "must be consistent");
  return type;
}

BasicType java_lang_Class::as_BasicType(oop java_class, Klass** reference_klass) {
  assert(java_lang_Class::is_instance(java_class), "must be a Class object");
  if (is_primitive(java_class)) {
    if (reference_klass != NULL)
      (*reference_klass) = NULL;
    return primitive_type(java_class);
  } else {
    if (reference_klass != NULL)
      (*reference_klass) = as_Klass(java_class);
    return T_OBJECT;
  }
}


oop java_lang_Class::primitive_mirror(BasicType t) {
  oop mirror = Universe::java_mirror(t);
  assert(mirror != NULL && mirror->is_a(SystemDictionary::Class_klass()), "must be a Class");
  assert(java_lang_Class::is_primitive(mirror), "must be primitive");
  return mirror;
}

bool java_lang_Class::offsets_computed = false;
int  java_lang_Class::classRedefinedCount_offset = -1;

#define CLASS_FIELDS_DO(macro) \
  macro(classRedefinedCount_offset, k, "classRedefinedCount", int_signature,         false); \
  macro(_class_loader_offset,       k, "classLoader",         classloader_signature, false); \
  macro(_component_mirror_offset,   k, "componentType",       class_signature,       false); \
  macro(_module_offset,             k, "module",              module_signature,      false); \
  macro(_name_offset,               k, "name",                string_signature,      false); \

void java_lang_Class::compute_offsets() {
  if (offsets_computed) {
    return;
  }

  offsets_computed = true;

  InstanceKlass* k = SystemDictionary::Class_klass();
  CLASS_FIELDS_DO(FIELD_COMPUTE_OFFSET);

  // Init lock is a C union with component_mirror.  Only instanceKlass mirrors have
  // init_lock and only ArrayKlass mirrors have component_mirror.  Since both are oops
  // GC treats them the same.
  _init_lock_offset = _component_mirror_offset;

  CLASS_INJECTED_FIELDS(INJECTED_FIELD_COMPUTE_OFFSET);
}

#if INCLUDE_CDS
void java_lang_Class::serialize_offsets(SerializeClosure* f) {
  f->do_bool(&offsets_computed);
  f->do_u4((u4*)&_init_lock_offset);

  CLASS_FIELDS_DO(FIELD_SERIALIZE_OFFSET);

  CLASS_INJECTED_FIELDS(INJECTED_FIELD_SERIALIZE_OFFSET);
}
#endif

int java_lang_Class::classRedefinedCount(oop the_class_mirror) {
  assert(classRedefinedCount_offset != -1, "offsets should have been initialized");
  return the_class_mirror->int_field(classRedefinedCount_offset);
}

void java_lang_Class::set_classRedefinedCount(oop the_class_mirror, int value) {
  assert(classRedefinedCount_offset != -1, "offsets should have been initialized");
  the_class_mirror->int_field_put(classRedefinedCount_offset, value);
}


// Note: JDK1.1 and before had a privateInfo_offset field which was used for the
//       platform thread structure, and a eetop offset which was used for thread
//       local storage (and unused by the HotSpot VM). In JDK1.2 the two structures
//       merged, so in the HotSpot VM we just use the eetop field for the thread
//       instead of the privateInfo_offset.
//
// Note: The stackSize field is only present starting in 1.4.

int java_lang_Thread_FieldHolder::_group_offset = 0;
int java_lang_Thread_FieldHolder::_priority_offset = 0;
int java_lang_Thread_FieldHolder::_stackSize_offset = 0;
int java_lang_Thread_FieldHolder::_stillborn_offset = 0;
int java_lang_Thread_FieldHolder::_daemon_offset = 0;
int java_lang_Thread_FieldHolder::_thread_status_offset = 0;

#define THREAD_FIELD_HOLDER_FIELDS_DO(macro) \
  macro(_group_offset,         k, vmSymbols::group_name(), threadgroup_signature, false); \
  macro(_priority_offset,      k, vmSymbols::priority_name(), int_signature, false); \
  macro(_stackSize_offset,     k, "stackSize", long_signature, false); \
  macro(_stillborn_offset,     k, "stillborn", bool_signature, false); \
  macro(_daemon_offset,        k, vmSymbols::daemon_name(), bool_signature, false); \
  macro(_thread_status_offset, k, "threadStatus", int_signature, false)

void java_lang_Thread_FieldHolder::compute_offsets() {
  assert(_group_offset == 0, "offsets should be initialized only once");

  InstanceKlass* k = SystemDictionary::Thread_FieldHolder_klass();
  THREAD_FIELD_HOLDER_FIELDS_DO(FIELD_COMPUTE_OFFSET);
}

#if INCLUDE_CDS
void java_lang_Thread_FieldHolder::serialize_offsets(SerializeClosure* f) {
  THREAD_FIELD_HOLDER_FIELDS_DO(FIELD_SERIALIZE_OFFSET);
}
#endif

oop java_lang_Thread_FieldHolder::threadGroup(oop holder) {
  return holder->obj_field(_group_offset);
}

ThreadPriority java_lang_Thread_FieldHolder::priority(oop holder) {
  return (ThreadPriority)holder->int_field(_priority_offset);
}

void java_lang_Thread_FieldHolder::set_priority(oop holder, ThreadPriority priority) {
  holder->int_field_put(_priority_offset, priority);
}

jlong java_lang_Thread_FieldHolder::stackSize(oop holder) {
  return holder->long_field(_stackSize_offset);
}

bool java_lang_Thread_FieldHolder::is_stillborn(oop holder) {
  return holder->bool_field(_stillborn_offset) != 0;
}

void java_lang_Thread_FieldHolder::set_stillborn(oop holder) {
  holder->bool_field_put(_stillborn_offset, true);
}

bool java_lang_Thread_FieldHolder::is_daemon(oop holder) {
  return holder->bool_field(_daemon_offset) != 0;
}

void java_lang_Thread_FieldHolder::set_daemon(oop holder) {
  holder->bool_field_put(_daemon_offset, true);
}

void java_lang_Thread_FieldHolder::set_thread_status(oop holder, java_lang_Thread::ThreadStatus status) {
  holder->int_field_put(_thread_status_offset, status);
}

java_lang_Thread::ThreadStatus java_lang_Thread_FieldHolder::get_thread_status(oop holder) {
  return (java_lang_Thread::ThreadStatus)holder->int_field(_thread_status_offset);
}


int java_lang_Thread_VirtualThreads::_static_THREAD_GROUP_offset = 0;

#define THREAD_VIRTUAL_THREADS_STATIC_FIELDS_DO(macro) \
  macro(_static_THREAD_GROUP_offset, k, "THREAD_GROUP", threadgroup_signature, true);

void java_lang_Thread_VirtualThreads::compute_offsets() {
  assert(_static_THREAD_GROUP_offset == 0, "offsets should be initialized only once");

  InstanceKlass* k = SystemDictionary::Thread_VirtualThreads_klass();
  THREAD_VIRTUAL_THREADS_STATIC_FIELDS_DO(FIELD_COMPUTE_OFFSET);
}

#if INCLUDE_CDS
void java_lang_Thread_VirtualThreads::serialize_offsets(SerializeClosure* f) {
  THREAD_VIRTUAL_THREADS_STATIC_FIELDS_DO(FIELD_SERIALIZE_OFFSET);
}
#endif

oop java_lang_Thread_VirtualThreads::get_THREAD_GROUP() {
  InstanceKlass* k = SystemDictionary::Thread_VirtualThreads_klass();
  oop base = k->static_field_base_raw();
  return base->obj_field(_static_THREAD_GROUP_offset);
}


int java_lang_Thread::_holder_offset = 0;
int java_lang_Thread::_name_offset = 0;
int java_lang_Thread::_contextClassLoader_offset = 0;
int java_lang_Thread::_inheritedAccessControlContext_offset = 0;
int java_lang_Thread::_eetop_offset = 0;
int java_lang_Thread::_interrupted_offset = 0;
int java_lang_Thread::_tid_offset = 0;
int java_lang_Thread::_continuation_offset = 0;
int java_lang_Thread::_vthread_offset = 0;
int java_lang_Thread::_park_blocker_offset = 0;

#define THREAD_FIELDS_DO(macro) \
  macro(_holder_offset,        k, "holder", thread_fieldholder_signature, false); \
  macro(_name_offset,          k, vmSymbols::name_name(), string_signature, false); \
  macro(_contextClassLoader_offset, k, vmSymbols::contextClassLoader_name(), classloader_signature, false); \
  macro(_inheritedAccessControlContext_offset, k, vmSymbols::inheritedAccessControlContext_name(), accesscontrolcontext_signature, false); \
  macro(_eetop_offset,         k, "eetop", long_signature, false); \
  macro(_interrupted_offset,   k, "interrupted", bool_signature, false); \
  macro(_tid_offset,           k, "tid", long_signature, false); \
  macro(_park_blocker_offset,  k, "parkBlocker", object_signature, false); \
  macro(_continuation_offset,  k, "cont", continuation_signature, false); \
  macro(_vthread_offset,       k, "vthread", vthread_signature, false)

void java_lang_Thread::compute_offsets() {
  assert(_holder_offset == 0, "offsets should be initialized only once");

  InstanceKlass* k = SystemDictionary::Thread_klass();
  THREAD_FIELDS_DO(FIELD_COMPUTE_OFFSET);
}

#if INCLUDE_CDS
void java_lang_Thread::serialize_offsets(SerializeClosure* f) {
  THREAD_FIELDS_DO(FIELD_SERIALIZE_OFFSET);
}
#endif

JavaThread* java_lang_Thread::thread(oop java_thread) {
  return (JavaThread*)java_thread->address_field(_eetop_offset);
}


void java_lang_Thread::set_thread(oop java_thread, JavaThread* thread) {
  java_thread->address_field_put(_eetop_offset, (address)thread);
}

oop java_lang_Thread::holder(oop java_thread) {
    return java_thread->obj_field(_holder_offset);
}

bool java_lang_Thread::interrupted(oop java_thread) {
  // Make sure the caller can safely access oops.
  assert(Thread::current()->is_VM_thread() ||
         (JavaThread::current()->thread_state() != _thread_blocked &&
          JavaThread::current()->thread_state() != _thread_in_native),
         "Unsafe access to oop");
  return java_thread->bool_field_volatile(_interrupted_offset);
}

void java_lang_Thread::set_interrupted(oop java_thread, bool val) {
  // Make sure the caller can safely access oops.
  assert(Thread::current()->is_VM_thread() ||
         (JavaThread::current()->thread_state() != _thread_blocked &&
          JavaThread::current()->thread_state() != _thread_in_native),
         "Unsafe access to oop");
  java_thread->bool_field_put_volatile(_interrupted_offset, val);
}


oop java_lang_Thread::name(oop java_thread) {
  return java_thread->obj_field(_name_offset);
}


void java_lang_Thread::set_name(oop java_thread, oop name) {
  java_thread->obj_field_put(_name_offset, name);
}


ThreadPriority java_lang_Thread::priority(oop java_thread) {
  oop holder = java_lang_Thread::holder(java_thread);
  return java_lang_Thread_FieldHolder::priority(holder);
}


void java_lang_Thread::set_priority(oop java_thread, ThreadPriority priority) {
  oop holder = java_lang_Thread::holder(java_thread);
  java_lang_Thread_FieldHolder::set_priority(holder, priority);
}


oop java_lang_Thread::threadGroup(oop java_thread) {
  oop holder = java_lang_Thread::holder(java_thread);
  return java_lang_Thread_FieldHolder::threadGroup(holder);
}


bool java_lang_Thread::is_stillborn(oop java_thread) {
  oop holder = java_lang_Thread::holder(java_thread);
  return java_lang_Thread_FieldHolder::is_stillborn(holder);
}


// We never have reason to turn the stillborn bit off
void java_lang_Thread::set_stillborn(oop java_thread) {
  oop holder = java_lang_Thread::holder(java_thread);
  java_lang_Thread_FieldHolder::set_stillborn(holder);
}


bool java_lang_Thread::is_alive(oop java_thread) {
  JavaThread* thr = java_lang_Thread::thread(java_thread);
  return (thr != NULL);
}


bool java_lang_Thread::is_daemon(oop java_thread) {
  oop holder = java_lang_Thread::holder(java_thread);
  return java_lang_Thread_FieldHolder::is_daemon(holder);
}

void java_lang_Thread::set_daemon(oop java_thread) {
  oop holder = java_lang_Thread::holder(java_thread);
  java_lang_Thread_FieldHolder::set_daemon(holder);
}

oop java_lang_Thread::context_class_loader(oop java_thread) {
  return java_thread->obj_field(_contextClassLoader_offset);
}

oop java_lang_Thread::inherited_access_control_context(oop java_thread) {
  return java_thread->obj_field(_inheritedAccessControlContext_offset);
}


jlong java_lang_Thread::stackSize(oop java_thread) {
  oop holder = java_lang_Thread::holder(java_thread);
  return java_lang_Thread_FieldHolder::stackSize(holder);
}

// Write the thread status value to threadStatus field in java.lang.Thread java class.
void java_lang_Thread::set_thread_status(oop java_thread,
                                         java_lang_Thread::ThreadStatus status) {
  oop holder = java_lang_Thread::holder(java_thread);
  java_lang_Thread_FieldHolder::set_thread_status(holder, status);
}

// Read thread status value from threadStatus field in java.lang.Thread java class.
java_lang_Thread::ThreadStatus java_lang_Thread::get_thread_status(oop java_thread) {
  // Make sure the caller is operating on behalf of the VM or is
  // running VM code (state == _thread_in_vm).
  assert(Threads_lock->owned_by_self() || Thread::current()->is_VM_thread() ||
         JavaThread::current()->thread_state() == _thread_in_vm,
         "Java Thread is not running in vm");
  oop holder = java_lang_Thread::holder(java_thread);
  return java_lang_Thread_FieldHolder::get_thread_status(holder);
}

jlong java_lang_Thread::thread_id(oop java_thread) {
  // The 16 most significant bits can be used for tracing
  // so these bits are excluded using a mask.
  static const jlong tid_mask = (((jlong)1) << 48) - 1;
  return java_thread->long_field(_tid_offset) & tid_mask;
}

ByteSize java_lang_Thread::thread_id_offset() {
  return in_ByteSize(_tid_offset);
}

oop java_lang_Thread::continuation(oop java_thread) {
  return java_thread->obj_field(_continuation_offset);
}

void java_lang_Thread::set_continuation(oop java_thread, oop continuation) {
  tty->print_cr(">>> java_lang_Thread::set_continuation %p", (oopDesc*)continuation);
  return java_thread->obj_field_put(_continuation_offset, continuation);
}

oop java_lang_Thread::vthread(oop java_thread) {
  return java_thread->obj_field(_vthread_offset);
}

oop java_lang_Thread::park_blocker(oop java_thread) {
  return java_thread->obj_field(_park_blocker_offset);
}

const char* java_lang_Thread::thread_status_name(oop java_thread) {
  oop holder = java_lang_Thread::holder(java_thread);
  ThreadStatus status = java_lang_Thread_FieldHolder::get_thread_status(holder);
  switch (status) {
    case NEW                      : return "NEW";
    case RUNNABLE                 : return "RUNNABLE";
    case SLEEPING                 : return "TIMED_WAITING (sleeping)";
    case IN_OBJECT_WAIT           : return "WAITING (on object monitor)";
    case IN_OBJECT_WAIT_TIMED     : return "TIMED_WAITING (on object monitor)";
    case PARKED                   : return "WAITING (parking)";
    case PARKED_TIMED             : return "TIMED_WAITING (parking)";
    case BLOCKED_ON_MONITOR_ENTER : return "BLOCKED (on object monitor)";
    case TERMINATED               : return "TERMINATED";
    default                       : return "UNKNOWN";
  };
}
int java_lang_ThreadGroup::_parent_offset = 0;
int java_lang_ThreadGroup::_name_offset = 0;
int java_lang_ThreadGroup::_threads_offset = 0;
int java_lang_ThreadGroup::_groups_offset = 0;
int java_lang_ThreadGroup::_maxPriority_offset = 0;
int java_lang_ThreadGroup::_destroyed_offset = 0;
int java_lang_ThreadGroup::_daemon_offset = 0;
int java_lang_ThreadGroup::_nthreads_offset = 0;
int java_lang_ThreadGroup::_ngroups_offset = 0;

oop  java_lang_ThreadGroup::parent(oop java_thread_group) {
  assert(oopDesc::is_oop(java_thread_group), "thread group must be oop");
  return java_thread_group->obj_field(_parent_offset);
}

// ("name as oop" accessor is not necessary)

const char* java_lang_ThreadGroup::name(oop java_thread_group) {
  oop name = java_thread_group->obj_field(_name_offset);
  // ThreadGroup.name can be null
  if (name != NULL) {
    return java_lang_String::as_utf8_string(name);
  }
  return NULL;
}

int java_lang_ThreadGroup::nthreads(oop java_thread_group) {
  assert(oopDesc::is_oop(java_thread_group), "thread group must be oop");
  return java_thread_group->int_field(_nthreads_offset);
}

objArrayOop java_lang_ThreadGroup::threads(oop java_thread_group) {
  oop threads = java_thread_group->obj_field(_threads_offset);
  assert(threads != NULL, "threadgroups should have threads");
  assert(threads->is_objArray(), "just checking"); // Todo: Add better type checking code
  return objArrayOop(threads);
}

int java_lang_ThreadGroup::ngroups(oop java_thread_group) {
  assert(oopDesc::is_oop(java_thread_group), "thread group must be oop");
  return java_thread_group->int_field(_ngroups_offset);
}

objArrayOop java_lang_ThreadGroup::groups(oop java_thread_group) {
  oop groups = java_thread_group->obj_field(_groups_offset);
  assert(groups == NULL || groups->is_objArray(), "just checking"); // Todo: Add better type checking code
  return objArrayOop(groups);
}

ThreadPriority java_lang_ThreadGroup::maxPriority(oop java_thread_group) {
  assert(oopDesc::is_oop(java_thread_group), "thread group must be oop");
  return (ThreadPriority) java_thread_group->int_field(_maxPriority_offset);
}

bool java_lang_ThreadGroup::is_destroyed(oop java_thread_group) {
  assert(oopDesc::is_oop(java_thread_group), "thread group must be oop");
  return java_thread_group->bool_field(_destroyed_offset) != 0;
}

bool java_lang_ThreadGroup::is_daemon(oop java_thread_group) {
  assert(oopDesc::is_oop(java_thread_group), "thread group must be oop");
  return java_thread_group->bool_field(_daemon_offset) != 0;
}

#define THREADGROUP_FIELDS_DO(macro) \
  macro(_parent_offset,      k, vmSymbols::parent_name(),      threadgroup_signature,       false); \
  macro(_name_offset,        k, vmSymbols::name_name(),        string_signature,            false); \
  macro(_threads_offset,     k, vmSymbols::threads_name(),     thread_array_signature,      false); \
  macro(_groups_offset,      k, vmSymbols::groups_name(),      threadgroup_array_signature, false); \
  macro(_maxPriority_offset, k, vmSymbols::maxPriority_name(), int_signature,               false); \
  macro(_destroyed_offset,   k, vmSymbols::destroyed_name(),   bool_signature,              false); \
  macro(_daemon_offset,      k, vmSymbols::daemon_name(),      bool_signature,              false); \
  macro(_nthreads_offset,    k, vmSymbols::nthreads_name(),    int_signature,               false); \
  macro(_ngroups_offset,     k, vmSymbols::ngroups_name(),     int_signature,               false)

void java_lang_ThreadGroup::compute_offsets() {
  assert(_parent_offset == 0, "offsets should be initialized only once");

  InstanceKlass* k = SystemDictionary::ThreadGroup_klass();
  THREADGROUP_FIELDS_DO(FIELD_COMPUTE_OFFSET);
}

#if INCLUDE_CDS
void java_lang_ThreadGroup::serialize_offsets(SerializeClosure* f) {
  THREADGROUP_FIELDS_DO(FIELD_SERIALIZE_OFFSET);
}
#endif


// java_lang_VirtualThread
int java_lang_VirtualThread::static_notify_jvmti_events_offset = 0;
int java_lang_VirtualThread::_carrierThread_offset = 0;
int java_lang_VirtualThread::_continuation_offset = 0;
int java_lang_VirtualThread::_state_offset = 0;

#define VTHREAD_FIELDS_DO(macro) \
  macro(static_notify_jvmti_events_offset,  k, "notifyJvmtiEvents",  bool_signature, true); \
  macro(_carrierThread_offset,  k, "carrierThread",  thread_signature, false); \
  macro(_continuation_offset,  k, "cont",  continuation_signature, false); \
  macro(_state_offset,  k, "state",  short_signature, false)

static jboolean vthread_notify_jvmti_events = JNI_FALSE;

void java_lang_VirtualThread::compute_offsets() {
  InstanceKlass* k = SystemDictionary::VirtualThread_klass();
  VTHREAD_FIELDS_DO(FIELD_COMPUTE_OFFSET);
}

void java_lang_VirtualThread::init_static_notify_jvmti_events() {
  if (vthread_notify_jvmti_events) {
    InstanceKlass* ik = SystemDictionary::VirtualThread_klass();
    oop base = ik->static_field_base_raw();
    base->release_bool_field_put(static_notify_jvmti_events_offset, vthread_notify_jvmti_events);
  }
}

bool java_lang_VirtualThread::is_instance(oop obj) {
  return obj != NULL && is_subclass(obj->klass());
}

oop java_lang_VirtualThread::carrier_thread(oop vthread) {
  oop thread = vthread->obj_field(_carrierThread_offset);
  return thread;
}

oop java_lang_VirtualThread::continuation(oop vthread) {
  oop cont = vthread->obj_field(_continuation_offset);
  return cont;
}

jshort java_lang_VirtualThread::state(oop vthread) {
  return vthread->short_field_acquire(_state_offset);
}

java_lang_Thread::ThreadStatus java_lang_VirtualThread::map_state_to_thread_status(jshort state) {
  java_lang_Thread::ThreadStatus status = java_lang_Thread::NEW;
  switch (state) {
    case NEW :
      status = java_lang_Thread::NEW;
      break;
    case STARTED :
    case RUNNABLE :
    case RUNNING :
    case PARKING :
      status = java_lang_Thread::RUNNABLE;
      break;
    case PARKED :
    case PINNED :
    case WALKINGSTACK :
      status = java_lang_Thread::PARKED;
      break;
    case TERMINATED :
      status = java_lang_Thread::TERMINATED;
      break;
    default:
      ShouldNotReachHere();
  }
  return status;
}

#if INCLUDE_CDS
void java_lang_VirtualThread::serialize_offsets(SerializeClosure* f) {
   VTHREAD_FIELDS_DO(FIELD_SERIALIZE_OFFSET);
}
#endif

void java_lang_VirtualThread::set_notify_jvmti_events(jboolean enable) {
  vthread_notify_jvmti_events = enable;
}


#define THROWABLE_FIELDS_DO(macro) \
  macro(backtrace_offset,     k, "backtrace",     object_signature,                  false); \
  macro(detailMessage_offset, k, "detailMessage", string_signature,                  false); \
  macro(stackTrace_offset,    k, "stackTrace",    java_lang_StackTraceElement_array, false); \
  macro(depth_offset,         k, "depth",         int_signature,                     false); \
  macro(static_unassigned_stacktrace_offset, k, "UNASSIGNED_STACK", java_lang_StackTraceElement_array, true)

void java_lang_Throwable::compute_offsets() {
  InstanceKlass* k = SystemDictionary::Throwable_klass();
  THROWABLE_FIELDS_DO(FIELD_COMPUTE_OFFSET);
}

#if INCLUDE_CDS
void java_lang_Throwable::serialize_offsets(SerializeClosure* f) {
  THROWABLE_FIELDS_DO(FIELD_SERIALIZE_OFFSET);
}
#endif

oop java_lang_Throwable::unassigned_stacktrace() {
  InstanceKlass* ik = SystemDictionary::Throwable_klass();
  oop base = ik->static_field_base_raw();
  return base->obj_field(static_unassigned_stacktrace_offset);
}

oop java_lang_Throwable::backtrace(oop throwable) {
  return throwable->obj_field_acquire(backtrace_offset);
}


void java_lang_Throwable::set_backtrace(oop throwable, oop value) {
  throwable->release_obj_field_put(backtrace_offset, value);
}

int java_lang_Throwable::depth(oop throwable) {
  return throwable->int_field(depth_offset);
}

void java_lang_Throwable::set_depth(oop throwable, int value) {
  throwable->int_field_put(depth_offset, value);
}

oop java_lang_Throwable::message(oop throwable) {
  return throwable->obj_field(detailMessage_offset);
}


// Return Symbol for detailed_message or NULL
Symbol* java_lang_Throwable::detail_message(oop throwable) {
  PRESERVE_EXCEPTION_MARK;  // Keep original exception
  oop detailed_message = java_lang_Throwable::message(throwable);
  if (detailed_message != NULL) {
    return java_lang_String::as_symbol(detailed_message);
  }
  return NULL;
}

void java_lang_Throwable::set_message(oop throwable, oop value) {
  throwable->obj_field_put(detailMessage_offset, value);
}


void java_lang_Throwable::set_stacktrace(oop throwable, oop st_element_array) {
  throwable->obj_field_put(stackTrace_offset, st_element_array);
}

void java_lang_Throwable::clear_stacktrace(oop throwable) {
  set_stacktrace(throwable, NULL);
}


void java_lang_Throwable::print(oop throwable, outputStream* st) {
  ResourceMark rm;
  Klass* k = throwable->klass();
  assert(k != NULL, "just checking");
  st->print("%s", k->external_name());
  oop msg = message(throwable);
  if (msg != NULL) {
    st->print(": %s", java_lang_String::as_utf8_string(msg));
  }
}

// After this many redefines, the stack trace is unreliable.
const int MAX_VERSION = USHRT_MAX;

static inline bool version_matches(Method* method, int version) {
  assert(version < MAX_VERSION, "version is too big");
  return method != NULL && (method->constants()->version() == version);
}

// This class provides a simple wrapper over the internal structure of
// exception backtrace to insulate users of the backtrace from needing
// to know what it looks like.
// The code of this class is not GC safe. Allocations can only happen
// in expand().
class BacktraceBuilder: public StackObj {
 friend class BacktraceIterator;
 private:
  Handle          _backtrace;
  objArrayOop     _head;
  typeArrayOop    _methods;
  typeArrayOop    _bcis;
  objArrayOop     _mirrors;
  typeArrayOop    _names; // Needed to insulate method name against redefinition.
  objArrayOop     _conts;
  // This is set to a java.lang.Boolean(true) if the top frame
  // of the backtrace is omitted because it shall be hidden.
  // Else it is null.
  oop             _has_hidden_top_frame;
  int             _index;
  NoSafepointVerifier _nsv;

  enum {
    trace_methods_offset = java_lang_Throwable::trace_methods_offset,
    trace_bcis_offset    = java_lang_Throwable::trace_bcis_offset,
    trace_mirrors_offset = java_lang_Throwable::trace_mirrors_offset,
    trace_names_offset   = java_lang_Throwable::trace_names_offset,
    trace_conts_offset   = java_lang_Throwable::trace_conts_offset,
    trace_next_offset    = java_lang_Throwable::trace_next_offset,
    trace_hidden_offset  = java_lang_Throwable::trace_hidden_offset,
    trace_size           = java_lang_Throwable::trace_size,
    trace_chunk_size     = java_lang_Throwable::trace_chunk_size
  };

  // get info out of chunks
  static typeArrayOop get_methods(objArrayHandle chunk) {
    typeArrayOop methods = typeArrayOop(chunk->obj_at(trace_methods_offset));
    assert(methods != NULL, "method array should be initialized in backtrace");
    return methods;
  }
  static typeArrayOop get_bcis(objArrayHandle chunk) {
    typeArrayOop bcis = typeArrayOop(chunk->obj_at(trace_bcis_offset));
    assert(bcis != NULL, "bci array should be initialized in backtrace");
    return bcis;
  }
  static objArrayOop get_mirrors(objArrayHandle chunk) {
    objArrayOop mirrors = objArrayOop(chunk->obj_at(trace_mirrors_offset));
    assert(mirrors != NULL, "mirror array should be initialized in backtrace");
    return mirrors;
  }
  static typeArrayOop get_names(objArrayHandle chunk) {
    typeArrayOop names = typeArrayOop(chunk->obj_at(trace_names_offset));
    assert(names != NULL, "names array should be initialized in backtrace");
    return names;
  }
  static objArrayOop get_conts(objArrayHandle chunk) {
    objArrayOop conts = objArrayOop(chunk->obj_at(trace_conts_offset));
    assert(conts != NULL, "conts array should be initialized in backtrace");
    return conts;
  }
  static oop get_has_hidden_top_frame(objArrayHandle chunk) {
    oop hidden = chunk->obj_at(trace_hidden_offset);
    return hidden;
  }

 public:

  // constructor for new backtrace
  BacktraceBuilder(TRAPS): _head(NULL), _methods(NULL), _bcis(NULL), _mirrors(NULL), _names(NULL), _conts(NULL), _has_hidden_top_frame(NULL) {
    expand(CHECK);
    _backtrace = Handle(THREAD, _head);
    _index = 0;
  }

  BacktraceBuilder(Thread* thread, objArrayHandle backtrace) {
    _methods = get_methods(backtrace);
    _bcis = get_bcis(backtrace);
    _mirrors = get_mirrors(backtrace);
    _names = get_names(backtrace);
    _conts = get_conts(backtrace);
    _has_hidden_top_frame = get_has_hidden_top_frame(backtrace);
    assert(_methods->length() == _bcis->length() &&
           _methods->length() == _mirrors->length() &&
           _mirrors->length() == _names->length() &&
           _names->length() == _conts->length(),
           "method and source information arrays should match");

    // head is the preallocated backtrace
    _head = backtrace();
    _backtrace = Handle(thread, _head);
    _index = 0;
  }

  void expand(TRAPS) {
    objArrayHandle old_head(THREAD, _head);
    PauseNoSafepointVerifier pnsv(&_nsv);

    objArrayOop head = oopFactory::new_objectArray(trace_size, CHECK);
    objArrayHandle new_head(THREAD, head);

    typeArrayOop methods = oopFactory::new_shortArray(trace_chunk_size, CHECK);
    typeArrayHandle new_methods(THREAD, methods);

    typeArrayOop bcis = oopFactory::new_intArray(trace_chunk_size, CHECK);
    typeArrayHandle new_bcis(THREAD, bcis);

    objArrayOop mirrors = oopFactory::new_objectArray(trace_chunk_size, CHECK);
    objArrayHandle new_mirrors(THREAD, mirrors);

    typeArrayOop names = oopFactory::new_symbolArray(trace_chunk_size, CHECK);
    typeArrayHandle new_names(THREAD, names);

    objArrayOop conts = oopFactory::new_objectArray(trace_chunk_size, CHECK);
    objArrayHandle new_conts(THREAD, conts);

    if (!old_head.is_null()) {
      old_head->obj_at_put(trace_next_offset, new_head());
    }
    new_head->obj_at_put(trace_methods_offset, new_methods());
    new_head->obj_at_put(trace_bcis_offset, new_bcis());
    new_head->obj_at_put(trace_mirrors_offset, new_mirrors());
    new_head->obj_at_put(trace_names_offset, new_names());
    new_head->obj_at_put(trace_conts_offset, new_conts());
    new_head->obj_at_put(trace_hidden_offset, NULL);

    _head    = new_head();
    _methods = new_methods();
    _bcis = new_bcis();
    _mirrors = new_mirrors();
    _names  = new_names();
    _conts  = new_conts();
    _index = 0;
  }

  oop backtrace() {
    return _backtrace();
  }

  inline void push(Method* method, int bci, oop contScopeName, TRAPS) {
    // Smear the -1 bci to 0 since the array only holds unsigned
    // shorts.  The later line number lookup would just smear the -1
    // to a 0 even if it could be recorded.
    if (bci == SynchronizationEntryBCI) bci = 0;

    if (_index >= trace_chunk_size) {
      methodHandle mhandle(THREAD, method);
      expand(CHECK);
      method = mhandle();
    }

    _methods->ushort_at_put(_index, method->orig_method_idnum());
    _bcis->int_at_put(_index, Backtrace::merge_bci_and_version(bci, method->constants()->version()));

    // Note:this doesn't leak symbols because the mirror in the backtrace keeps the
    // klass owning the symbols alive so their refcounts aren't decremented.
    Symbol* name = method->name();
    _names->symbol_at_put(_index, name);

    // We need to save the mirrors in the backtrace to keep the class
    // from being unloaded while we still have this stack trace.
    assert(method->method_holder()->java_mirror() != NULL, "never push null for mirror");
    _mirrors->obj_at_put(_index, method->method_holder()->java_mirror());

    _conts->obj_at_put(_index, contScopeName);

    _index++;
  }

  void set_has_hidden_top_frame(TRAPS) {
    if (_has_hidden_top_frame == NULL) {
      // It would be nice to add java/lang/Boolean::TRUE here
      // to indicate that this backtrace has a hidden top frame.
      // But this code is used before TRUE is allocated.
      // Therefor let's just use an arbitrary legal oop
      // available right here. We only test for != null
      // anyways. _methods is a short[].
      assert(_methods != NULL, "we need a legal oop");
      _has_hidden_top_frame = _methods;
      _head->obj_at_put(trace_hidden_offset, _has_hidden_top_frame);
    }
  }

};

struct BacktraceElement : public StackObj {
  int _method_id;
  int _bci;
  int _version;
  Symbol* _name;
  Handle _mirror;
  Handle _cont; // the continuation scope name (String)
  BacktraceElement(Handle mirror, int mid, int version, int bci, Symbol* name, Handle cont) :
                   _method_id(mid), _bci(bci), _version(version), _name(name), _mirror(mirror), _cont(cont) {}
};

class BacktraceIterator : public StackObj {
  int _index;
  objArrayHandle  _result;
  objArrayHandle  _mirrors;
  typeArrayHandle _methods;
  typeArrayHandle _bcis;
  typeArrayHandle _names;
  objArrayHandle  _conts;

  void init(objArrayHandle result, Thread* thread) {
    // Get method id, bci, version and mirror from chunk
    _result = result;
    if (_result.not_null()) {
      _methods = typeArrayHandle(thread, BacktraceBuilder::get_methods(_result));
      _bcis = typeArrayHandle(thread, BacktraceBuilder::get_bcis(_result));
      _mirrors = objArrayHandle(thread, BacktraceBuilder::get_mirrors(_result));
      _names = typeArrayHandle(thread, BacktraceBuilder::get_names(_result));
      _conts = objArrayHandle(thread, BacktraceBuilder::get_conts(_result));
      _index = 0;
    }
  }
 public:
  BacktraceIterator(objArrayHandle result, Thread* thread) {
    init(result, thread);
    assert(_methods.is_null() || _methods->length() == java_lang_Throwable::trace_chunk_size, "lengths don't match");
  }

  BacktraceElement next(Thread* thread) {
    BacktraceElement e (Handle(thread, _mirrors->obj_at(_index)),
                        _methods->ushort_at(_index),
                        Backtrace::version_at(_bcis->int_at(_index)),
                        Backtrace::bci_at(_bcis->int_at(_index)),
                        _names->symbol_at(_index),
                        Handle(thread, _conts->obj_at(_index)));
    _index++;

    if (_index >= java_lang_Throwable::trace_chunk_size) {
      int next_offset = java_lang_Throwable::trace_next_offset;
      // Get next chunk
      objArrayHandle result (thread, objArrayOop(_result->obj_at(next_offset)));
      init(result, thread);
    }
    return e;
  }

  bool repeat() {
    return _result.not_null() && _mirrors->obj_at(_index) != NULL;
  }
};


// Print stack trace element to resource allocated buffer
static void print_stack_element_to_stream(outputStream* st, Handle mirror, int method_id,
                                          int version, int bci, Symbol* name) {
  ResourceMark rm;

  // Get strings and string lengths
  InstanceKlass* holder = InstanceKlass::cast(java_lang_Class::as_Klass(mirror()));
  const char* klass_name  = holder->external_name();
  int buf_len = (int)strlen(klass_name);

  char* method_name = name->as_C_string();
  buf_len += (int)strlen(method_name);

  char* source_file_name = NULL;
  Symbol* source = Backtrace::get_source_file_name(holder, version);
  if (source != NULL) {
    source_file_name = source->as_C_string();
    buf_len += (int)strlen(source_file_name);
  }

  char *module_name = NULL, *module_version = NULL;
  ModuleEntry* module = holder->module();
  if (module->is_named()) {
    module_name = module->name()->as_C_string();
    buf_len += (int)strlen(module_name);
    if (module->version() != NULL) {
      module_version = module->version()->as_C_string();
      buf_len += (int)strlen(module_version);
    }
  }

  // Allocate temporary buffer with extra space for formatting and line number
  char* buf = NEW_RESOURCE_ARRAY(char, buf_len + 64);

  // Print stack trace line in buffer
  sprintf(buf, "\tat %s.%s(", klass_name, method_name);

  // Print module information
  if (module_name != NULL) {
    if (module_version != NULL) {
      sprintf(buf + (int)strlen(buf), "%s@%s/", module_name, module_version);
    } else {
      sprintf(buf + (int)strlen(buf), "%s/", module_name);
    }
  }

  // The method can be NULL if the requested class version is gone
  Method* method = holder->method_with_orig_idnum(method_id, version);
  if (!version_matches(method, version)) {
    strcat(buf, "Redefined)");
  } else {
    int line_number = Backtrace::get_line_number(method, bci);
    if (line_number == -2) {
      strcat(buf, "Native Method)");
    } else {
      if (source_file_name != NULL && (line_number != -1)) {
        // Sourcename and linenumber
        sprintf(buf + (int)strlen(buf), "%s:%d)", source_file_name, line_number);
      } else if (source_file_name != NULL) {
        // Just sourcename
        sprintf(buf + (int)strlen(buf), "%s)", source_file_name);
      } else {
        // Neither sourcename nor linenumber
        sprintf(buf + (int)strlen(buf), "Unknown Source)");
      }
      CompiledMethod* nm = method->code();
      if (WizardMode && nm != NULL) {
        sprintf(buf + (int)strlen(buf), "(nmethod " INTPTR_FORMAT ")", (intptr_t)nm);
      }
    }
  }

  st->print_cr("%s", buf);
}

void java_lang_Throwable::print_stack_element(outputStream *st, Method* method, int bci) {
  Handle mirror (Thread::current(),  method->method_holder()->java_mirror());
  int method_id = method->orig_method_idnum();
  int version = method->constants()->version();
  print_stack_element_to_stream(st, mirror, method_id, version, bci, method->name());
}

/**
 * Print the throwable message and its stack trace plus all causes by walking the
 * cause chain.  The output looks the same as of Throwable.printStackTrace().
 */
void java_lang_Throwable::print_stack_trace(Handle throwable, outputStream* st) {
  // First, print the message.
  print(throwable(), st);
  st->cr();

  // Now print the stack trace.
  Thread* THREAD = Thread::current();
  while (throwable.not_null()) {
    objArrayHandle result (THREAD, objArrayOop(backtrace(throwable())));
    if (result.is_null()) {
      st->print_raw_cr("\t<<no stack trace available>>");
      return;
    }
    BacktraceIterator iter(result, THREAD);

    while (iter.repeat()) {
      BacktraceElement bte = iter.next(THREAD);
      print_stack_element_to_stream(st, bte._mirror, bte._method_id, bte._version, bte._bci, bte._name);
    }
    {
      // Call getCause() which doesn't necessarily return the _cause field.
      EXCEPTION_MARK;
      JavaValue cause(T_OBJECT);
      JavaCalls::call_virtual(&cause,
                              throwable,
                              throwable->klass(),
                              vmSymbols::getCause_name(),
                              vmSymbols::void_throwable_signature(),
                              THREAD);
      // Ignore any exceptions. we are in the middle of exception handling. Same as classic VM.
      if (HAS_PENDING_EXCEPTION) {
        CLEAR_PENDING_EXCEPTION;
        throwable = Handle();
      } else {
        throwable = Handle(THREAD, (oop) cause.get_jobject());
        if (throwable.not_null()) {
          st->print("Caused by: ");
          print(throwable(), st);
          st->cr();
        }
      }
    }
  }
}

/**
 * Print the throwable stack trace by calling the Java method java.lang.Throwable.printStackTrace().
 */
void java_lang_Throwable::java_printStackTrace(Handle throwable, TRAPS) {
  assert(throwable->is_a(SystemDictionary::Throwable_klass()), "Throwable instance expected");
  JavaValue result(T_VOID);
  JavaCalls::call_virtual(&result,
                          throwable,
                          SystemDictionary::Throwable_klass(),
                          vmSymbols::printStackTrace_name(),
                          vmSymbols::void_method_signature(),
                          THREAD);
}

extern "C" void pfl();

void java_lang_Throwable::fill_in_stack_trace(Handle throwable, Handle contScope, const methodHandle& method, TRAPS) {
  if (!StackTraceInThrowable) return;
  ResourceMark rm(THREAD);

  // Start out by clearing the backtrace for this object, in case the VM
  // runs out of memory while allocating the stack trace
  set_backtrace(throwable(), NULL);
  // Clear lazily constructed Java level stacktrace if refilling occurs
  // This is unnecessary in 1.7+ but harmless
  clear_stacktrace(throwable());

  int max_depth = MaxJavaStackTraceDepth;
  JavaThread* thread = (JavaThread*)THREAD;

  BacktraceBuilder bt(CHECK);

  // If there is no Java frame just return the method that was being called
  // with bci 0
  if (!thread->has_last_Java_frame()) {
    if (max_depth >= 1 && method() != NULL) {
      bt.push(method(), 0, NULL, CHECK);
      log_info(stacktrace)("%s, %d", throwable->klass()->external_name(), 1);
      set_depth(throwable(), 1);
      set_backtrace(throwable(), bt.backtrace());
    }
    return;
  }

  // Instead of using vframe directly, this version of fill_in_stack_trace
  // basically handles everything by hand. This significantly improved the
  // speed of this method call up to 28.5% on Solaris sparc. 27.1% on Windows.
  // See bug 6333838 for  more details.
  // The "ASSERT" here is to verify this method generates the exactly same stack
  // trace as utilizing vframe.
#ifdef ASSERT
  vframeStream st(thread, contScope);
#endif
  int total_count = 0;
  RegisterMap map(thread, false, true);
  int decode_offset = 0;
  CompiledMethod* nm = NULL;
  bool skip_fillInStackTrace_check = false;
  bool skip_throwableInit_check = false;
  bool skip_hidden = !ShowHiddenFrames;
  bool is_last = false;
  oop cont = thread->last_continuation();
  for (frame fr = thread->last_frame(); max_depth == 0 || max_depth != total_count;) {
    Method* method = NULL;
    int bci = 0;
    oop contScopeName = (cont != NULL) ? java_lang_ContinuationScope::name(java_lang_Continuation::scope(cont)) : (oop)NULL;

    // Compiled java method case.
    if (decode_offset != 0) {
      DebugInfoReadStream stream(nm, decode_offset);
      decode_offset = stream.read_int();
      method = (Method*)nm->metadata_at(stream.read_int());
      bci = stream.read_bci();
    } else {
      if (fr.is_first_frame()) break;

      assert (contScope.is_null() || cont != NULL, "must be");
      if (cont != NULL && Continuation::is_continuation_entry_frame(fr, &map)) {
        oop scope = java_lang_Continuation::scope(cont);
        if (contScope.not_null() && (scope == contScope())) {
          is_last = true;
        } else {
          // if (!Continuation::is_frame_in_continuation(fr, cont)) {
          //   tty->print_cr(">>>>>");
          //   fr.print_on(tty);
          //   tty->print_cr("<<<<<");
          //   pfl();
          // }
          assert (Continuation::is_frame_in_continuation(fr, cont), "must be");
          cont = java_lang_Continuation::parent(cont);
        }
      }

      address pc = fr.pc();
      if (fr.is_interpreted_frame()) {
        address bcp;
        if (!map.in_cont()) {
          bcp = fr.interpreter_frame_bcp();
          method = fr.interpreter_frame_method();
        } else {
          bcp = Continuation::interpreter_frame_bcp(fr, &map);
          method = Continuation::interpreter_frame_method(fr, &map);
        }
        bci =  method->bci_from(bcp);
        fr = fr.sender(&map);
      } else {
        CodeBlob* cb = fr.cb();
        // HMMM QQQ might be nice to have frame return nm as NULL if cb is non-NULL
        // but non nmethod
        fr = fr.sender(&map);
        if (cb == NULL || !cb->is_compiled()) {
          continue;
        }
        nm = cb->as_compiled_method();
        assert (nm->method() != NULL, "must be");
        if (nm->method()->is_native()) {
          method = nm->method();
          bci = 0;
        } else {
          PcDesc* pd = nm->pc_desc_at(pc);
          decode_offset = pd->scope_decode_offset();
          // if decode_offset is not equal to 0, it will execute the
          // "compiled java method case" at the beginning of the loop.
          continue;
        }
      }
    }
#ifdef ASSERT
    assert(st.method() == method && st.bci() == bci, "Wrong stack trace");
    st.next();
#endif

    // the format of the stacktrace will be:
    // - 1 or more fillInStackTrace frames for the exception class (skipped)
    // - 0 or more <init> methods for the exception class (skipped)
    // - rest of the stack

    if (!skip_fillInStackTrace_check) {
      if (method->name() == vmSymbols::fillInStackTrace_name() &&
          throwable->is_a(method->method_holder())) {
        continue;
      }
      else {
        skip_fillInStackTrace_check = true; // gone past them all
      }
    }
    if (!skip_throwableInit_check) {
      assert(skip_fillInStackTrace_check, "logic error in backtrace filtering");

      // skip <init> methods of the exception class and superclasses
      // This is simlar to classic VM.
      if (method->name() == vmSymbols::object_initializer_name() &&
          throwable->is_a(method->method_holder())) {
        continue;
      } else {
        // there are none or we've seen them all - either way stop checking
        skip_throwableInit_check = true;
      }
    }
    if (method->is_hidden()) {
      if (skip_hidden) {
        if (total_count == 0) {
          // The top frame will be hidden from the stack trace.
          bt.set_has_hidden_top_frame(CHECK);
        }
        continue;
      }
    }

    bt.push(method, bci, contScopeName, CHECK);
    total_count++;
    if (is_last) break;
  }

  log_info(stacktrace)("%s, %d", throwable->klass()->external_name(), total_count);

  // Put completed stack trace into throwable object
  set_backtrace(throwable(), bt.backtrace());
  set_depth(throwable(), total_count);
}

void java_lang_Throwable::fill_in_stack_trace(Handle throwable, Handle contScope, const methodHandle& method) {
  // No-op if stack trace is disabled
  if (!StackTraceInThrowable) {
    return;
  }

  // Disable stack traces for some preallocated out of memory errors
  if (!Universe::should_fill_in_stack_trace(throwable)) {
    return;
  }

  PRESERVE_EXCEPTION_MARK;

  JavaThread* thread = JavaThread::active();
  fill_in_stack_trace(throwable, contScope, method, thread);
  // ignore exceptions thrown during stack trace filling
  CLEAR_PENDING_EXCEPTION;
}

void java_lang_Throwable::allocate_backtrace(Handle throwable, TRAPS) {
  // Allocate stack trace - backtrace is created but not filled in

  // No-op if stack trace is disabled
  if (!StackTraceInThrowable) return;
  BacktraceBuilder bt(CHECK);   // creates a backtrace
  set_backtrace(throwable(), bt.backtrace());
}


void java_lang_Throwable::fill_in_stack_trace_of_preallocated_backtrace(Handle throwable) {
  // Fill in stack trace into preallocated backtrace (no GC)

  // No-op if stack trace is disabled
  if (!StackTraceInThrowable) return;

  assert(throwable->is_a(SystemDictionary::Throwable_klass()), "sanity check");

  JavaThread* THREAD = JavaThread::current();

  objArrayHandle backtrace (THREAD, (objArrayOop)java_lang_Throwable::backtrace(throwable()));
  assert(backtrace.not_null(), "backtrace should have been preallocated");

  ResourceMark rm(THREAD);
  vframeStream st(THREAD);

  BacktraceBuilder bt(THREAD, backtrace);

  // Unlike fill_in_stack_trace we do not skip fillInStackTrace or throwable init
  // methods as preallocated errors aren't created by "java" code.

  // fill in as much stack trace as possible
  int chunk_count = 0;
  for (;!st.at_end(); st.next()) {
    bt.push(st.method(), st.bci(), NULL, CHECK);
    chunk_count++;

    // Bail-out for deep stacks
    if (chunk_count >= trace_chunk_size) break;
  }
  set_depth(throwable(), chunk_count);
  log_info(stacktrace)("%s, %d", throwable->klass()->external_name(), chunk_count);

  // We support the Throwable immutability protocol defined for Java 7.
  java_lang_Throwable::set_stacktrace(throwable(), java_lang_Throwable::unassigned_stacktrace());
  assert(java_lang_Throwable::unassigned_stacktrace() != NULL, "not initialized");
}

void java_lang_Throwable::get_stack_trace_elements(Handle throwable,
                                                   objArrayHandle stack_trace_array_h, TRAPS) {

  if (throwable.is_null() || stack_trace_array_h.is_null()) {
    THROW(vmSymbols::java_lang_NullPointerException());
  }

  assert(stack_trace_array_h->is_objArray(), "Stack trace array should be an array of StackTraceElenent");

  if (stack_trace_array_h->length() != depth(throwable())) {
    THROW(vmSymbols::java_lang_IndexOutOfBoundsException());
  }

  objArrayHandle result(THREAD, objArrayOop(backtrace(throwable())));
  BacktraceIterator iter(result, THREAD);

  int index = 0;
  while (iter.repeat()) {
    BacktraceElement bte = iter.next(THREAD);

    Handle stack_trace_element(THREAD, stack_trace_array_h->obj_at(index++));

    if (stack_trace_element.is_null()) {
      THROW(vmSymbols::java_lang_NullPointerException());
    }

    InstanceKlass* holder = InstanceKlass::cast(java_lang_Class::as_Klass(bte._mirror()));
    methodHandle method (THREAD, holder->method_with_orig_idnum(bte._method_id, bte._version));

    java_lang_StackTraceElement::fill_in(stack_trace_element, holder,
                                         method,
                                         bte._version,
                                         bte._bci,
                                         bte._name,
                                         bte._cont,
                                         CHECK);
  }
}

bool java_lang_Throwable::get_top_method_and_bci(oop throwable, Method** method, int* bci) {
  Thread* THREAD = Thread::current();
  objArrayHandle result(THREAD, objArrayOop(backtrace(throwable)));
  BacktraceIterator iter(result, THREAD);
  // No backtrace available.
  if (!iter.repeat()) return false;

  // If the exception happened in a frame that has been hidden, i.e.,
  // omitted from the back trace, we can not compute the message.
  oop hidden = ((objArrayOop)backtrace(throwable))->obj_at(trace_hidden_offset);
  if (hidden != NULL) {
    return false;
  }

  // Get first backtrace element.
  BacktraceElement bte = iter.next(THREAD);

  InstanceKlass* holder = InstanceKlass::cast(java_lang_Class::as_Klass(bte._mirror()));
  assert(holder != NULL, "first element should be non-null");
  Method* m = holder->method_with_orig_idnum(bte._method_id, bte._version);

  // Original version is no longer available.
  if (m == NULL || !version_matches(m, bte._version)) {
    return false;
  }

  *method = m;
  *bci = bte._bci;
  return true;
}

oop java_lang_StackTraceElement::create(const methodHandle& method, int bci, Handle contScope, TRAPS) {
  // Allocate java.lang.StackTraceElement instance
  InstanceKlass* k = SystemDictionary::StackTraceElement_klass();
  assert(k != NULL, "must be loaded in 1.4+");
  if (k->should_be_initialized()) {
    k->initialize(CHECK_NULL);
  }

  Handle element = k->allocate_instance_handle(CHECK_NULL);

  int version = method->constants()->version();
<<<<<<< HEAD
  fill_in(element, method->method_holder(), method, version, bci, method->name(), contScope, CHECK_0);
=======
  fill_in(element, method->method_holder(), method, version, bci, method->name(), CHECK_NULL);
>>>>>>> e44dcf09
  return element();
}

void java_lang_StackTraceElement::fill_in(Handle element,
                                          InstanceKlass* holder, const methodHandle& method,
                                          int version, int bci, Symbol* name, Handle contScopeName, TRAPS) {
  assert(element->is_a(SystemDictionary::StackTraceElement_klass()), "sanity check");

  ResourceMark rm(THREAD);
  HandleMark hm(THREAD);

  // Fill in class name
  Handle java_class(THREAD, holder->java_mirror());
  oop classname = java_lang_Class::name(java_class, CHECK);
  java_lang_StackTraceElement::set_declaringClass(element(), classname);
  java_lang_StackTraceElement::set_declaringClassObject(element(), java_class());

  oop loader = holder->class_loader();
  if (loader != NULL) {
    oop loader_name = java_lang_ClassLoader::name(loader);
    if (loader_name != NULL)
      java_lang_StackTraceElement::set_classLoaderName(element(), loader_name);
  }

  // Fill in method name
  oop methodname = StringTable::intern(name, CHECK);
  java_lang_StackTraceElement::set_methodName(element(), methodname);

  // Fill in module name and version
  ModuleEntry* module = holder->module();
  if (module->is_named()) {
    oop module_name = StringTable::intern(module->name(), CHECK);
    java_lang_StackTraceElement::set_moduleName(element(), module_name);
    oop module_version;
    if (module->version() != NULL) {
      module_version = StringTable::intern(module->version(), CHECK);
    } else {
      module_version = NULL;
    }
    java_lang_StackTraceElement::set_moduleVersion(element(), module_version);
  }

  if (method() == NULL || !version_matches(method(), version)) {
    // The method was redefined, accurate line number information isn't available
    java_lang_StackTraceElement::set_fileName(element(), NULL);
    java_lang_StackTraceElement::set_lineNumber(element(), -1);
  } else {
    Symbol* source;
    oop source_file;
    int line_number;
    decode_file_and_line(java_class, holder, version, method, bci, source, source_file, line_number, CHECK);

    java_lang_StackTraceElement::set_fileName(element(), source_file);
    java_lang_StackTraceElement::set_lineNumber(element(), line_number);
  }

  // Fill in continuation scope
  java_lang_StackTraceElement::set_contScopeName(element(), contScopeName());
}

void java_lang_StackTraceElement::decode_file_and_line(Handle java_class,
                                                       InstanceKlass* holder,
                                                       int version,
                                                       const methodHandle& method,
                                                       int bci,
                                                       Symbol*& source,
                                                       oop& source_file,
                                                       int& line_number, TRAPS) {
  // Fill in source file name and line number.
  source = Backtrace::get_source_file_name(holder, version);
  source_file = java_lang_Class::source_file(java_class());
  if (source != NULL) {
    // Class was not redefined. We can trust its cache if set,
    // else we have to initialize it.
    if (source_file == NULL) {
      source_file = StringTable::intern(source, CHECK);
      java_lang_Class::set_source_file(java_class(), source_file);
    }
  } else {
    // Class was redefined. Dump the cache if it was set.
    if (source_file != NULL) {
      source_file = NULL;
      java_lang_Class::set_source_file(java_class(), source_file);
    }
  }
  line_number = Backtrace::get_line_number(method(), bci);
}

#if INCLUDE_JVMCI
void java_lang_StackTraceElement::decode(const methodHandle& method, int bci,
                                         Symbol*& filename, int& line_number, TRAPS) {
  ResourceMark rm(THREAD);
  HandleMark hm(THREAD);

  filename = NULL;
  line_number = -1;

  oop source_file;
  int version = method->constants()->version();
  InstanceKlass* holder = method->method_holder();
  Handle java_class(THREAD, holder->java_mirror());
  decode_file_and_line(java_class, holder, version, method, bci, filename, source_file, line_number, CHECK);
}
#endif // INCLUDE_JVMCI

Method* java_lang_StackFrameInfo::get_method(Handle stackFrame, InstanceKlass* holder, TRAPS) {
  HandleMark hm(THREAD);
  Handle mname(THREAD, stackFrame->obj_field(_memberName_offset));
  Method* method = (Method*)java_lang_invoke_MemberName::vmtarget(mname());
  // we should expand MemberName::name when Throwable uses StackTrace
  // MethodHandles::expand_MemberName(mname, MethodHandles::_suppress_defc|MethodHandles::_suppress_type, CHECK_NULL);
  return method;
}

void java_lang_StackFrameInfo::set_method_and_bci(Handle stackFrame, const methodHandle& method, int bci, oop cont, TRAPS) {
  // set Method* or mid/cpref
  HandleMark hm(THREAD);
  Handle mname(Thread::current(), stackFrame->obj_field(_memberName_offset));
  InstanceKlass* ik = method->method_holder();
  CallInfo info(method(), ik, CHECK);
  MethodHandles::init_method_MemberName(mname, info);
  // set bci
  java_lang_StackFrameInfo::set_bci(stackFrame(), bci);
  // method may be redefined; store the version
  int version = method->constants()->version();
  assert((jushort)version == version, "version should be short");
  java_lang_StackFrameInfo::set_version(stackFrame(), (short)version);

  oop contScope = cont != NULL ? java_lang_Continuation::scope(cont) : (oop)NULL;
  java_lang_StackFrameInfo::set_contScope(stackFrame(), contScope);
}

void java_lang_StackFrameInfo::to_stack_trace_element(Handle stackFrame, Handle stack_trace_element, TRAPS) {
  ResourceMark rm(THREAD);
  HandleMark hm(THREAD);
  Handle mname(THREAD, stackFrame->obj_field(java_lang_StackFrameInfo::_memberName_offset));
  Klass* clazz = java_lang_Class::as_Klass(java_lang_invoke_MemberName::clazz(mname()));
  InstanceKlass* holder = InstanceKlass::cast(clazz);
  Method* method = java_lang_StackFrameInfo::get_method(stackFrame, holder, CHECK);
  oop contScope = stackFrame->obj_field(java_lang_StackFrameInfo::_contScope_offset);
  Handle contScopeName(THREAD, contScope != (oop)NULL ? java_lang_ContinuationScope::name(contScope) : (oop)NULL);

  short version = stackFrame->short_field(_version_offset);
  int bci = stackFrame->int_field(_bci_offset);
  Symbol* name = method->name();
  java_lang_StackTraceElement::fill_in(stack_trace_element, holder, methodHandle(THREAD, method), version, bci, name, contScopeName, CHECK);
}

#define STACKFRAMEINFO_FIELDS_DO(macro) \
  macro(_memberName_offset,     k, "memberName",  object_signature, false); \
  macro(_bci_offset,            k, "bci",         int_signature,    false); \
  macro(_contScope_offset,      k, "contScope",   continuationscope_signature, false)

void java_lang_StackFrameInfo::compute_offsets() {
  InstanceKlass* k = SystemDictionary::StackFrameInfo_klass();
  STACKFRAMEINFO_FIELDS_DO(FIELD_COMPUTE_OFFSET);
  STACKFRAMEINFO_INJECTED_FIELDS(INJECTED_FIELD_COMPUTE_OFFSET);
}

#if INCLUDE_CDS
void java_lang_StackFrameInfo::serialize_offsets(SerializeClosure* f) {
  STACKFRAMEINFO_FIELDS_DO(FIELD_SERIALIZE_OFFSET);
  STACKFRAMEINFO_INJECTED_FIELDS(INJECTED_FIELD_SERIALIZE_OFFSET);
}
#endif

#define LIVESTACKFRAMEINFO_FIELDS_DO(macro) \
  macro(_monitors_offset,   k, "monitors",    object_array_signature, false); \
  macro(_locals_offset,     k, "locals",      object_array_signature, false); \
  macro(_operands_offset,   k, "operands",    object_array_signature, false); \
  macro(_mode_offset,       k, "mode",        int_signature,          false)

void java_lang_LiveStackFrameInfo::compute_offsets() {
  InstanceKlass* k = SystemDictionary::LiveStackFrameInfo_klass();
  LIVESTACKFRAMEINFO_FIELDS_DO(FIELD_COMPUTE_OFFSET);
}

#if INCLUDE_CDS
void java_lang_LiveStackFrameInfo::serialize_offsets(SerializeClosure* f) {
  LIVESTACKFRAMEINFO_FIELDS_DO(FIELD_SERIALIZE_OFFSET);
}
#endif

#define ACCESSIBLEOBJECT_FIELDS_DO(macro) \
  macro(override_offset, k, "override", bool_signature, false)

void java_lang_reflect_AccessibleObject::compute_offsets() {
  InstanceKlass* k = SystemDictionary::reflect_AccessibleObject_klass();
  ACCESSIBLEOBJECT_FIELDS_DO(FIELD_COMPUTE_OFFSET);
}

#if INCLUDE_CDS
void java_lang_reflect_AccessibleObject::serialize_offsets(SerializeClosure* f) {
  ACCESSIBLEOBJECT_FIELDS_DO(FIELD_SERIALIZE_OFFSET);
}
#endif

jboolean java_lang_reflect_AccessibleObject::override(oop reflect) {
  assert(Universe::is_fully_initialized(), "Need to find another solution to the reflection problem");
  return (jboolean) reflect->bool_field(override_offset);
}

void java_lang_reflect_AccessibleObject::set_override(oop reflect, jboolean value) {
  assert(Universe::is_fully_initialized(), "Need to find another solution to the reflection problem");
  reflect->bool_field_put(override_offset, (int) value);
}

#define METHOD_FIELDS_DO(macro) \
  macro(clazz_offset,          k, vmSymbols::clazz_name(),          class_signature,       false); \
  macro(name_offset,           k, vmSymbols::name_name(),           string_signature,      false); \
  macro(returnType_offset,     k, vmSymbols::returnType_name(),     class_signature,       false); \
  macro(parameterTypes_offset, k, vmSymbols::parameterTypes_name(), class_array_signature, false); \
  macro(exceptionTypes_offset, k, vmSymbols::exceptionTypes_name(), class_array_signature, false); \
  macro(slot_offset,           k, vmSymbols::slot_name(),           int_signature,         false); \
  macro(modifiers_offset,      k, vmSymbols::modifiers_name(),      int_signature,         false); \
  macro(signature_offset,             k, vmSymbols::signature_name(),             string_signature,     false); \
  macro(annotations_offset,           k, vmSymbols::annotations_name(),           byte_array_signature, false); \
  macro(parameter_annotations_offset, k, vmSymbols::parameter_annotations_name(), byte_array_signature, false); \
  macro(annotation_default_offset,    k, vmSymbols::annotation_default_name(),    byte_array_signature, false);

void java_lang_reflect_Method::compute_offsets() {
  InstanceKlass* k = SystemDictionary::reflect_Method_klass();
  METHOD_FIELDS_DO(FIELD_COMPUTE_OFFSET);
}

#if INCLUDE_CDS
void java_lang_reflect_Method::serialize_offsets(SerializeClosure* f) {
  METHOD_FIELDS_DO(FIELD_SERIALIZE_OFFSET);
}
#endif

Handle java_lang_reflect_Method::create(TRAPS) {
  assert(Universe::is_fully_initialized(), "Need to find another solution to the reflection problem");
  Klass* klass = SystemDictionary::reflect_Method_klass();
  // This class is eagerly initialized during VM initialization, since we keep a refence
  // to one of the methods
  assert(InstanceKlass::cast(klass)->is_initialized(), "must be initialized");
  return InstanceKlass::cast(klass)->allocate_instance_handle(THREAD);
}

oop java_lang_reflect_Method::clazz(oop reflect) {
  assert(Universe::is_fully_initialized(), "Need to find another solution to the reflection problem");
  return reflect->obj_field(clazz_offset);
}

void java_lang_reflect_Method::set_clazz(oop reflect, oop value) {
  assert(Universe::is_fully_initialized(), "Need to find another solution to the reflection problem");
   reflect->obj_field_put(clazz_offset, value);
}

int java_lang_reflect_Method::slot(oop reflect) {
  assert(Universe::is_fully_initialized(), "Need to find another solution to the reflection problem");
  return reflect->int_field(slot_offset);
}

void java_lang_reflect_Method::set_slot(oop reflect, int value) {
  assert(Universe::is_fully_initialized(), "Need to find another solution to the reflection problem");
  reflect->int_field_put(slot_offset, value);
}

void java_lang_reflect_Method::set_name(oop method, oop value) {
  assert(Universe::is_fully_initialized(), "Need to find another solution to the reflection problem");
  method->obj_field_put(name_offset, value);
}

oop java_lang_reflect_Method::return_type(oop method) {
  assert(Universe::is_fully_initialized(), "Need to find another solution to the reflection problem");
  return method->obj_field(returnType_offset);
}

void java_lang_reflect_Method::set_return_type(oop method, oop value) {
  assert(Universe::is_fully_initialized(), "Need to find another solution to the reflection problem");
  method->obj_field_put(returnType_offset, value);
}

oop java_lang_reflect_Method::parameter_types(oop method) {
  assert(Universe::is_fully_initialized(), "Need to find another solution to the reflection problem");
  return method->obj_field(parameterTypes_offset);
}

void java_lang_reflect_Method::set_parameter_types(oop method, oop value) {
  assert(Universe::is_fully_initialized(), "Need to find another solution to the reflection problem");
  method->obj_field_put(parameterTypes_offset, value);
}

void java_lang_reflect_Method::set_exception_types(oop method, oop value) {
  assert(Universe::is_fully_initialized(), "Need to find another solution to the reflection problem");
  method->obj_field_put(exceptionTypes_offset, value);
}

void java_lang_reflect_Method::set_modifiers(oop method, int value) {
  assert(Universe::is_fully_initialized(), "Need to find another solution to the reflection problem");
  method->int_field_put(modifiers_offset, value);
}

void java_lang_reflect_Method::set_signature(oop method, oop value) {
  assert(Universe::is_fully_initialized(), "Need to find another solution to the reflection problem");
  method->obj_field_put(signature_offset, value);
}

void java_lang_reflect_Method::set_annotations(oop method, oop value) {
  assert(Universe::is_fully_initialized(), "Need to find another solution to the reflection problem");
  method->obj_field_put(annotations_offset, value);
}

void java_lang_reflect_Method::set_parameter_annotations(oop method, oop value) {
  assert(Universe::is_fully_initialized(), "Need to find another solution to the reflection problem");
  method->obj_field_put(parameter_annotations_offset, value);
}

void java_lang_reflect_Method::set_annotation_default(oop method, oop value) {
  assert(Universe::is_fully_initialized(), "Need to find another solution to the reflection problem");
  method->obj_field_put(annotation_default_offset, value);
}

#define CONSTRUCTOR_FIELDS_DO(macro) \
  macro(clazz_offset,          k, vmSymbols::clazz_name(),          class_signature,       false); \
  macro(parameterTypes_offset, k, vmSymbols::parameterTypes_name(), class_array_signature, false); \
  macro(exceptionTypes_offset, k, vmSymbols::exceptionTypes_name(), class_array_signature, false); \
  macro(slot_offset,           k, vmSymbols::slot_name(),           int_signature,         false); \
  macro(modifiers_offset,      k, vmSymbols::modifiers_name(),      int_signature,         false); \
  macro(signature_offset,             k, vmSymbols::signature_name(),             string_signature,     false); \
  macro(annotations_offset,           k, vmSymbols::annotations_name(),           byte_array_signature, false); \
  macro(parameter_annotations_offset, k, vmSymbols::parameter_annotations_name(), byte_array_signature, false);

void java_lang_reflect_Constructor::compute_offsets() {
  InstanceKlass* k = SystemDictionary::reflect_Constructor_klass();
  CONSTRUCTOR_FIELDS_DO(FIELD_COMPUTE_OFFSET);
}

#if INCLUDE_CDS
void java_lang_reflect_Constructor::serialize_offsets(SerializeClosure* f) {
  CONSTRUCTOR_FIELDS_DO(FIELD_SERIALIZE_OFFSET);
}
#endif

Handle java_lang_reflect_Constructor::create(TRAPS) {
  assert(Universe::is_fully_initialized(), "Need to find another solution to the reflection problem");
  Symbol* name = vmSymbols::java_lang_reflect_Constructor();
  Klass* k = SystemDictionary::resolve_or_fail(name, true, CHECK_NH);
  InstanceKlass* ik = InstanceKlass::cast(k);
  // Ensure it is initialized
  ik->initialize(CHECK_NH);
  return ik->allocate_instance_handle(THREAD);
}

oop java_lang_reflect_Constructor::clazz(oop reflect) {
  assert(Universe::is_fully_initialized(), "Need to find another solution to the reflection problem");
  return reflect->obj_field(clazz_offset);
}

void java_lang_reflect_Constructor::set_clazz(oop reflect, oop value) {
  assert(Universe::is_fully_initialized(), "Need to find another solution to the reflection problem");
   reflect->obj_field_put(clazz_offset, value);
}

oop java_lang_reflect_Constructor::parameter_types(oop constructor) {
  assert(Universe::is_fully_initialized(), "Need to find another solution to the reflection problem");
  return constructor->obj_field(parameterTypes_offset);
}

void java_lang_reflect_Constructor::set_parameter_types(oop constructor, oop value) {
  assert(Universe::is_fully_initialized(), "Need to find another solution to the reflection problem");
  constructor->obj_field_put(parameterTypes_offset, value);
}

void java_lang_reflect_Constructor::set_exception_types(oop constructor, oop value) {
  assert(Universe::is_fully_initialized(), "Need to find another solution to the reflection problem");
  constructor->obj_field_put(exceptionTypes_offset, value);
}

int java_lang_reflect_Constructor::slot(oop reflect) {
  assert(Universe::is_fully_initialized(), "Need to find another solution to the reflection problem");
  return reflect->int_field(slot_offset);
}

void java_lang_reflect_Constructor::set_slot(oop reflect, int value) {
  assert(Universe::is_fully_initialized(), "Need to find another solution to the reflection problem");
  reflect->int_field_put(slot_offset, value);
}

void java_lang_reflect_Constructor::set_modifiers(oop constructor, int value) {
  assert(Universe::is_fully_initialized(), "Need to find another solution to the reflection problem");
  constructor->int_field_put(modifiers_offset, value);
}

void java_lang_reflect_Constructor::set_signature(oop constructor, oop value) {
  assert(Universe::is_fully_initialized(), "Need to find another solution to the reflection problem");
  constructor->obj_field_put(signature_offset, value);
}

void java_lang_reflect_Constructor::set_annotations(oop constructor, oop value) {
  assert(Universe::is_fully_initialized(), "Need to find another solution to the reflection problem");
  constructor->obj_field_put(annotations_offset, value);
}

void java_lang_reflect_Constructor::set_parameter_annotations(oop method, oop value) {
  assert(Universe::is_fully_initialized(), "Need to find another solution to the reflection problem");
  method->obj_field_put(parameter_annotations_offset, value);
}

#define FIELD_FIELDS_DO(macro) \
  macro(clazz_offset,     k, vmSymbols::clazz_name(),     class_signature,  false); \
  macro(name_offset,      k, vmSymbols::name_name(),      string_signature, false); \
  macro(type_offset,      k, vmSymbols::type_name(),      class_signature,  false); \
  macro(slot_offset,      k, vmSymbols::slot_name(),      int_signature,    false); \
  macro(modifiers_offset, k, vmSymbols::modifiers_name(), int_signature,    false); \
  macro(signature_offset,        k, vmSymbols::signature_name(),        string_signature,     false); \
  macro(annotations_offset,      k, vmSymbols::annotations_name(),      byte_array_signature, false);

void java_lang_reflect_Field::compute_offsets() {
  InstanceKlass* k = SystemDictionary::reflect_Field_klass();
  FIELD_FIELDS_DO(FIELD_COMPUTE_OFFSET);
}

#if INCLUDE_CDS
void java_lang_reflect_Field::serialize_offsets(SerializeClosure* f) {
  FIELD_FIELDS_DO(FIELD_SERIALIZE_OFFSET);
}
#endif

Handle java_lang_reflect_Field::create(TRAPS) {
  assert(Universe::is_fully_initialized(), "Need to find another solution to the reflection problem");
  Symbol* name = vmSymbols::java_lang_reflect_Field();
  Klass* k = SystemDictionary::resolve_or_fail(name, true, CHECK_NH);
  InstanceKlass* ik = InstanceKlass::cast(k);
  // Ensure it is initialized
  ik->initialize(CHECK_NH);
  return ik->allocate_instance_handle(THREAD);
}

oop java_lang_reflect_Field::clazz(oop reflect) {
  assert(Universe::is_fully_initialized(), "Need to find another solution to the reflection problem");
  return reflect->obj_field(clazz_offset);
}

void java_lang_reflect_Field::set_clazz(oop reflect, oop value) {
  assert(Universe::is_fully_initialized(), "Need to find another solution to the reflection problem");
   reflect->obj_field_put(clazz_offset, value);
}

oop java_lang_reflect_Field::name(oop field) {
  assert(Universe::is_fully_initialized(), "Need to find another solution to the reflection problem");
  return field->obj_field(name_offset);
}

void java_lang_reflect_Field::set_name(oop field, oop value) {
  assert(Universe::is_fully_initialized(), "Need to find another solution to the reflection problem");
  field->obj_field_put(name_offset, value);
}

oop java_lang_reflect_Field::type(oop field) {
  assert(Universe::is_fully_initialized(), "Need to find another solution to the reflection problem");
  return field->obj_field(type_offset);
}

void java_lang_reflect_Field::set_type(oop field, oop value) {
  assert(Universe::is_fully_initialized(), "Need to find another solution to the reflection problem");
  field->obj_field_put(type_offset, value);
}

int java_lang_reflect_Field::slot(oop reflect) {
  assert(Universe::is_fully_initialized(), "Need to find another solution to the reflection problem");
  return reflect->int_field(slot_offset);
}

void java_lang_reflect_Field::set_slot(oop reflect, int value) {
  assert(Universe::is_fully_initialized(), "Need to find another solution to the reflection problem");
  reflect->int_field_put(slot_offset, value);
}

int java_lang_reflect_Field::modifiers(oop field) {
  assert(Universe::is_fully_initialized(), "Need to find another solution to the reflection problem");
  return field->int_field(modifiers_offset);
}

void java_lang_reflect_Field::set_modifiers(oop field, int value) {
  assert(Universe::is_fully_initialized(), "Need to find another solution to the reflection problem");
  field->int_field_put(modifiers_offset, value);
}

void java_lang_reflect_Field::set_signature(oop field, oop value) {
  assert(Universe::is_fully_initialized(), "Need to find another solution to the reflection problem");
  field->obj_field_put(signature_offset, value);
}

void java_lang_reflect_Field::set_annotations(oop field, oop value) {
  assert(Universe::is_fully_initialized(), "Need to find another solution to the reflection problem");
  field->obj_field_put(annotations_offset, value);
}

oop java_lang_reflect_RecordComponent::create(InstanceKlass* holder, RecordComponent* component, TRAPS) {
  // Allocate java.lang.reflect.RecordComponent instance
  HandleMark hm(THREAD);
  InstanceKlass* ik = SystemDictionary::RecordComponent_klass();
  assert(ik != NULL, "must be loaded");
  ik->initialize(CHECK_NULL);

  Handle element = ik->allocate_instance_handle(CHECK_NULL);

  Handle decl_class(THREAD, holder->java_mirror());
  java_lang_reflect_RecordComponent::set_clazz(element(), decl_class());

  Symbol* name = holder->constants()->symbol_at(component->name_index()); // name_index is a utf8
  oop component_name = StringTable::intern(name, CHECK_NULL);
  java_lang_reflect_RecordComponent::set_name(element(), component_name);

  Symbol* type = holder->constants()->symbol_at(component->descriptor_index());
  Handle component_type_h =
    SystemDictionary::find_java_mirror_for_type(type, holder, SignatureStream::NCDFError, CHECK_NULL);
  java_lang_reflect_RecordComponent::set_type(element(), component_type_h());

  Method* accessor_method = NULL;
  {
    // Prepend "()" to type to create the full method signature.
    ResourceMark rm(THREAD);
    int sig_len = type->utf8_length() + 3; // "()" and null char
    char* sig = NEW_RESOURCE_ARRAY(char, sig_len);
    jio_snprintf(sig, sig_len, "%c%c%s", JVM_SIGNATURE_FUNC, JVM_SIGNATURE_ENDFUNC, type->as_C_string());
    TempNewSymbol full_sig = SymbolTable::new_symbol(sig);
    accessor_method = holder->find_instance_method(name, full_sig);
  }

  if (accessor_method != NULL) {
    methodHandle method(THREAD, accessor_method);
    oop m = Reflection::new_method(method, false, CHECK_NULL);
    java_lang_reflect_RecordComponent::set_accessor(element(), m);
  } else {
    java_lang_reflect_RecordComponent::set_accessor(element(), NULL);
  }

  int sig_index = component->generic_signature_index();
  if (sig_index > 0) {
    Symbol* sig = holder->constants()->symbol_at(sig_index); // sig_index is a utf8
    oop component_sig = StringTable::intern(sig, CHECK_NULL);
    java_lang_reflect_RecordComponent::set_signature(element(), component_sig);
  } else {
    java_lang_reflect_RecordComponent::set_signature(element(), NULL);
  }

  typeArrayOop annotation_oop = Annotations::make_java_array(component->annotations(), CHECK_NULL);
  java_lang_reflect_RecordComponent::set_annotations(element(), annotation_oop);

  typeArrayOop type_annotation_oop = Annotations::make_java_array(component->type_annotations(), CHECK_NULL);
  java_lang_reflect_RecordComponent::set_typeAnnotations(element(), type_annotation_oop);

  return element();
}

#define CONSTANTPOOL_FIELDS_DO(macro) \
  macro(_oop_offset, k, "constantPoolOop", object_signature, false)

void reflect_ConstantPool::compute_offsets() {
  InstanceKlass* k = SystemDictionary::reflect_ConstantPool_klass();
  // The field is called ConstantPool* in the sun.reflect.ConstantPool class.
  CONSTANTPOOL_FIELDS_DO(FIELD_COMPUTE_OFFSET);
}

#if INCLUDE_CDS
void reflect_ConstantPool::serialize_offsets(SerializeClosure* f) {
  CONSTANTPOOL_FIELDS_DO(FIELD_SERIALIZE_OFFSET);
}
#endif

#define PARAMETER_FIELDS_DO(macro) \
  macro(name_offset,        k, vmSymbols::name_name(),        string_signature, false); \
  macro(modifiers_offset,   k, vmSymbols::modifiers_name(),   int_signature,    false); \
  macro(index_offset,       k, vmSymbols::index_name(),       int_signature,    false); \
  macro(executable_offset,  k, vmSymbols::executable_name(),  executable_signature, false)

void java_lang_reflect_Parameter::compute_offsets() {
  InstanceKlass* k = SystemDictionary::reflect_Parameter_klass();
  PARAMETER_FIELDS_DO(FIELD_COMPUTE_OFFSET);
}

#if INCLUDE_CDS
void java_lang_reflect_Parameter::serialize_offsets(SerializeClosure* f) {
  PARAMETER_FIELDS_DO(FIELD_SERIALIZE_OFFSET);
}
#endif

Handle java_lang_reflect_Parameter::create(TRAPS) {
  assert(Universe::is_fully_initialized(), "Need to find another solution to the reflection problem");
  Symbol* name = vmSymbols::java_lang_reflect_Parameter();
  Klass* k = SystemDictionary::resolve_or_fail(name, true, CHECK_NH);
  InstanceKlass* ik = InstanceKlass::cast(k);
  // Ensure it is initialized
  ik->initialize(CHECK_NH);
  return ik->allocate_instance_handle(THREAD);
}

oop java_lang_reflect_Parameter::name(oop param) {
  assert(Universe::is_fully_initialized(), "Need to find another solution to the reflection problem");
  return param->obj_field(name_offset);
}

void java_lang_reflect_Parameter::set_name(oop param, oop value) {
  assert(Universe::is_fully_initialized(), "Need to find another solution to the reflection problem");
  param->obj_field_put(name_offset, value);
}

int java_lang_reflect_Parameter::modifiers(oop param) {
  assert(Universe::is_fully_initialized(), "Need to find another solution to the reflection problem");
  return param->int_field(modifiers_offset);
}

void java_lang_reflect_Parameter::set_modifiers(oop param, int value) {
  assert(Universe::is_fully_initialized(), "Need to find another solution to the reflection problem");
  param->int_field_put(modifiers_offset, value);
}

int java_lang_reflect_Parameter::index(oop param) {
  assert(Universe::is_fully_initialized(), "Need to find another solution to the reflection problem");
  return param->int_field(index_offset);
}

void java_lang_reflect_Parameter::set_index(oop param, int value) {
  assert(Universe::is_fully_initialized(), "Need to find another solution to the reflection problem");
  param->int_field_put(index_offset, value);
}

oop java_lang_reflect_Parameter::executable(oop param) {
  assert(Universe::is_fully_initialized(), "Need to find another solution to the reflection problem");
  return param->obj_field(executable_offset);
}

void java_lang_reflect_Parameter::set_executable(oop param, oop value) {
  assert(Universe::is_fully_initialized(), "Need to find another solution to the reflection problem");
  param->obj_field_put(executable_offset, value);
}


int java_lang_Module::loader_offset;
int java_lang_Module::name_offset;
int java_lang_Module::_module_entry_offset = -1;

Handle java_lang_Module::create(Handle loader, Handle module_name, TRAPS) {
  assert(Universe::is_fully_initialized(), "Need to find another solution to the reflection problem");
  return JavaCalls::construct_new_instance(SystemDictionary::Module_klass(),
                          vmSymbols::java_lang_module_init_signature(),
                          loader, module_name, CHECK_NH);
}

#define MODULE_FIELDS_DO(macro) \
  macro(loader_offset,  k, vmSymbols::loader_name(),  classloader_signature, false); \
  macro(name_offset,    k, vmSymbols::name_name(),    string_signature,      false)

void java_lang_Module::compute_offsets() {
  InstanceKlass* k = SystemDictionary::Module_klass();
  MODULE_FIELDS_DO(FIELD_COMPUTE_OFFSET);
  MODULE_INJECTED_FIELDS(INJECTED_FIELD_COMPUTE_OFFSET);
}

#if INCLUDE_CDS
void java_lang_Module::serialize_offsets(SerializeClosure* f) {
  MODULE_FIELDS_DO(FIELD_SERIALIZE_OFFSET);
  MODULE_INJECTED_FIELDS(INJECTED_FIELD_SERIALIZE_OFFSET);
}
#endif

oop java_lang_Module::loader(oop module) {
  assert(Universe::is_fully_initialized(), "Need to find another solution to the reflection problem");
  return module->obj_field(loader_offset);
}

void java_lang_Module::set_loader(oop module, oop value) {
  assert(Universe::is_fully_initialized(), "Need to find another solution to the reflection problem");
  module->obj_field_put(loader_offset, value);
}

oop java_lang_Module::name(oop module) {
  assert(Universe::is_fully_initialized(), "Need to find another solution to the reflection problem");
  return module->obj_field(name_offset);
}

void java_lang_Module::set_name(oop module, oop value) {
  assert(Universe::is_fully_initialized(), "Need to find another solution to the reflection problem");
  module->obj_field_put(name_offset, value);
}

ModuleEntry* java_lang_Module::module_entry(oop module) {
  assert(_module_entry_offset != -1, "Uninitialized module_entry_offset");
  assert(module != NULL, "module can't be null");
  assert(oopDesc::is_oop(module), "module must be oop");

  ModuleEntry* module_entry = (ModuleEntry*)module->address_field(_module_entry_offset);
  if (module_entry == NULL) {
    // If the inject field containing the ModuleEntry* is null then return the
    // class loader's unnamed module.
    oop loader = java_lang_Module::loader(module);
    Handle h_loader = Handle(Thread::current(), loader);
    ClassLoaderData* loader_cld = SystemDictionary::register_loader(h_loader);
    return loader_cld->unnamed_module();
  }
  return module_entry;
}

void java_lang_Module::set_module_entry(oop module, ModuleEntry* module_entry) {
  assert(_module_entry_offset != -1, "Uninitialized module_entry_offset");
  assert(module != NULL, "module can't be null");
  assert(oopDesc::is_oop(module), "module must be oop");
  module->address_field_put(_module_entry_offset, (address)module_entry);
}

Handle reflect_ConstantPool::create(TRAPS) {
  assert(Universe::is_fully_initialized(), "Need to find another solution to the reflection problem");
  InstanceKlass* k = SystemDictionary::reflect_ConstantPool_klass();
  // Ensure it is initialized
  k->initialize(CHECK_NH);
  return k->allocate_instance_handle(THREAD);
}


void reflect_ConstantPool::set_cp(oop reflect, ConstantPool* value) {
  assert(Universe::is_fully_initialized(), "Need to find another solution to the reflection problem");
  oop mirror = value->pool_holder()->java_mirror();
  // Save the mirror to get back the constant pool.
  reflect->obj_field_put(_oop_offset, mirror);
}

ConstantPool* reflect_ConstantPool::get_cp(oop reflect) {
  assert(Universe::is_fully_initialized(), "Need to find another solution to the reflection problem");

  oop mirror = reflect->obj_field(_oop_offset);
  Klass* k = java_lang_Class::as_Klass(mirror);
  assert(k->is_instance_klass(), "Must be");

  // Get the constant pool back from the klass.  Since class redefinition
  // merges the new constant pool into the old, this is essentially the
  // same constant pool as the original.  If constant pool merging is
  // no longer done in the future, this will have to change to save
  // the original.
  return InstanceKlass::cast(k)->constants();
}

#define UNSAFESTATICFIELDACCESSORIMPL_FIELDS_DO(macro) \
  macro(_base_offset, k, "base", object_signature, false)

void reflect_UnsafeStaticFieldAccessorImpl::compute_offsets() {
  InstanceKlass* k = SystemDictionary::reflect_UnsafeStaticFieldAccessorImpl_klass();
  UNSAFESTATICFIELDACCESSORIMPL_FIELDS_DO(FIELD_COMPUTE_OFFSET);
}

#if INCLUDE_CDS
void reflect_UnsafeStaticFieldAccessorImpl::serialize_offsets(SerializeClosure* f) {
  UNSAFESTATICFIELDACCESSORIMPL_FIELDS_DO(FIELD_SERIALIZE_OFFSET);
}
#endif

oop java_lang_boxing_object::initialize_and_allocate(BasicType type, TRAPS) {
  Klass* k = SystemDictionary::box_klass(type);
  if (k == NULL)  return NULL;
  InstanceKlass* ik = InstanceKlass::cast(k);
  if (!ik->is_initialized())  ik->initialize(CHECK_NULL);
  return ik->allocate_instance(THREAD);
}


oop java_lang_boxing_object::create(BasicType type, jvalue* value, TRAPS) {
  oop box = initialize_and_allocate(type, CHECK_NULL);
  if (box == NULL)  return NULL;
  switch (type) {
    case T_BOOLEAN:
      box->bool_field_put(value_offset, value->z);
      break;
    case T_CHAR:
      box->char_field_put(value_offset, value->c);
      break;
    case T_FLOAT:
      box->float_field_put(value_offset, value->f);
      break;
    case T_DOUBLE:
      box->double_field_put(long_value_offset, value->d);
      break;
    case T_BYTE:
      box->byte_field_put(value_offset, value->b);
      break;
    case T_SHORT:
      box->short_field_put(value_offset, value->s);
      break;
    case T_INT:
      box->int_field_put(value_offset, value->i);
      break;
    case T_LONG:
      box->long_field_put(long_value_offset, value->j);
      break;
    default:
      return NULL;
  }
  return box;
}


BasicType java_lang_boxing_object::basic_type(oop box) {
  if (box == NULL)  return T_ILLEGAL;
  BasicType type = SystemDictionary::box_klass_type(box->klass());
  if (type == T_OBJECT)         // 'unknown' value returned by SD::bkt
    return T_ILLEGAL;
  return type;
}


BasicType java_lang_boxing_object::get_value(oop box, jvalue* value) {
  BasicType type = SystemDictionary::box_klass_type(box->klass());
  switch (type) {
  case T_BOOLEAN:
    value->z = box->bool_field(value_offset);
    break;
  case T_CHAR:
    value->c = box->char_field(value_offset);
    break;
  case T_FLOAT:
    value->f = box->float_field(value_offset);
    break;
  case T_DOUBLE:
    value->d = box->double_field(long_value_offset);
    break;
  case T_BYTE:
    value->b = box->byte_field(value_offset);
    break;
  case T_SHORT:
    value->s = box->short_field(value_offset);
    break;
  case T_INT:
    value->i = box->int_field(value_offset);
    break;
  case T_LONG:
    value->j = box->long_field(long_value_offset);
    break;
  default:
    return T_ILLEGAL;
  } // end switch
  return type;
}


BasicType java_lang_boxing_object::set_value(oop box, jvalue* value) {
  BasicType type = SystemDictionary::box_klass_type(box->klass());
  switch (type) {
  case T_BOOLEAN:
    box->bool_field_put(value_offset, value->z);
    break;
  case T_CHAR:
    box->char_field_put(value_offset, value->c);
    break;
  case T_FLOAT:
    box->float_field_put(value_offset, value->f);
    break;
  case T_DOUBLE:
    box->double_field_put(long_value_offset, value->d);
    break;
  case T_BYTE:
    box->byte_field_put(value_offset, value->b);
    break;
  case T_SHORT:
    box->short_field_put(value_offset, value->s);
    break;
  case T_INT:
    box->int_field_put(value_offset, value->i);
    break;
  case T_LONG:
    box->long_field_put(long_value_offset, value->j);
    break;
  default:
    return T_ILLEGAL;
  } // end switch
  return type;
}


void java_lang_boxing_object::print(BasicType type, jvalue* value, outputStream* st) {
  switch (type) {
  case T_BOOLEAN:   st->print("%s", value->z ? "true" : "false");   break;
  case T_CHAR:      st->print("%d", value->c);                      break;
  case T_BYTE:      st->print("%d", value->b);                      break;
  case T_SHORT:     st->print("%d", value->s);                      break;
  case T_INT:       st->print("%d", value->i);                      break;
  case T_LONG:      st->print(JLONG_FORMAT, value->j);              break;
  case T_FLOAT:     st->print("%f", value->f);                      break;
  case T_DOUBLE:    st->print("%lf", value->d);                     break;
  default:          st->print("type %d?", type);                    break;
  }
}

// Support for java_lang_ref_Reference

bool java_lang_ref_Reference::is_referent_field(oop obj, ptrdiff_t offset) {
  assert(obj != NULL, "sanity");
  if (offset != java_lang_ref_Reference::referent_offset) {
    return false;
  }

  Klass* k = obj->klass();
  if (!k->is_instance_klass()) {
    return false;
  }

  InstanceKlass* ik = InstanceKlass::cast(obj->klass());
  bool is_reference = ik->reference_type() != REF_NONE;
  assert(!is_reference || ik->is_subclass_of(SystemDictionary::Reference_klass()), "sanity");
  return is_reference;
}

// Support for java_lang_ref_SoftReference
//

#define SOFTREFERENCE_FIELDS_DO(macro) \
  macro(timestamp_offset,    k, "timestamp", long_signature, false); \
  macro(static_clock_offset, k, "clock",     long_signature, true)

void java_lang_ref_SoftReference::compute_offsets() {
  InstanceKlass* k = SystemDictionary::SoftReference_klass();
  SOFTREFERENCE_FIELDS_DO(FIELD_COMPUTE_OFFSET);
}

#if INCLUDE_CDS
void java_lang_ref_SoftReference::serialize_offsets(SerializeClosure* f) {
  SOFTREFERENCE_FIELDS_DO(FIELD_SERIALIZE_OFFSET);
}
#endif

jlong java_lang_ref_SoftReference::timestamp(oop ref) {
  return ref->long_field(timestamp_offset);
}

jlong java_lang_ref_SoftReference::clock() {
  InstanceKlass* ik = SystemDictionary::SoftReference_klass();
  oop base = ik->static_field_base_raw();
  return base->long_field(static_clock_offset);
}

void java_lang_ref_SoftReference::set_clock(jlong value) {
  InstanceKlass* ik = SystemDictionary::SoftReference_klass();
  oop base = ik->static_field_base_raw();
  base->long_field_put(static_clock_offset, value);
}

// Support for java_lang_invoke_DirectMethodHandle

int java_lang_invoke_DirectMethodHandle::_member_offset;

oop java_lang_invoke_DirectMethodHandle::member(oop dmh) {
  oop member_name = NULL;
  assert(oopDesc::is_oop(dmh) && java_lang_invoke_DirectMethodHandle::is_instance(dmh),
         "a DirectMethodHandle oop is expected");
  return dmh->obj_field(member_offset_in_bytes());
}

#define DIRECTMETHODHANDLE_FIELDS_DO(macro) \
  macro(_member_offset, k, "member", java_lang_invoke_MemberName_signature, false)

void java_lang_invoke_DirectMethodHandle::compute_offsets() {
  InstanceKlass* k = SystemDictionary::DirectMethodHandle_klass();
  DIRECTMETHODHANDLE_FIELDS_DO(FIELD_COMPUTE_OFFSET);
}

#if INCLUDE_CDS
void java_lang_invoke_DirectMethodHandle::serialize_offsets(SerializeClosure* f) {
  DIRECTMETHODHANDLE_FIELDS_DO(FIELD_SERIALIZE_OFFSET);
}
#endif

// Support for java_lang_invoke_MethodHandle

int java_lang_invoke_MethodHandle::_type_offset;
int java_lang_invoke_MethodHandle::_form_offset;

int java_lang_invoke_MemberName::_clazz_offset;
int java_lang_invoke_MemberName::_name_offset;
int java_lang_invoke_MemberName::_type_offset;
int java_lang_invoke_MemberName::_flags_offset;
int java_lang_invoke_MemberName::_method_offset;
int java_lang_invoke_MemberName::_vmindex_offset;

int java_lang_invoke_ResolvedMethodName::_vmtarget_offset;
int java_lang_invoke_ResolvedMethodName::_vmholder_offset;

int java_lang_invoke_LambdaForm::_vmentry_offset;

#define METHODHANDLE_FIELDS_DO(macro) \
  macro(_type_offset, k, vmSymbols::type_name(), java_lang_invoke_MethodType_signature, false); \
  macro(_form_offset, k, "form",                 java_lang_invoke_LambdaForm_signature, false)

void java_lang_invoke_MethodHandle::compute_offsets() {
  InstanceKlass* k = SystemDictionary::MethodHandle_klass();
  METHODHANDLE_FIELDS_DO(FIELD_COMPUTE_OFFSET);
}

#if INCLUDE_CDS
void java_lang_invoke_MethodHandle::serialize_offsets(SerializeClosure* f) {
  METHODHANDLE_FIELDS_DO(FIELD_SERIALIZE_OFFSET);
}
#endif

#define MEMBERNAME_FIELDS_DO(macro) \
  macro(_clazz_offset,   k, vmSymbols::clazz_name(),   class_signature,  false); \
  macro(_name_offset,    k, vmSymbols::name_name(),    string_signature, false); \
  macro(_type_offset,    k, vmSymbols::type_name(),    object_signature, false); \
  macro(_flags_offset,   k, vmSymbols::flags_name(),   int_signature,    false); \
  macro(_method_offset,  k, vmSymbols::method_name(),  java_lang_invoke_ResolvedMethodName_signature, false)

void java_lang_invoke_MemberName::compute_offsets() {
  InstanceKlass* k = SystemDictionary::MemberName_klass();
  MEMBERNAME_FIELDS_DO(FIELD_COMPUTE_OFFSET);
  MEMBERNAME_INJECTED_FIELDS(INJECTED_FIELD_COMPUTE_OFFSET);
}

#if INCLUDE_CDS
void java_lang_invoke_MemberName::serialize_offsets(SerializeClosure* f) {
  MEMBERNAME_FIELDS_DO(FIELD_SERIALIZE_OFFSET);
  MEMBERNAME_INJECTED_FIELDS(INJECTED_FIELD_SERIALIZE_OFFSET);
}
#endif

void java_lang_invoke_ResolvedMethodName::compute_offsets() {
  InstanceKlass* k = SystemDictionary::ResolvedMethodName_klass();
  assert(k != NULL, "jdk mismatch");
  RESOLVEDMETHOD_INJECTED_FIELDS(INJECTED_FIELD_COMPUTE_OFFSET);
}

#if INCLUDE_CDS
void java_lang_invoke_ResolvedMethodName::serialize_offsets(SerializeClosure* f) {
  RESOLVEDMETHOD_INJECTED_FIELDS(INJECTED_FIELD_SERIALIZE_OFFSET);
}
#endif

#define LAMBDAFORM_FIELDS_DO(macro) \
  macro(_vmentry_offset, k, "vmentry", java_lang_invoke_MemberName_signature, false)

void java_lang_invoke_LambdaForm::compute_offsets() {
  InstanceKlass* k = SystemDictionary::LambdaForm_klass();
  assert (k != NULL, "jdk mismatch");
  LAMBDAFORM_FIELDS_DO(FIELD_COMPUTE_OFFSET);
}

#if INCLUDE_CDS
void java_lang_invoke_LambdaForm::serialize_offsets(SerializeClosure* f) {
  LAMBDAFORM_FIELDS_DO(FIELD_SERIALIZE_OFFSET);
}
#endif

bool java_lang_invoke_LambdaForm::is_instance(oop obj) {
  return obj != NULL && is_subclass(obj->klass());
}


oop java_lang_invoke_MethodHandle::type(oop mh) {
  return mh->obj_field(_type_offset);
}

void java_lang_invoke_MethodHandle::set_type(oop mh, oop mtype) {
  mh->obj_field_put(_type_offset, mtype);
}

oop java_lang_invoke_MethodHandle::form(oop mh) {
  assert(_form_offset != 0, "");
  return mh->obj_field(_form_offset);
}

void java_lang_invoke_MethodHandle::set_form(oop mh, oop lform) {
  assert(_form_offset != 0, "");
  mh->obj_field_put(_form_offset, lform);
}

/// MemberName accessors

oop java_lang_invoke_MemberName::clazz(oop mname) {
  assert(is_instance(mname), "wrong type");
  return mname->obj_field(_clazz_offset);
}

void java_lang_invoke_MemberName::set_clazz(oop mname, oop clazz) {
  assert(is_instance(mname), "wrong type");
  mname->obj_field_put(_clazz_offset, clazz);
}

oop java_lang_invoke_MemberName::name(oop mname) {
  assert(is_instance(mname), "wrong type");
  return mname->obj_field(_name_offset);
}

void java_lang_invoke_MemberName::set_name(oop mname, oop name) {
  assert(is_instance(mname), "wrong type");
  mname->obj_field_put(_name_offset, name);
}

oop java_lang_invoke_MemberName::type(oop mname) {
  assert(is_instance(mname), "wrong type");
  return mname->obj_field(_type_offset);
}

void java_lang_invoke_MemberName::set_type(oop mname, oop type) {
  assert(is_instance(mname), "wrong type");
  mname->obj_field_put(_type_offset, type);
}

int java_lang_invoke_MemberName::flags(oop mname) {
  assert(is_instance(mname), "wrong type");
  return mname->int_field(_flags_offset);
}

void java_lang_invoke_MemberName::set_flags(oop mname, int flags) {
  assert(is_instance(mname), "wrong type");
  mname->int_field_put(_flags_offset, flags);
}


// Return vmtarget from ResolvedMethodName method field through indirection
Method* java_lang_invoke_MemberName::vmtarget(oop mname) {
  assert(is_instance(mname), "wrong type");
  oop method = mname->obj_field(_method_offset);
  return method == NULL ? NULL : java_lang_invoke_ResolvedMethodName::vmtarget(method);
}

bool java_lang_invoke_MemberName::is_method(oop mname) {
  assert(is_instance(mname), "must be MemberName");
  return (flags(mname) & (MN_IS_METHOD | MN_IS_CONSTRUCTOR)) > 0;
}

void java_lang_invoke_MemberName::set_method(oop mname, oop resolved_method) {
  assert(is_instance(mname), "wrong type");
  mname->obj_field_put(_method_offset, resolved_method);
}

intptr_t java_lang_invoke_MemberName::vmindex(oop mname) {
  assert(is_instance(mname), "wrong type");
  return (intptr_t) mname->address_field(_vmindex_offset);
}

void java_lang_invoke_MemberName::set_vmindex(oop mname, intptr_t index) {
  assert(is_instance(mname), "wrong type");
  mname->address_field_put(_vmindex_offset, (address) index);
}


Method* java_lang_invoke_ResolvedMethodName::vmtarget(oop resolved_method) {
  assert(is_instance(resolved_method), "wrong type");
  Method* m = (Method*)resolved_method->address_field(_vmtarget_offset);
  assert(m->is_method(), "must be");
  return m;
}

// Used by redefinition to change Method* to new Method* with same hash (name, signature)
void java_lang_invoke_ResolvedMethodName::set_vmtarget(oop resolved_method, Method* m) {
  assert(is_instance(resolved_method), "wrong type");
  resolved_method->address_field_put(_vmtarget_offset, (address)m);
}

void java_lang_invoke_ResolvedMethodName::set_vmholder(oop resolved_method, oop holder) {
  assert(is_instance(resolved_method), "wrong type");
  resolved_method->obj_field_put(_vmholder_offset, holder);
}

oop java_lang_invoke_ResolvedMethodName::find_resolved_method(const methodHandle& m, TRAPS) {
  const Method* method = m();

  // lookup ResolvedMethod oop in the table, or create a new one and intern it
  oop resolved_method = ResolvedMethodTable::find_method(method);
  if (resolved_method != NULL) {
    return resolved_method;
  }

  InstanceKlass* k = SystemDictionary::ResolvedMethodName_klass();
  if (!k->is_initialized()) {
    k->initialize(CHECK_NULL);
  }

  oop new_resolved_method = k->allocate_instance(CHECK_NULL);

  NoSafepointVerifier nsv;

  if (method->is_old()) {
    method = (method->is_deleted()) ? Universe::throw_no_such_method_error() :
                                      method->get_new_method();
  }

  InstanceKlass* holder = method->method_holder();

  set_vmtarget(new_resolved_method, const_cast<Method*>(method));
  // Add a reference to the loader (actually mirror because unsafe anonymous classes will not have
  // distinct loaders) to ensure the metadata is kept alive.
  // This mirror may be different than the one in clazz field.
  set_vmholder(new_resolved_method, holder->java_mirror());

  // Set flag in class to indicate this InstanceKlass has entries in the table
  // to avoid walking table during redefinition if none of the redefined classes
  // have any membernames in the table.
  holder->set_has_resolved_methods();

  return ResolvedMethodTable::add_method(method, Handle(THREAD, new_resolved_method));
}

oop java_lang_invoke_LambdaForm::vmentry(oop lform) {
  assert(is_instance(lform), "wrong type");
  return lform->obj_field(_vmentry_offset);
}


// Support for java_lang_invoke_MethodType

int java_lang_invoke_MethodType::_rtype_offset;
int java_lang_invoke_MethodType::_ptypes_offset;

#define METHODTYPE_FIELDS_DO(macro) \
  macro(_rtype_offset,  k, "rtype",  class_signature,       false); \
  macro(_ptypes_offset, k, "ptypes", class_array_signature, false)

void java_lang_invoke_MethodType::compute_offsets() {
  InstanceKlass* k = SystemDictionary::MethodType_klass();
  METHODTYPE_FIELDS_DO(FIELD_COMPUTE_OFFSET);
}

#if INCLUDE_CDS
void java_lang_invoke_MethodType::serialize_offsets(SerializeClosure* f) {
  METHODTYPE_FIELDS_DO(FIELD_SERIALIZE_OFFSET);
}
#endif

void java_lang_invoke_MethodType::print_signature(oop mt, outputStream* st) {
  st->print("(");
  objArrayOop pts = ptypes(mt);
  for (int i = 0, limit = pts->length(); i < limit; i++) {
    java_lang_Class::print_signature(pts->obj_at(i), st);
  }
  st->print(")");
  java_lang_Class::print_signature(rtype(mt), st);
}

Symbol* java_lang_invoke_MethodType::as_signature(oop mt, bool intern_if_not_found) {
  ResourceMark rm;
  stringStream buffer(128);
  print_signature(mt, &buffer);
  const char* sigstr =       buffer.base();
  int         siglen = (int) buffer.size();
  Symbol *name;
  if (!intern_if_not_found) {
    name = SymbolTable::probe(sigstr, siglen);
  } else {
    name = SymbolTable::new_symbol(sigstr, siglen);
  }
  return name;
}

bool java_lang_invoke_MethodType::equals(oop mt1, oop mt2) {
  if (mt1 == mt2)
    return true;
  if (rtype(mt1) != rtype(mt2))
    return false;
  if (ptype_count(mt1) != ptype_count(mt2))
    return false;
  for (int i = ptype_count(mt1) - 1; i >= 0; i--) {
    if (ptype(mt1, i) != ptype(mt2, i))
      return false;
  }
  return true;
}

oop java_lang_invoke_MethodType::rtype(oop mt) {
  assert(is_instance(mt), "must be a MethodType");
  return mt->obj_field(_rtype_offset);
}

objArrayOop java_lang_invoke_MethodType::ptypes(oop mt) {
  assert(is_instance(mt), "must be a MethodType");
  return (objArrayOop) mt->obj_field(_ptypes_offset);
}

oop java_lang_invoke_MethodType::ptype(oop mt, int idx) {
  return ptypes(mt)->obj_at(idx);
}

int java_lang_invoke_MethodType::ptype_count(oop mt) {
  return ptypes(mt)->length();
}

int java_lang_invoke_MethodType::ptype_slot_count(oop mt) {
  objArrayOop pts = ptypes(mt);
  int count = pts->length();
  int slots = 0;
  for (int i = 0; i < count; i++) {
    BasicType bt = java_lang_Class::as_BasicType(pts->obj_at(i));
    slots += type2size[bt];
  }
  return slots;
}

int java_lang_invoke_MethodType::rtype_slot_count(oop mt) {
  BasicType bt = java_lang_Class::as_BasicType(rtype(mt));
  return type2size[bt];
}


// Support for java_lang_invoke_CallSite

int java_lang_invoke_CallSite::_target_offset;
int java_lang_invoke_CallSite::_context_offset;

#define CALLSITE_FIELDS_DO(macro) \
  macro(_target_offset,  k, "target", java_lang_invoke_MethodHandle_signature, false); \
  macro(_context_offset, k, "context", java_lang_invoke_MethodHandleNatives_CallSiteContext_signature, false)

void java_lang_invoke_CallSite::compute_offsets() {
  InstanceKlass* k = SystemDictionary::CallSite_klass();
  CALLSITE_FIELDS_DO(FIELD_COMPUTE_OFFSET);
}

#if INCLUDE_CDS
void java_lang_invoke_CallSite::serialize_offsets(SerializeClosure* f) {
  CALLSITE_FIELDS_DO(FIELD_SERIALIZE_OFFSET);
}
#endif

oop java_lang_invoke_CallSite::context_no_keepalive(oop call_site) {
  assert(java_lang_invoke_CallSite::is_instance(call_site), "");

  oop dep_oop = call_site->obj_field_access<AS_NO_KEEPALIVE>(_context_offset);
  return dep_oop;
}

// Support for java_lang_invoke_ConstantCallSite

int java_lang_invoke_ConstantCallSite::_is_frozen_offset;

#define CONSTANTCALLSITE_FIELDS_DO(macro) \
  macro(_is_frozen_offset, k, "isFrozen", bool_signature, false)

void java_lang_invoke_ConstantCallSite::compute_offsets() {
  InstanceKlass* k = SystemDictionary::ConstantCallSite_klass();
  CONSTANTCALLSITE_FIELDS_DO(FIELD_COMPUTE_OFFSET);
}

#if INCLUDE_CDS
void java_lang_invoke_ConstantCallSite::serialize_offsets(SerializeClosure* f) {
  CONSTANTCALLSITE_FIELDS_DO(FIELD_SERIALIZE_OFFSET);
}
#endif

// Support for java_lang_invoke_MethodHandleNatives_CallSiteContext

int java_lang_invoke_MethodHandleNatives_CallSiteContext::_vmdependencies_offset;
int java_lang_invoke_MethodHandleNatives_CallSiteContext::_last_cleanup_offset;

void java_lang_invoke_MethodHandleNatives_CallSiteContext::compute_offsets() {
  InstanceKlass* k = SystemDictionary::Context_klass();
  CALLSITECONTEXT_INJECTED_FIELDS(INJECTED_FIELD_COMPUTE_OFFSET);
}

#if INCLUDE_CDS
void java_lang_invoke_MethodHandleNatives_CallSiteContext::serialize_offsets(SerializeClosure* f) {
  CALLSITECONTEXT_INJECTED_FIELDS(INJECTED_FIELD_SERIALIZE_OFFSET);
}
#endif

DependencyContext java_lang_invoke_MethodHandleNatives_CallSiteContext::vmdependencies(oop call_site) {
  assert(java_lang_invoke_MethodHandleNatives_CallSiteContext::is_instance(call_site), "");
  nmethodBucket* volatile* vmdeps_addr = (nmethodBucket* volatile*)call_site->field_addr(_vmdependencies_offset);
  volatile uint64_t* last_cleanup_addr = (volatile uint64_t*)call_site->field_addr(_last_cleanup_offset);
  DependencyContext dep_ctx(vmdeps_addr, last_cleanup_addr);
  return dep_ctx;
}

// Support for java_security_AccessControlContext

int java_security_AccessControlContext::_context_offset = 0;
int java_security_AccessControlContext::_privilegedContext_offset = 0;
int java_security_AccessControlContext::_isPrivileged_offset = 0;
int java_security_AccessControlContext::_isAuthorized_offset = -1;

#define ACCESSCONTROLCONTEXT_FIELDS_DO(macro) \
  macro(_context_offset,           k, "context",      protectiondomain_signature, false); \
  macro(_privilegedContext_offset, k, "privilegedContext", accesscontrolcontext_signature, false); \
  macro(_isPrivileged_offset,      k, "isPrivileged", bool_signature, false); \
  macro(_isAuthorized_offset,      k, "isAuthorized", bool_signature, false)

void java_security_AccessControlContext::compute_offsets() {
  assert(_isPrivileged_offset == 0, "offsets should be initialized only once");
  InstanceKlass* k = SystemDictionary::AccessControlContext_klass();
  ACCESSCONTROLCONTEXT_FIELDS_DO(FIELD_COMPUTE_OFFSET);
}

#if INCLUDE_CDS
void java_security_AccessControlContext::serialize_offsets(SerializeClosure* f) {
  ACCESSCONTROLCONTEXT_FIELDS_DO(FIELD_SERIALIZE_OFFSET);
}
#endif

oop java_security_AccessControlContext::create(objArrayHandle context, bool isPrivileged, Handle privileged_context, TRAPS) {
  assert(_isPrivileged_offset != 0, "offsets should have been initialized");
  assert(_isAuthorized_offset != -1, "offsets should have been initialized");
  // Ensure klass is initialized
  SystemDictionary::AccessControlContext_klass()->initialize(CHECK_NULL);
  // Allocate result
  oop result = SystemDictionary::AccessControlContext_klass()->allocate_instance(CHECK_NULL);
  // Fill in values
  result->obj_field_put(_context_offset, context());
  result->obj_field_put(_privilegedContext_offset, privileged_context());
  result->bool_field_put(_isPrivileged_offset, isPrivileged);
  // whitelist AccessControlContexts created by the JVM
  result->bool_field_put(_isAuthorized_offset, true);
  return result;
}


// Support for java_lang_ClassLoader

bool java_lang_ClassLoader::offsets_computed = false;
int  java_lang_ClassLoader::_loader_data_offset = -1;
int  java_lang_ClassLoader::parallelCapable_offset = -1;
int  java_lang_ClassLoader::name_offset = -1;
int  java_lang_ClassLoader::nameAndId_offset = -1;
int  java_lang_ClassLoader::unnamedModule_offset = -1;

ClassLoaderData* java_lang_ClassLoader::loader_data_acquire(oop loader) {
  assert(loader != NULL, "loader must not be NULL");
  assert(oopDesc::is_oop(loader), "loader must be oop");
  return HeapAccess<MO_ACQUIRE>::load_at(loader, _loader_data_offset);
}

ClassLoaderData* java_lang_ClassLoader::loader_data_raw(oop loader) {
  assert(loader != NULL, "loader must not be NULL");
  assert(oopDesc::is_oop(loader), "loader must be oop");
  return RawAccess<>::load_at(loader, _loader_data_offset);
}

void java_lang_ClassLoader::release_set_loader_data(oop loader, ClassLoaderData* new_data) {
  assert(loader != NULL, "loader must not be NULL");
  assert(oopDesc::is_oop(loader), "loader must be oop");
  HeapAccess<MO_RELEASE>::store_at(loader, _loader_data_offset, new_data);
}

#define CLASSLOADER_FIELDS_DO(macro) \
  macro(parallelCapable_offset, k1, "parallelLockMap",      concurrenthashmap_signature, false); \
  macro(name_offset,            k1, vmSymbols::name_name(), string_signature, false); \
  macro(nameAndId_offset,       k1, "nameAndId",            string_signature, false); \
  macro(unnamedModule_offset,   k1, "unnamedModule",        module_signature, false); \
  macro(parent_offset,          k1, "parent",               classloader_signature, false)

void java_lang_ClassLoader::compute_offsets() {
  assert(!offsets_computed, "offsets should be initialized only once");
  offsets_computed = true;

  InstanceKlass* k1 = SystemDictionary::ClassLoader_klass();
  CLASSLOADER_FIELDS_DO(FIELD_COMPUTE_OFFSET);

  CLASSLOADER_INJECTED_FIELDS(INJECTED_FIELD_COMPUTE_OFFSET);
}

#if INCLUDE_CDS
void java_lang_ClassLoader::serialize_offsets(SerializeClosure* f) {
  CLASSLOADER_FIELDS_DO(FIELD_SERIALIZE_OFFSET);
  CLASSLOADER_INJECTED_FIELDS(INJECTED_FIELD_SERIALIZE_OFFSET);
}
#endif

oop java_lang_ClassLoader::parent(oop loader) {
  assert(is_instance(loader), "loader must be oop");
  return loader->obj_field(parent_offset);
}

// Returns the name field of this class loader.  If the name field has not
// been set, null will be returned.
oop java_lang_ClassLoader::name(oop loader) {
  assert(is_instance(loader), "loader must be oop");
  return loader->obj_field(name_offset);
}

// Returns the nameAndId field of this class loader. The format is
// as follows:
//   If the defining loader has a name explicitly set then '<loader-name>' @<id>
//   If the defining loader has no name then <qualified-class-name> @<id>
//   If built-in loader, then omit '@<id>' as there is only one instance.
// Use ClassLoader::loader_name_id() to obtain this String as a char*.
oop java_lang_ClassLoader::nameAndId(oop loader) {
  assert(is_instance(loader), "loader must be oop");
  return loader->obj_field(nameAndId_offset);
}

bool java_lang_ClassLoader::isAncestor(oop loader, oop cl) {
  assert(is_instance(loader), "loader must be oop");
  assert(cl == NULL || is_instance(cl), "cl argument must be oop");
  oop acl = loader;
  debug_only(jint loop_count = 0);
  // This loop taken verbatim from ClassLoader.java:
  do {
    acl = parent(acl);
    if (cl == acl) {
      return true;
    }
    assert(++loop_count > 0, "loop_count overflow");
  } while (acl != NULL);
  return false;
}

bool java_lang_ClassLoader::is_instance(oop obj) {
  return obj != NULL && is_subclass(obj->klass());
}


// For class loader classes, parallelCapable defined
// based on non-null field
// Written to by java.lang.ClassLoader, vm only reads this field, doesn't set it
bool java_lang_ClassLoader::parallelCapable(oop class_loader) {
  assert(parallelCapable_offset != -1, "offsets should have been initialized");
  return (class_loader->obj_field(parallelCapable_offset) != NULL);
}

bool java_lang_ClassLoader::is_trusted_loader(oop loader) {
  // Fix for 4474172; see evaluation for more details
  loader = non_reflection_class_loader(loader);

  oop cl = SystemDictionary::java_system_loader();
  while(cl != NULL) {
    if (cl == loader) return true;
    cl = parent(cl);
  }
  return false;
}

// Return true if this is one of the class loaders associated with
// the generated bytecodes for reflection.
bool java_lang_ClassLoader::is_reflection_class_loader(oop loader) {
  if (loader != NULL) {
    Klass* delegating_cl_class = SystemDictionary::reflect_DelegatingClassLoader_klass();
    // This might be null in non-1.4 JDKs
    return (delegating_cl_class != NULL && loader->is_a(delegating_cl_class));
  }
  return false;
}

oop java_lang_ClassLoader::non_reflection_class_loader(oop loader) {
  // See whether this is one of the class loaders associated with
  // the generated bytecodes for reflection, and if so, "magically"
  // delegate to its parent to prevent class loading from occurring
  // in places where applications using reflection didn't expect it.
  if (is_reflection_class_loader(loader)) {
    return parent(loader);
  }
  return loader;
}

oop java_lang_ClassLoader::unnamedModule(oop loader) {
  assert(is_instance(loader), "loader must be oop");
  return loader->obj_field(unnamedModule_offset);
}

// Support for java_lang_System
//
#define SYSTEM_FIELDS_DO(macro) \
  macro(static_in_offset,  k, "in",  input_stream_signature, true); \
  macro(static_out_offset, k, "out", print_stream_signature, true); \
  macro(static_err_offset, k, "err", print_stream_signature, true); \
  macro(static_security_offset, k, "security", security_manager_signature, true)

void java_lang_System::compute_offsets() {
  InstanceKlass* k = SystemDictionary::System_klass();
  SYSTEM_FIELDS_DO(FIELD_COMPUTE_OFFSET);
}

#if INCLUDE_CDS
void java_lang_System::serialize_offsets(SerializeClosure* f) {
   SYSTEM_FIELDS_DO(FIELD_SERIALIZE_OFFSET);
}
#endif

int java_lang_System::in_offset_in_bytes() { return static_in_offset; }
int java_lang_System::out_offset_in_bytes() { return static_out_offset; }
int java_lang_System::err_offset_in_bytes() { return static_err_offset; }

// Support for jdk_internal_misc_UnsafeConstants
//
class UnsafeConstantsFixup : public FieldClosure {
private:
  int _address_size;
  int _page_size;
  bool _big_endian;
  bool _use_unaligned_access;
  int _data_cache_line_flush_size;
public:
  UnsafeConstantsFixup() {
    // round up values for all static final fields
    _address_size = sizeof(void*);
    _page_size = os::vm_page_size();
    _big_endian = LITTLE_ENDIAN_ONLY(false) BIG_ENDIAN_ONLY(true);
    _use_unaligned_access = UseUnalignedAccesses;
    _data_cache_line_flush_size = (int)VM_Version::data_cache_line_flush_size();
  }

  void do_field(fieldDescriptor* fd) {
    oop mirror = fd->field_holder()->java_mirror();
    assert(mirror != NULL, "UnsafeConstants must have mirror already");
    assert(fd->field_holder() == SystemDictionary::UnsafeConstants_klass(), "Should be UnsafeConstants");
    assert(fd->is_final(), "fields of UnsafeConstants must be final");
    assert(fd->is_static(), "fields of UnsafeConstants must be static");
    if (fd->name() == vmSymbols::address_size_name()) {
      mirror->int_field_put(fd->offset(), _address_size);
    } else if (fd->name() == vmSymbols::page_size_name()) {
      mirror->int_field_put(fd->offset(), _page_size);
    } else if (fd->name() == vmSymbols::big_endian_name()) {
      mirror->bool_field_put(fd->offset(), _big_endian);
    } else if (fd->name() == vmSymbols::use_unaligned_access_name()) {
      mirror->bool_field_put(fd->offset(), _use_unaligned_access);
    } else if (fd->name() == vmSymbols::data_cache_line_flush_size_name()) {
      mirror->int_field_put(fd->offset(), _data_cache_line_flush_size);
    } else if (fd->name() == vmSymbols::scoped_cache_shift_name()) {
      mirror->int_field_put(fd->offset(), ScopedCacheSize ? exact_log2(ScopedCacheSize) : -1);
    } else {
      assert(false, "unexpected UnsafeConstants field");
    }
  }
};

void jdk_internal_misc_UnsafeConstants::set_unsafe_constants() {
  UnsafeConstantsFixup fixup;
  SystemDictionary::UnsafeConstants_klass()->do_local_static_fields(&fixup);
}

int java_lang_Class::_klass_offset;
int java_lang_Class::_array_klass_offset;
int java_lang_Class::_oop_size_offset;
int java_lang_Class::_static_oop_field_count_offset;
int java_lang_Class::_class_loader_offset;
int java_lang_Class::_module_offset;
int java_lang_Class::_protection_domain_offset;
int java_lang_Class::_component_mirror_offset;
int java_lang_Class::_init_lock_offset;
int java_lang_Class::_signers_offset;
int java_lang_Class::_name_offset;
int java_lang_Class::_source_file_offset;
GrowableArray<Klass*>* java_lang_Class::_fixup_mirror_list = NULL;
GrowableArray<Klass*>* java_lang_Class::_fixup_module_field_list = NULL;
int java_lang_Throwable::backtrace_offset;
int java_lang_Throwable::detailMessage_offset;
int java_lang_Throwable::stackTrace_offset;
int java_lang_Throwable::depth_offset;
int java_lang_Throwable::static_unassigned_stacktrace_offset;
int java_lang_reflect_AccessibleObject::override_offset;
int java_lang_reflect_Method::clazz_offset;
int java_lang_reflect_Method::name_offset;
int java_lang_reflect_Method::returnType_offset;
int java_lang_reflect_Method::parameterTypes_offset;
int java_lang_reflect_Method::exceptionTypes_offset;
int java_lang_reflect_Method::slot_offset;
int java_lang_reflect_Method::modifiers_offset;
int java_lang_reflect_Method::signature_offset;
int java_lang_reflect_Method::annotations_offset;
int java_lang_reflect_Method::parameter_annotations_offset;
int java_lang_reflect_Method::annotation_default_offset;
int java_lang_reflect_Constructor::clazz_offset;
int java_lang_reflect_Constructor::parameterTypes_offset;
int java_lang_reflect_Constructor::exceptionTypes_offset;
int java_lang_reflect_Constructor::slot_offset;
int java_lang_reflect_Constructor::modifiers_offset;
int java_lang_reflect_Constructor::signature_offset;
int java_lang_reflect_Constructor::annotations_offset;
int java_lang_reflect_Constructor::parameter_annotations_offset;
int java_lang_reflect_Field::clazz_offset;
int java_lang_reflect_Field::name_offset;
int java_lang_reflect_Field::type_offset;
int java_lang_reflect_Field::slot_offset;
int java_lang_reflect_Field::modifiers_offset;
int java_lang_reflect_Field::signature_offset;
int java_lang_reflect_Field::annotations_offset;
int java_lang_reflect_Parameter::name_offset;
int java_lang_reflect_Parameter::modifiers_offset;
int java_lang_reflect_Parameter::index_offset;
int java_lang_reflect_Parameter::executable_offset;
int java_lang_boxing_object::value_offset;
int java_lang_boxing_object::long_value_offset;
int java_lang_ref_Reference::referent_offset;
int java_lang_ref_Reference::queue_offset;
int java_lang_ref_Reference::next_offset;
int java_lang_ref_Reference::discovered_offset;
int java_lang_ref_SoftReference::timestamp_offset;
int java_lang_ref_SoftReference::static_clock_offset;
int java_lang_ContinuationScope::_name_offset;
int java_lang_Continuation::_scope_offset;
int java_lang_Continuation::_target_offset;
int java_lang_Continuation::_stack_offset;
int java_lang_Continuation::_tail_offset;
int java_lang_Continuation::_maxSize_offset;
int java_lang_Continuation::_numFrames_offset;
int java_lang_Continuation::_numInterpretedFrames_offset;
int java_lang_Continuation::_refStack_offset;
int java_lang_Continuation::_parent_offset;
int java_lang_Continuation::_yieldInfo_offset;
int java_lang_Continuation::_entrySP_offset;
int java_lang_Continuation::_entryFP_offset;
int java_lang_Continuation::_entryPC_offset;
int java_lang_Continuation::_fp_offset;
int java_lang_Continuation::_sp_offset;
int java_lang_Continuation::_pc_offset;
int java_lang_Continuation::_refSP_offset;
int java_lang_Continuation::_cs_offset;
int java_lang_Continuation::_flags_offset;
int java_lang_Continuation::_reset_offset;
int java_lang_Continuation::_mounted_offset;
int java_lang_Continuation::_done_offset;
int jdk_internal_misc_StackChunk::_parent_offset;
int jdk_internal_misc_StackChunk::_size_offset;
int jdk_internal_misc_StackChunk::_sp_offset;
int jdk_internal_misc_StackChunk::_pc_offset;
int jdk_internal_misc_StackChunk::_argsize_offset;
int jdk_internal_misc_StackChunk::_mode_offset;
int jdk_internal_misc_StackChunk::_numFrames_offset;
int jdk_internal_misc_StackChunk::_numOops_offset;
int java_lang_ClassLoader::parent_offset;
int java_lang_System::static_in_offset;
int java_lang_System::static_out_offset;
int java_lang_System::static_err_offset;
int java_lang_System::static_security_offset;
int java_lang_StackTraceElement::methodName_offset;
int java_lang_StackTraceElement::fileName_offset;
int java_lang_StackTraceElement::lineNumber_offset;
int java_lang_StackTraceElement::moduleName_offset;
int java_lang_StackTraceElement::moduleVersion_offset;
int java_lang_StackTraceElement::classLoaderName_offset;
int java_lang_StackTraceElement::declaringClass_offset;
int java_lang_StackTraceElement::declaringClassObject_offset;
int java_lang_StackTraceElement::contScope_offset;
int java_lang_StackFrameInfo::_memberName_offset;
int java_lang_StackFrameInfo::_bci_offset;
int java_lang_StackFrameInfo::_version_offset;
int java_lang_StackFrameInfo::_contScope_offset;
int java_lang_LiveStackFrameInfo::_monitors_offset;
int java_lang_LiveStackFrameInfo::_locals_offset;
int java_lang_LiveStackFrameInfo::_operands_offset;
int java_lang_LiveStackFrameInfo::_mode_offset;
int java_lang_AssertionStatusDirectives::classes_offset;
int java_lang_AssertionStatusDirectives::classEnabled_offset;
int java_lang_AssertionStatusDirectives::packages_offset;
int java_lang_AssertionStatusDirectives::packageEnabled_offset;
int java_lang_AssertionStatusDirectives::deflt_offset;
int java_nio_Buffer::_limit_offset;
int java_util_concurrent_locks_AbstractOwnableSynchronizer::_owner_offset;
int reflect_ConstantPool::_oop_offset;
int reflect_UnsafeStaticFieldAccessorImpl::_base_offset;
int java_lang_Integer_IntegerCache::_static_cache_offset;
int java_lang_Long_LongCache::_static_cache_offset;
int java_lang_Character_CharacterCache::_static_cache_offset;
int java_lang_Short_ShortCache::_static_cache_offset;
int java_lang_Byte_ByteCache::_static_cache_offset;
int java_lang_Boolean::_static_TRUE_offset;
int java_lang_Boolean::_static_FALSE_offset;
int java_lang_reflect_RecordComponent::clazz_offset;
int java_lang_reflect_RecordComponent::name_offset;
int java_lang_reflect_RecordComponent::type_offset;
int java_lang_reflect_RecordComponent::accessor_offset;
int java_lang_reflect_RecordComponent::signature_offset;
int java_lang_reflect_RecordComponent::annotations_offset;
int java_lang_reflect_RecordComponent::typeAnnotations_offset;



#define STACKTRACEELEMENT_FIELDS_DO(macro) \
  macro(declaringClassObject_offset,  k, "declaringClassObject", class_signature, false); \
  macro(classLoaderName_offset, k, "classLoaderName", string_signature, false); \
  macro(moduleName_offset,      k, "moduleName",      string_signature, false); \
  macro(moduleVersion_offset,   k, "moduleVersion",   string_signature, false); \
  macro(declaringClass_offset,  k, "declaringClass",  string_signature, false); \
  macro(methodName_offset,      k, "methodName",      string_signature, false); \
  macro(fileName_offset,        k, "fileName",        string_signature, false); \
  macro(lineNumber_offset,      k, "lineNumber",      int_signature,    false); \
  macro(contScope_offset,       k, "contScopeName",   string_signature, false)

// Support for java_lang_StackTraceElement
void java_lang_StackTraceElement::compute_offsets() {
  InstanceKlass* k = SystemDictionary::StackTraceElement_klass();
  STACKTRACEELEMENT_FIELDS_DO(FIELD_COMPUTE_OFFSET);
}

#if INCLUDE_CDS
void java_lang_StackTraceElement::serialize_offsets(SerializeClosure* f) {
  STACKTRACEELEMENT_FIELDS_DO(FIELD_SERIALIZE_OFFSET);
}
#endif

void java_lang_StackTraceElement::set_fileName(oop element, oop value) {
  element->obj_field_put(fileName_offset, value);
}

void java_lang_StackTraceElement::set_declaringClass(oop element, oop value) {
  element->obj_field_put(declaringClass_offset, value);
}

void java_lang_StackTraceElement::set_methodName(oop element, oop value) {
  element->obj_field_put(methodName_offset, value);
}

void java_lang_StackTraceElement::set_lineNumber(oop element, int value) {
  element->int_field_put(lineNumber_offset, value);
}

void java_lang_StackTraceElement::set_moduleName(oop element, oop value) {
  element->obj_field_put(moduleName_offset, value);
}

void java_lang_StackTraceElement::set_moduleVersion(oop element, oop value) {
  element->obj_field_put(moduleVersion_offset, value);
}

void java_lang_StackTraceElement::set_classLoaderName(oop element, oop value) {
  element->obj_field_put(classLoaderName_offset, value);
}

void java_lang_StackTraceElement::set_declaringClassObject(oop element, oop value) {
  element->obj_field_put(declaringClassObject_offset, value);
}

void java_lang_StackTraceElement::set_contScopeName(oop element, oop value) {
  element->obj_field_put(contScope_offset, value);
}

void java_lang_StackFrameInfo::set_version(oop element, short value) {
  element->short_field_put(_version_offset, value);
}

void java_lang_StackFrameInfo::set_bci(oop element, int value) {
  assert(value >= 0 && value < max_jushort, "must be a valid bci value");
  element->int_field_put(_bci_offset, value);
}

void java_lang_StackFrameInfo::set_contScope(oop element, oop value) {
  element->obj_field_put(_contScope_offset, value);
}

void java_lang_LiveStackFrameInfo::set_monitors(oop element, oop value) {
  element->obj_field_put(_monitors_offset, value);
}

void java_lang_LiveStackFrameInfo::set_locals(oop element, oop value) {
  element->obj_field_put(_locals_offset, value);
}

void java_lang_LiveStackFrameInfo::set_operands(oop element, oop value) {
  element->obj_field_put(_operands_offset, value);
}

void java_lang_LiveStackFrameInfo::set_mode(oop element, int value) {
  element->int_field_put(_mode_offset, value);
}

// Support for java Assertions - java_lang_AssertionStatusDirectives.
#define ASSERTIONSTATUSDIRECTIVES_FIELDS_DO(macro) \
  macro(classes_offset,        k, "classes",        string_array_signature, false); \
  macro(classEnabled_offset,   k, "classEnabled",   bool_array_signature, false); \
  macro(packages_offset,       k, "packages",       string_array_signature, false); \
  macro(packageEnabled_offset, k, "packageEnabled", bool_array_signature,   false); \
  macro(deflt_offset,          k, "deflt",          bool_signature,         false)

void java_lang_AssertionStatusDirectives::compute_offsets() {
  InstanceKlass* k = SystemDictionary::AssertionStatusDirectives_klass();
  ASSERTIONSTATUSDIRECTIVES_FIELDS_DO(FIELD_COMPUTE_OFFSET);
}

#if INCLUDE_CDS
void java_lang_AssertionStatusDirectives::serialize_offsets(SerializeClosure* f) {
  ASSERTIONSTATUSDIRECTIVES_FIELDS_DO(FIELD_SERIALIZE_OFFSET);
}
#endif

void java_lang_AssertionStatusDirectives::set_classes(oop o, oop val) {
  o->obj_field_put(classes_offset, val);
}

void java_lang_AssertionStatusDirectives::set_classEnabled(oop o, oop val) {
  o->obj_field_put(classEnabled_offset, val);
}

void java_lang_AssertionStatusDirectives::set_packages(oop o, oop val) {
  o->obj_field_put(packages_offset, val);
}

void java_lang_AssertionStatusDirectives::set_packageEnabled(oop o, oop val) {
  o->obj_field_put(packageEnabled_offset, val);
}

void java_lang_AssertionStatusDirectives::set_deflt(oop o, bool val) {
  o->bool_field_put(deflt_offset, val);
}

// Support for java.lang.ContinuationScope

#define CONTINUATIONSCOPE_FIELDS_DO(macro) \
  macro(_name_offset, k, vmSymbols::name_name(), string_signature, false);

void java_lang_ContinuationScope::compute_offsets() {
  InstanceKlass* k = SystemDictionary::ContinuationScope_klass();
  CONTINUATIONSCOPE_FIELDS_DO(FIELD_COMPUTE_OFFSET);
}

#if INCLUDE_CDS
void java_lang_ContinuationScope::serialize_offsets(SerializeClosure* f) {
  CONTINUATIONSCOPE_FIELDS_DO(FIELD_SERIALIZE_OFFSET);
}
#endif

// Support for java.lang.Continuation

#define CONTINUATION_FIELDS_DO(macro) \
  macro(_scope_offset,     k, vmSymbols::scope_name(),     continuationscope_signature, false); \
  macro(_target_offset,    k, vmSymbols::target_name(),    runnable_signature,          false); \
  macro(_parent_offset,    k, vmSymbols::parent_name(),    continuation_signature,      false); \
  macro(_yieldInfo_offset, k, vmSymbols::yieldInfo_name(), object_signature,            false); \
  macro(_tail_offset,      k, vmSymbols::tail_name(),      stackchunk_signature,        false); \
  macro(_stack_offset,     k, vmSymbols::stack_name(),     int_array_signature,         false); \
  macro(_maxSize_offset,   k, vmSymbols::maxSize_name(),   int_signature,               false); \
  macro(_refStack_offset,  k, vmSymbols::refStack_name(),  object_array_signature,      false); \
  macro(_entrySP_offset,   k, vmSymbols::entrySP_name(),   long_signature,              false); \
  macro(_entryFP_offset,   k, vmSymbols::entryFP_name(),   long_signature,              false); \
  macro(_entryPC_offset,   k, vmSymbols::entryPC_name(),   long_signature,              false); \
  macro(_fp_offset,        k, vmSymbols::fp_name(),        long_signature,              false); \
  macro(_sp_offset,        k, vmSymbols::sp_name(),        int_signature,               false); \
  macro(_pc_offset,        k, vmSymbols::pc_name(),        long_signature,              false); \
  macro(_refSP_offset,     k, vmSymbols::refSP_name(),     int_signature,               false); \
  macro(_flags_offset,     k, vmSymbols::flags_name(),     byte_signature,              false); \
  macro(_cs_offset,        k, vmSymbols::cs_name(),        short_signature,             false); \
  macro(_reset_offset,     k, vmSymbols::reset_name(),     bool_signature,              false); \
  macro(_mounted_offset,   k, vmSymbols::mounted_name(),   bool_signature,              false); \
  macro(_done_offset,      k, vmSymbols::done_name(),      bool_signature,              false); \
  macro(_numFrames_offset, k, vmSymbols::numFrames_name(), short_signature,             false); \
  macro(_numInterpretedFrames_offset, k, vmSymbols::numInterpretedFrames_name(), short_signature, false);

void java_lang_Continuation::compute_offsets() {
  InstanceKlass* k = SystemDictionary::Continuation_klass();
  CONTINUATION_FIELDS_DO(FIELD_COMPUTE_OFFSET);
}

#if INCLUDE_CDS
void java_lang_Continuation::serialize_offsets(SerializeClosure* f) {
  CONTINUATION_FIELDS_DO(FIELD_SERIALIZE_OFFSET);
}
#endif

// Support for jdk.internal.misc.StackChunk

#define STACKCHUNK_FIELDS_DO(macro) \
  macro(_parent_offset,    k, vmSymbols::parent_name(),    stackchunk_signature, false); \
  macro(_size_offset,      k, vmSymbols::size_name(),      int_signature,        false); \
  macro(_sp_offset,        k, vmSymbols::sp_name(),        int_signature,        false); \
  macro(_pc_offset,        k, vmSymbols::pc_name(),        long_signature,        false); \
  macro(_argsize_offset,   k, vmSymbols::argsize_name(),   int_signature,        false); \
  macro(_mode_offset,      k, vmSymbols::mode_name(),      bool_signature,       false); \
  macro(_numFrames_offset, k, vmSymbols::numFrames_name(), int_signature,        false); \
  macro(_numOops_offset,   k, vmSymbols::numOops_name(),   int_signature,        false);

void jdk_internal_misc_StackChunk::compute_offsets() {
  InstanceKlass* k = SystemDictionary::StackChunk_klass();
  STACKCHUNK_FIELDS_DO(FIELD_COMPUTE_OFFSET);
}

#if INCLUDE_CDS
void jdk_internal_misc_StackChunk::serialize_offsets(SerializeClosure* f) {
  STACKCHUNK_FIELDS_DO(FIELD_SERIALIZE_OFFSET);
}
#endif

bool java_lang_Continuation::on_local_stack(oop ref, address adr) {
  arrayOop s = stack(ref);
  void* base = s->base(T_INT);
  return adr >= base && (char*)adr < ((char*)base + (s->length() * 4));
}

bool java_lang_Continuation::is_mounted(oop ref) {
  return ref->bool_field(_mounted_offset) != 0;
}


// Support for intrinsification of java.nio.Buffer.checkIndex
int java_nio_Buffer::limit_offset() {
  return _limit_offset;
}

#define BUFFER_FIELDS_DO(macro) \
  macro(_limit_offset, k, "limit", int_signature, false)

void java_nio_Buffer::compute_offsets() {
  InstanceKlass* k = SystemDictionary::nio_Buffer_klass();
  assert(k != NULL, "must be loaded in 1.4+");
  BUFFER_FIELDS_DO(FIELD_COMPUTE_OFFSET);
}

#if INCLUDE_CDS
void java_nio_Buffer::serialize_offsets(SerializeClosure* f) {
  BUFFER_FIELDS_DO(FIELD_SERIALIZE_OFFSET);
}
#endif

#define AOS_FIELDS_DO(macro) \
  macro(_owner_offset, k, "exclusiveOwnerThread", thread_signature, false)

void java_util_concurrent_locks_AbstractOwnableSynchronizer::compute_offsets() {
  InstanceKlass* k = SystemDictionary::java_util_concurrent_locks_AbstractOwnableSynchronizer_klass();
  AOS_FIELDS_DO(FIELD_COMPUTE_OFFSET);
}

oop java_util_concurrent_locks_AbstractOwnableSynchronizer::get_owner_threadObj(oop obj) {
  assert(_owner_offset != 0, "Must be initialized");
  return obj->obj_field(_owner_offset);
}

#if INCLUDE_CDS
void java_util_concurrent_locks_AbstractOwnableSynchronizer::serialize_offsets(SerializeClosure* f) {
  AOS_FIELDS_DO(FIELD_SERIALIZE_OFFSET);
}
#endif

#define INTEGER_CACHE_FIELDS_DO(macro) \
  macro(_static_cache_offset, k, "cache", java_lang_Integer_array_signature, true)

void java_lang_Integer_IntegerCache::compute_offsets(InstanceKlass *k) {
  guarantee(k != NULL && k->is_initialized(), "must be loaded and initialized");
  INTEGER_CACHE_FIELDS_DO(FIELD_COMPUTE_OFFSET);
}

objArrayOop java_lang_Integer_IntegerCache::cache(InstanceKlass *ik) {
  oop base = ik->static_field_base_raw();
  return objArrayOop(base->obj_field(_static_cache_offset));
}

Symbol* java_lang_Integer_IntegerCache::symbol() {
  return vmSymbols::java_lang_Integer_IntegerCache();
}

#if INCLUDE_CDS
void java_lang_Integer_IntegerCache::serialize_offsets(SerializeClosure* f) {
  INTEGER_CACHE_FIELDS_DO(FIELD_SERIALIZE_OFFSET);
}
#endif
#undef INTEGER_CACHE_FIELDS_DO

jint java_lang_Integer::value(oop obj) {
   jvalue v;
   java_lang_boxing_object::get_value(obj, &v);
   return v.i;
}

#define LONG_CACHE_FIELDS_DO(macro) \
  macro(_static_cache_offset, k, "cache", java_lang_Long_array_signature, true)

void java_lang_Long_LongCache::compute_offsets(InstanceKlass *k) {
  guarantee(k != NULL && k->is_initialized(), "must be loaded and initialized");
  LONG_CACHE_FIELDS_DO(FIELD_COMPUTE_OFFSET);
}

objArrayOop java_lang_Long_LongCache::cache(InstanceKlass *ik) {
  oop base = ik->static_field_base_raw();
  return objArrayOop(base->obj_field(_static_cache_offset));
}

Symbol* java_lang_Long_LongCache::symbol() {
  return vmSymbols::java_lang_Long_LongCache();
}

#if INCLUDE_CDS
void java_lang_Long_LongCache::serialize_offsets(SerializeClosure* f) {
  LONG_CACHE_FIELDS_DO(FIELD_SERIALIZE_OFFSET);
}
#endif
#undef LONG_CACHE_FIELDS_DO

jlong java_lang_Long::value(oop obj) {
   jvalue v;
   java_lang_boxing_object::get_value(obj, &v);
   return v.j;
}

#define CHARACTER_CACHE_FIELDS_DO(macro) \
  macro(_static_cache_offset, k, "cache", java_lang_Character_array_signature, true)

void java_lang_Character_CharacterCache::compute_offsets(InstanceKlass *k) {
  guarantee(k != NULL && k->is_initialized(), "must be loaded and initialized");
  CHARACTER_CACHE_FIELDS_DO(FIELD_COMPUTE_OFFSET);
}

objArrayOop java_lang_Character_CharacterCache::cache(InstanceKlass *ik) {
  oop base = ik->static_field_base_raw();
  return objArrayOop(base->obj_field(_static_cache_offset));
}

Symbol* java_lang_Character_CharacterCache::symbol() {
  return vmSymbols::java_lang_Character_CharacterCache();
}

#if INCLUDE_CDS
void java_lang_Character_CharacterCache::serialize_offsets(SerializeClosure* f) {
  CHARACTER_CACHE_FIELDS_DO(FIELD_SERIALIZE_OFFSET);
}
#endif
#undef CHARACTER_CACHE_FIELDS_DO

jchar java_lang_Character::value(oop obj) {
   jvalue v;
   java_lang_boxing_object::get_value(obj, &v);
   return v.c;
}

#define SHORT_CACHE_FIELDS_DO(macro) \
  macro(_static_cache_offset, k, "cache", java_lang_Short_array_signature, true)

void java_lang_Short_ShortCache::compute_offsets(InstanceKlass *k) {
  guarantee(k != NULL && k->is_initialized(), "must be loaded and initialized");
  SHORT_CACHE_FIELDS_DO(FIELD_COMPUTE_OFFSET);
}

objArrayOop java_lang_Short_ShortCache::cache(InstanceKlass *ik) {
  oop base = ik->static_field_base_raw();
  return objArrayOop(base->obj_field(_static_cache_offset));
}

Symbol* java_lang_Short_ShortCache::symbol() {
  return vmSymbols::java_lang_Short_ShortCache();
}

#if INCLUDE_CDS
void java_lang_Short_ShortCache::serialize_offsets(SerializeClosure* f) {
  SHORT_CACHE_FIELDS_DO(FIELD_SERIALIZE_OFFSET);
}
#endif
#undef SHORT_CACHE_FIELDS_DO

jshort java_lang_Short::value(oop obj) {
   jvalue v;
   java_lang_boxing_object::get_value(obj, &v);
   return v.s;
}

#define BYTE_CACHE_FIELDS_DO(macro) \
  macro(_static_cache_offset, k, "cache", java_lang_Byte_array_signature, true)

void java_lang_Byte_ByteCache::compute_offsets(InstanceKlass *k) {
  guarantee(k != NULL && k->is_initialized(), "must be loaded and initialized");
  BYTE_CACHE_FIELDS_DO(FIELD_COMPUTE_OFFSET);
}

objArrayOop java_lang_Byte_ByteCache::cache(InstanceKlass *ik) {
  oop base = ik->static_field_base_raw();
  return objArrayOop(base->obj_field(_static_cache_offset));
}

Symbol* java_lang_Byte_ByteCache::symbol() {
  return vmSymbols::java_lang_Byte_ByteCache();
}

#if INCLUDE_CDS
void java_lang_Byte_ByteCache::serialize_offsets(SerializeClosure* f) {
  BYTE_CACHE_FIELDS_DO(FIELD_SERIALIZE_OFFSET);
}
#endif
#undef BYTE_CACHE_FIELDS_DO

jbyte java_lang_Byte::value(oop obj) {
   jvalue v;
   java_lang_boxing_object::get_value(obj, &v);
   return v.b;
}
#define BOOLEAN_FIELDS_DO(macro) \
  macro(_static_TRUE_offset, k, "TRUE", java_lang_Boolean_signature, true); \
  macro(_static_FALSE_offset, k, "FALSE", java_lang_Boolean_signature, true)


void java_lang_Boolean::compute_offsets(InstanceKlass *k) {
  guarantee(k != NULL && k->is_initialized(), "must be loaded and initialized");
  BOOLEAN_FIELDS_DO(FIELD_COMPUTE_OFFSET);
}

oop java_lang_Boolean::get_TRUE(InstanceKlass *ik) {
  oop base = ik->static_field_base_raw();
  return base->obj_field(_static_TRUE_offset);
}

oop java_lang_Boolean::get_FALSE(InstanceKlass *ik) {
  oop base = ik->static_field_base_raw();
  return base->obj_field(_static_FALSE_offset);
}

Symbol* java_lang_Boolean::symbol() {
  return vmSymbols::java_lang_Boolean();
}

#if INCLUDE_CDS
void java_lang_Boolean::serialize_offsets(SerializeClosure* f) {
  BOOLEAN_FIELDS_DO(FIELD_SERIALIZE_OFFSET);
}
#endif
#undef BOOLEAN_CACHE_FIELDS_DO

jboolean java_lang_Boolean::value(oop obj) {
   jvalue v;
   java_lang_boxing_object::get_value(obj, &v);
   return v.z;
}

static int member_offset(int hardcoded_offset) {
  return (hardcoded_offset * heapOopSize) + instanceOopDesc::base_offset_in_bytes();
}

#define RECORDCOMPONENT_FIELDS_DO(macro) \
  macro(clazz_offset,       k, "clazz",       class_signature,  false); \
  macro(name_offset,        k, "name",        string_signature, false); \
  macro(type_offset,        k, "type",        class_signature,  false); \
  macro(accessor_offset,    k, "accessor",    reflect_method_signature, false); \
  macro(signature_offset,   k, "signature",   string_signature, false); \
  macro(annotations_offset, k, "annotations", byte_array_signature,     false); \
  macro(typeAnnotations_offset, k, "typeAnnotations", byte_array_signature, false);

// Support for java_lang_reflect_RecordComponent
void java_lang_reflect_RecordComponent::compute_offsets() {
  InstanceKlass* k = SystemDictionary::RecordComponent_klass();
  RECORDCOMPONENT_FIELDS_DO(FIELD_COMPUTE_OFFSET);
}

#if INCLUDE_CDS
void java_lang_reflect_RecordComponent::serialize_offsets(SerializeClosure* f) {
  RECORDCOMPONENT_FIELDS_DO(FIELD_SERIALIZE_OFFSET);
}
#endif

void java_lang_reflect_RecordComponent::set_clazz(oop element, oop value) {
  element->obj_field_put(clazz_offset, value);
}

void java_lang_reflect_RecordComponent::set_name(oop element, oop value) {
  element->obj_field_put(name_offset, value);
}

void java_lang_reflect_RecordComponent::set_type(oop element, oop value) {
  element->obj_field_put(type_offset, value);
}

void java_lang_reflect_RecordComponent::set_accessor(oop element, oop value) {
  element->obj_field_put(accessor_offset, value);
}

void java_lang_reflect_RecordComponent::set_signature(oop element, oop value) {
  element->obj_field_put(signature_offset, value);
}

void java_lang_reflect_RecordComponent::set_annotations(oop element, oop value) {
  element->obj_field_put(annotations_offset, value);
}

void java_lang_reflect_RecordComponent::set_typeAnnotations(oop element, oop value) {
  element->obj_field_put(typeAnnotations_offset, value);
}

// Compute hard-coded offsets
// Invoked before SystemDictionary::initialize, so pre-loaded classes
// are not available to determine the offset_of_static_fields.
void JavaClasses::compute_hard_coded_offsets() {

  // java_lang_boxing_object
  java_lang_boxing_object::value_offset      = member_offset(java_lang_boxing_object::hc_value_offset);
  java_lang_boxing_object::long_value_offset = align_up(member_offset(java_lang_boxing_object::hc_value_offset), BytesPerLong);

  // java_lang_ref_Reference
  java_lang_ref_Reference::referent_offset    = member_offset(java_lang_ref_Reference::hc_referent_offset);
  java_lang_ref_Reference::queue_offset       = member_offset(java_lang_ref_Reference::hc_queue_offset);
  java_lang_ref_Reference::next_offset        = member_offset(java_lang_ref_Reference::hc_next_offset);
  java_lang_ref_Reference::discovered_offset  = member_offset(java_lang_ref_Reference::hc_discovered_offset);
}

#define DO_COMPUTE_OFFSETS(k) k::compute_offsets();

// Compute non-hard-coded field offsets of all the classes in this file
void JavaClasses::compute_offsets() {
  if (UseSharedSpaces) {
    JVMTI_ONLY(assert(JvmtiExport::is_early_phase() && !(JvmtiExport::should_post_class_file_load_hook() &&
                                                         JvmtiExport::has_early_class_hook_env()),
                      "JavaClasses::compute_offsets() must be called in early JVMTI phase."));
    // None of the classes used by the rest of this function can be replaced by
    // JMVTI ClassFileLoadHook.
    // We are safe to use the archived offsets, which have already been restored
    // by JavaClasses::serialize_offsets, without computing the offsets again.
    return;
  }

  // We have already called the compute_offsets() of the
  // BASIC_JAVA_CLASSES_DO_PART1 classes (java_lang_String and java_lang_Class)
  // earlier inside SystemDictionary::resolve_well_known_classes()
  BASIC_JAVA_CLASSES_DO_PART2(DO_COMPUTE_OFFSETS);
}

#if INCLUDE_CDS
#define DO_SERIALIZE_OFFSETS(k) k::serialize_offsets(soc);

void JavaClasses::serialize_offsets(SerializeClosure* soc) {
  BASIC_JAVA_CLASSES_DO(DO_SERIALIZE_OFFSETS);
}
#endif

#if INCLUDE_CDS_JAVA_HEAP
bool JavaClasses::is_supported_for_archiving(oop obj) {
  Klass* klass = obj->klass();

  if (klass == SystemDictionary::ClassLoader_klass() ||  // ClassLoader::loader_data is malloc'ed.
      klass == SystemDictionary::Module_klass() ||       // Module::module_entry is malloc'ed
      // The next 3 classes are used to implement java.lang.invoke, and are not used directly in
      // regular Java code. The implementation of java.lang.invoke uses generated anonymoys classes
      // (e.g., as referenced by ResolvedMethodName::vmholder) that are not yet supported by CDS.
      // So for now we cannot not support these classes for archiving.
      //
      // These objects typically are not referenced by static fields, but rather by resolved
      // constant pool entries, so excluding them shouldn't affect the archiving of static fields.
      klass == SystemDictionary::ResolvedMethodName_klass() ||
      klass == SystemDictionary::MemberName_klass() ||
      klass == SystemDictionary::Context_klass()) {
    return false;
  }

  return true;
}
#endif

#ifndef PRODUCT

// These functions exist to assert the validity of hard-coded field offsets to guard
// against changes in the class files

bool JavaClasses::check_offset(const char *klass_name, int hardcoded_offset, const char *field_name, const char* field_sig) {
  EXCEPTION_MARK;
  fieldDescriptor fd;
  TempNewSymbol klass_sym = SymbolTable::new_symbol(klass_name);
  Klass* k = SystemDictionary::resolve_or_fail(klass_sym, true, CATCH);
  InstanceKlass* ik = InstanceKlass::cast(k);
  TempNewSymbol f_name = SymbolTable::new_symbol(field_name);
  TempNewSymbol f_sig  = SymbolTable::new_symbol(field_sig);
  if (!ik->find_local_field(f_name, f_sig, &fd)) {
    tty->print_cr("Nonstatic field %s.%s not found", klass_name, field_name);
    return false;
  }
  if (fd.is_static()) {
    tty->print_cr("Nonstatic field %s.%s appears to be static", klass_name, field_name);
    return false;
  }
  if (fd.offset() == hardcoded_offset ) {
    return true;
  } else {
    tty->print_cr("Offset of nonstatic field %s.%s is hardcoded as %d but should really be %d.",
                  klass_name, field_name, hardcoded_offset, fd.offset());
    return false;
  }
}

// Check the hard-coded field offsets of all the classes in this file

void JavaClasses::check_offsets() {
  bool valid = true;

#define CHECK_OFFSET(klass_name, cpp_klass_name, field_name, field_sig) \
  valid &= check_offset(klass_name, cpp_klass_name :: field_name ## _offset, #field_name, field_sig)

#define CHECK_LONG_OFFSET(klass_name, cpp_klass_name, field_name, field_sig) \
  valid &= check_offset(klass_name, cpp_klass_name :: long_ ## field_name ## _offset, #field_name, field_sig)

  // Boxed primitive objects (java_lang_boxing_object)

  CHECK_OFFSET("java/lang/Boolean",   java_lang_boxing_object, value, "Z");
  CHECK_OFFSET("java/lang/Character", java_lang_boxing_object, value, "C");
  CHECK_OFFSET("java/lang/Float",     java_lang_boxing_object, value, "F");
  CHECK_LONG_OFFSET("java/lang/Double", java_lang_boxing_object, value, "D");
  CHECK_OFFSET("java/lang/Byte",      java_lang_boxing_object, value, "B");
  CHECK_OFFSET("java/lang/Short",     java_lang_boxing_object, value, "S");
  CHECK_OFFSET("java/lang/Integer",   java_lang_boxing_object, value, "I");
  CHECK_LONG_OFFSET("java/lang/Long", java_lang_boxing_object, value, "J");

  // java.lang.ref.Reference

  CHECK_OFFSET("java/lang/ref/Reference", java_lang_ref_Reference, referent, "Ljava/lang/Object;");
  CHECK_OFFSET("java/lang/ref/Reference", java_lang_ref_Reference, queue, "Ljava/lang/ref/ReferenceQueue;");
  CHECK_OFFSET("java/lang/ref/Reference", java_lang_ref_Reference, next, "Ljava/lang/ref/Reference;");
  // Fake field
  //CHECK_OFFSET("java/lang/ref/Reference", java_lang_ref_Reference, discovered, "Ljava/lang/ref/Reference;");

  // java.lang.Continuation

  // CHECK_OFFSET("java/lang/Continuation", java_lang_Continuation, target,   "Ljava/lang/Runnable;");
  // CHECK_OFFSET("java/lang/Continuation", java_lang_Continuation, stack,    "[I");
  // CHECK_OFFSET("java/lang/Continuation", java_lang_Continuation, parent,   "Ljava/lang/Continuation;");
  // CHECK_OFFSET("java/lang/Continuation", java_lang_Continuation, entrySP,  "J");
  // CHECK_OFFSET("java/lang/Continuation", java_lang_Continuation, entryFP,  "J");
  // CHECK_OFFSET("java/lang/Continuation", java_lang_Continuation, entryPC,  "J");
  // CHECK_OFFSET("java/lang/Continuation", java_lang_Continuation, lastFP,   "I");
  // CHECK_OFFSET("java/lang/Continuation", java_lang_Continuation, lastSP,   "I");

  if (!valid) vm_exit_during_initialization("Hard-coded field offset verification failed");
}

#endif // PRODUCT

int InjectedField::compute_offset() {
  InstanceKlass* ik = InstanceKlass::cast(klass());
  for (AllFieldStream fs(ik); !fs.done(); fs.next()) {
    if (!may_be_java && !fs.access_flags().is_internal()) {
      // Only look at injected fields
      continue;
    }
    if (fs.name() == name() && fs.signature() == signature()) {
      return fs.offset();
    }
  }
  ResourceMark rm;
  tty->print_cr("Invalid layout of %s at %s/%s%s", ik->external_name(), name()->as_C_string(), signature()->as_C_string(), may_be_java ? " (may_be_java)" : "");
#ifndef PRODUCT
  ik->print();
  tty->print_cr("all fields:");
  for (AllFieldStream fs(ik); !fs.done(); fs.next()) {
    tty->print_cr("  name: %s, sig: %s, flags: %08x", fs.name()->as_C_string(), fs.signature()->as_C_string(), fs.access_flags().as_int());
  }
#endif //PRODUCT
  vm_exit_during_initialization("Invalid layout of well-known class: use -Xlog:class+load=info to see the origin of the problem class");
  return -1;
}

void javaClasses_init() {
  JavaClasses::compute_offsets();
  JavaClasses::check_offsets();
  java_lang_VirtualThread::init_static_notify_jvmti_events();
  FilteredFieldsMap::initialize();  // must be done after computing offsets.
}<|MERGE_RESOLUTION|>--- conflicted
+++ resolved
@@ -2910,11 +2910,7 @@
   Handle element = k->allocate_instance_handle(CHECK_NULL);
 
   int version = method->constants()->version();
-<<<<<<< HEAD
-  fill_in(element, method->method_holder(), method, version, bci, method->name(), contScope, CHECK_0);
-=======
-  fill_in(element, method->method_holder(), method, version, bci, method->name(), CHECK_NULL);
->>>>>>> e44dcf09
+  fill_in(element, method->method_holder(), method, version, bci, method->name(), contScope, CHECK_NULL);
   return element();
 }
 
