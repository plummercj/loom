/*
 * Copyright (c) 1999, 2020, Oracle and/or its affiliates. All rights reserved.
 * DO NOT ALTER OR REMOVE COPYRIGHT NOTICES OR THIS FILE HEADER.
 *
 * This code is free software; you can redistribute it and/or modify it
 * under the terms of the GNU General Public License version 2 only, as
 * published by the Free Software Foundation.
 *
 * This code is distributed in the hope that it will be useful, but WITHOUT
 * ANY WARRANTY; without even the implied warranty of MERCHANTABILITY or
 * FITNESS FOR A PARTICULAR PURPOSE.  See the GNU General Public License
 * version 2 for more details (a copy is included in the LICENSE file that
 * accompanied this code).
 *
 * You should have received a copy of the GNU General Public License version
 * 2 along with this work; if not, write to the Free Software Foundation,
 * Inc., 51 Franklin St, Fifth Floor, Boston, MA 02110-1301 USA.
 *
 * Please contact Oracle, 500 Oracle Parkway, Redwood Shores, CA 94065 USA
 * or visit www.oracle.com if you need additional information or have any
 * questions.
 *
 */

#ifndef SHARE_CI_CIENV_HPP
#define SHARE_CI_CIENV_HPP

#include "ci/ciClassList.hpp"
#include "ci/ciObjectFactory.hpp"
#include "classfile/systemDictionary.hpp"
#include "code/debugInfoRec.hpp"
#include "code/dependencies.hpp"
#include "code/exceptionHandlerTable.hpp"
#include "compiler/oopMap.hpp"
#include "oops/methodData.hpp"
#include "runtime/thread.hpp"

class CompileTask;

// ciEnv
//
// This class is the top level broker for requests from the compiler
// to the VM.
class ciEnv : StackObj {
  CI_PACKAGE_ACCESS_TO

  friend class CompileBroker;
  friend class Dependencies;  // for get_object, during logging
  friend class PrepareExtraDataClosure;

private:
  Arena*           _arena;       // Alias for _ciEnv_arena except in init_shared_objects()
  Arena            _ciEnv_arena;
  ciObjectFactory* _factory;
  OopRecorder*     _oop_recorder;
  DebugInformationRecorder* _debug_info;
  Dependencies*    _dependencies;
  const char*      _failure_reason;
  bool             _inc_decompile_count_on_failure;
  int              _compilable;
  bool             _break_at_compile;
  int              _num_inlined_bytecodes;
  CompileTask*     _task;           // faster access to CompilerThread::task
  CompileLog*      _log;            // faster access to CompilerThread::log
  void*            _compiler_data;  // compiler-specific stuff, if any

  char* _name_buffer;
  int   _name_buffer_len;

  // Cache Jvmti state
  uint64_t _jvmti_redefinition_count;
  bool  _jvmti_can_hotswap_or_post_breakpoint;
  bool  _jvmti_can_access_local_variables;
  bool  _jvmti_can_post_on_exceptions;
  bool  _jvmti_can_pop_frame;
  bool  _jvmti_can_get_owned_monitor_info; // includes can_get_owned_monitor_stack_depth_info
  bool  _jvmti_can_walk_any_space;

  // Cache DTrace flags
  bool  _dtrace_extended_probes;
  bool  _dtrace_method_probes;
  bool  _dtrace_alloc_probes;

  // Distinguished instances of certain ciObjects..
  static ciObject*              _null_object_instance;

#define WK_KLASS_DECL(name, ignore_s) static ciInstanceKlass* _##name;
  WK_KLASSES_DO(WK_KLASS_DECL)
#undef WK_KLASS_DECL

  static ciSymbol*        _unloaded_cisymbol;
  static ciInstanceKlass* _unloaded_ciinstance_klass;
  static ciObjArrayKlass* _unloaded_ciobjarrayklass;

  static jobject _ArrayIndexOutOfBoundsException_handle;
  static jobject _ArrayStoreException_handle;
  static jobject _ClassCastException_handle;

  ciInstance* _NullPointerException_instance;
  ciInstance* _ArithmeticException_instance;
  ciInstance* _ArrayIndexOutOfBoundsException_instance;
  ciInstance* _ArrayStoreException_instance;
  ciInstance* _ClassCastException_instance;

  ciInstance* _the_null_string;      // The Java string "null"
  ciInstance* _the_min_jint_string; // The Java string "-2147483648"

  // Look up a klass by name from a particular class loader (the accessor's).
  // If require_local, result must be defined in that class loader, or NULL.
  // If !require_local, a result from remote class loader may be reported,
  // if sufficient class loader constraints exist such that initiating
  // a class loading request from the given loader is bound to return
  // the class defined in the remote loader (or throw an error).
  //
  // Return an unloaded klass if !require_local and no class at all is found.
  //
  // The CI treats a klass as loaded if it is consistently defined in
  // another loader, even if it hasn't yet been loaded in all loaders
  // that could potentially see it via delegation.
  ciKlass* get_klass_by_name(ciKlass* accessing_klass,
                             ciSymbol* klass_name,
                             bool require_local);

  // Constant pool access.
  ciKlass*   get_klass_by_index(const constantPoolHandle& cpool,
                                int klass_index,
                                bool& is_accessible,
                                ciInstanceKlass* loading_klass);
  ciConstant get_constant_by_index(const constantPoolHandle& cpool,
                                   int pool_index, int cache_index,
                                   ciInstanceKlass* accessor);
  ciField*   get_field_by_index(ciInstanceKlass* loading_klass,
                                int field_index);
  ciMethod*  get_method_by_index(const constantPoolHandle& cpool,
                                 int method_index, Bytecodes::Code bc,
                                 ciInstanceKlass* loading_klass);

  // Implementation methods for loading and constant pool access.
  ciKlass* get_klass_by_name_impl(ciKlass* accessing_klass,
                                  const constantPoolHandle& cpool,
                                  ciSymbol* klass_name,
                                  bool require_local);
  ciKlass*   get_klass_by_index_impl(const constantPoolHandle& cpool,
                                     int klass_index,
                                     bool& is_accessible,
                                     ciInstanceKlass* loading_klass);
  ciConstant get_constant_by_index_impl(const constantPoolHandle& cpool,
                                        int pool_index, int cache_index,
                                        ciInstanceKlass* loading_klass);
  ciField*   get_field_by_index_impl(ciInstanceKlass* loading_klass,
                                     int field_index);
  ciMethod*  get_method_by_index_impl(const constantPoolHandle& cpool,
                                      int method_index, Bytecodes::Code bc,
                                      ciInstanceKlass* loading_klass);

  // Helper methods
  bool       check_klass_accessibility(ciKlass* accessing_klass,
                                      Klass* resolved_klass);
  Method*    lookup_method(ciInstanceKlass* accessor,
                           ciKlass*         holder,
                           Symbol*          name,
                           Symbol*          sig,
                           Bytecodes::Code  bc,
                           constantTag      tag);

  // Get a ciObject from the object factory.  Ensures uniqueness
  // of ciObjects.
  ciObject* get_object(oop o) {
    if (o == NULL) {
      return _null_object_instance;
    } else {
      return _factory->get(o);
    }
  }

  ciSymbol* get_symbol(Symbol* o) {
    if (o == NULL) {
      ShouldNotReachHere();
      return NULL;
    } else {
      return _factory->get_symbol(o);
    }
  }

  ciMetadata* get_metadata(Metadata* o) {
    if (o == NULL) {
      return NULL;
    } else {
      return _factory->get_metadata(o);
    }
  }

  ciMetadata* cached_metadata(Metadata* o) {
    return _factory->cached_metadata(o);
  }

  ciInstance* get_instance(oop o) {
    if (o == NULL) return NULL;
    return get_object(o)->as_instance();
  }
  ciObjArrayKlass* get_obj_array_klass(Klass* o) {
    if (o == NULL) return NULL;
    return get_metadata(o)->as_obj_array_klass();
  }
  ciTypeArrayKlass* get_type_array_klass(Klass* o) {
    if (o == NULL) return NULL;
    return get_metadata(o)->as_type_array_klass();
  }
  ciKlass* get_klass(Klass* o) {
    if (o == NULL) return NULL;
    return get_metadata(o)->as_klass();
  }
  ciInstanceKlass* get_instance_klass(Klass* o) {
    if (o == NULL) return NULL;
    return get_metadata(o)->as_instance_klass();
  }
  ciMethod* get_method(Method* o) {
    if (o == NULL) return NULL;
    return get_metadata(o)->as_method();
  }
  ciMethodData* get_method_data(MethodData* o) {
    if (o == NULL) return NULL;
    return get_metadata(o)->as_method_data();
  }

  ciMethod* get_method_from_handle(Method* method);

  ciInstance* get_or_create_exception(jobject& handle, Symbol* name);

  // Get a ciMethod representing either an unfound method or
  // a method with an unloaded holder.  Ensures uniqueness of
  // the result.
  ciMethod* get_unloaded_method(ciKlass*         holder,
                                ciSymbol*        name,
                                ciSymbol*        signature,
                                ciInstanceKlass* accessor) {
    ciInstanceKlass* declared_holder = get_instance_klass_for_declared_method_holder(holder);
    return _factory->get_unloaded_method(declared_holder, name, signature, accessor);
  }

  // Get a ciKlass representing an unloaded klass.
  // Ensures uniqueness of the result.
  ciKlass* get_unloaded_klass(ciKlass*  accessing_klass,
                              ciSymbol* name) {
    return _factory->get_unloaded_klass(accessing_klass, name, true);
  }

  // Get a ciKlass representing an unloaded klass mirror.
  // Result is not necessarily unique, but will be unloaded.
  ciInstance* get_unloaded_klass_mirror(ciKlass* type) {
    return _factory->get_unloaded_klass_mirror(type);
  }

  // Get a ciInstance representing an unresolved method handle constant.
  ciInstance* get_unloaded_method_handle_constant(ciKlass*  holder,
                                                  ciSymbol* name,
                                                  ciSymbol* signature,
                                                  int       ref_kind) {
    return _factory->get_unloaded_method_handle_constant(holder, name, signature, ref_kind);
  }

  // Get a ciInstance representing an unresolved method type constant.
  ciInstance* get_unloaded_method_type_constant(ciSymbol* signature) {
    return _factory->get_unloaded_method_type_constant(signature);
  }

  // See if we already have an unloaded klass for the given name
  // or return NULL if not.
  ciKlass *check_get_unloaded_klass(ciKlass*  accessing_klass, ciSymbol* name) {
    return _factory->get_unloaded_klass(accessing_klass, name, false);
  }

  // Get a ciReturnAddress corresponding to the given bci.
  // Ensures uniqueness of the result.
  ciReturnAddress* get_return_address(int bci) {
    return _factory->get_return_address(bci);
  }

  // Get a ciMethodData representing the methodData for a method
  // with none.
  ciMethodData* get_empty_methodData() {
    return _factory->get_empty_methodData();
  }

  // General utility : get a buffer of some required length.
  // Used in symbol creation.
  char* name_buffer(int req_len);

  // Is this thread currently in the VM state?
  static bool is_in_vm();

  // Helper routine for determining the validity of a compilation with
  // respect to method dependencies (e.g. concurrent class loading).
  void validate_compile_task_dependencies(ciMethod* target);
public:
  enum {
    MethodCompilable,
    MethodCompilable_not_at_tier,
    MethodCompilable_never
  };

  ciEnv(CompileTask* task);
  // Used only during initialization of the ci
  ciEnv(Arena* arena);
  ~ciEnv();

  OopRecorder* oop_recorder() { return _oop_recorder; }
  void set_oop_recorder(OopRecorder* r) { _oop_recorder = r; }

  DebugInformationRecorder* debug_info() { return _debug_info; }
  void set_debug_info(DebugInformationRecorder* i) { _debug_info = i; }

  Dependencies* dependencies() { return _dependencies; }
  void set_dependencies(Dependencies* d) { _dependencies = d; }

  // This is true if the compilation is not going to produce code.
  // (It is reasonable to retry failed compilations.)
  bool failing() { return _failure_reason != NULL; }

  // Reason this compilation is failing, such as "too many basic blocks".
  const char* failure_reason() { return _failure_reason; }

  // Return state of appropriate compilability
  int compilable() { return _compilable; }

  const char* retry_message() const {
    switch (_compilable) {
      case ciEnv::MethodCompilable_not_at_tier:
        return "retry at different tier";
      case ciEnv::MethodCompilable_never:
        return "not retryable";
      case ciEnv::MethodCompilable:
        return NULL;
      default:
        ShouldNotReachHere();
        return NULL;
    }
  }

  bool break_at_compile() { return _break_at_compile; }
  void set_break_at_compile(bool z) { _break_at_compile = z; }

  // Cache Jvmti state
  bool  cache_jvmti_state();
  bool  jvmti_state_changed() const;
  bool  should_retain_local_variables() const {
    return _jvmti_can_access_local_variables || _jvmti_can_pop_frame;
  }
  bool  jvmti_can_hotswap_or_post_breakpoint() const { return _jvmti_can_hotswap_or_post_breakpoint; }
  bool  jvmti_can_post_on_exceptions()         const { return _jvmti_can_post_on_exceptions; }
  bool  jvmti_can_get_owned_monitor_info()     const { return _jvmti_can_get_owned_monitor_info; }
  bool  jvmti_can_walk_any_space()             const { return _jvmti_can_walk_any_space; }

  // Cache DTrace flags
  void  cache_dtrace_flags();
  bool  dtrace_extended_probes() const { return _dtrace_extended_probes; }
  bool  dtrace_method_probes()   const { return _dtrace_method_probes; }
  bool  dtrace_alloc_probes()    const { return _dtrace_alloc_probes; }

  // The compiler task which has created this env.
  // May be useful to find out compile_id, comp_level, etc.
  CompileTask* task() { return _task; }

  // Handy forwards to the task:
  int comp_level();   // task()->comp_level()
  uint compile_id();  // task()->compile_id()

  // Register the result of a compilation.
  void register_method(ciMethod*                 target,
                       int                       entry_bci,
                       CodeOffsets*              offsets,
                       int                       orig_pc_offset,
                       CodeBuffer*               code_buffer,
                       int                       frame_words,
                       OopMapSet*                oop_map_set,
                       ExceptionHandlerTable*    handler_table,
                       ImplicitExceptionTable*   inc_table,
                       AbstractCompiler*         compiler,
                       bool                      has_unsafe_access,
                       bool                      has_wide_vectors,
<<<<<<< HEAD
                       bool                      has_monitors,
                       int                       immediate_oops_patched,
                       RTMState                  rtm_state = NoRTM);
=======
                       RTMState                  rtm_state = NoRTM,
                       const GrowableArrayView<BufferBlob*>& native_invokers = GrowableArrayView<BufferBlob*>::EMPTY);
>>>>>>> 93b6ab56


  // Access to certain well known ciObjects.
#define WK_KLASS_FUNC(name, ignore_s) \
  ciInstanceKlass* name() { \
    return _##name;\
  }
  WK_KLASSES_DO(WK_KLASS_FUNC)
#undef WK_KLASS_FUNC

  ciInstance* NullPointerException_instance() {
    assert(_NullPointerException_instance != NULL, "initialization problem");
    return _NullPointerException_instance;
  }
  ciInstance* ArithmeticException_instance() {
    assert(_ArithmeticException_instance != NULL, "initialization problem");
    return _ArithmeticException_instance;
  }

  // Lazy constructors:
  ciInstance* ArrayIndexOutOfBoundsException_instance();
  ciInstance* ArrayStoreException_instance();
  ciInstance* ClassCastException_instance();

  ciInstance* the_null_string();
  ciInstance* the_min_jint_string();

  static ciSymbol* unloaded_cisymbol() {
    return _unloaded_cisymbol;
  }
  static ciObjArrayKlass* unloaded_ciobjarrayklass() {
    return _unloaded_ciobjarrayklass;
  }
  static ciInstanceKlass* unloaded_ciinstance_klass() {
    return _unloaded_ciinstance_klass;
  }
  ciInstance* unloaded_ciinstance();

  // Note:  To find a class from its name string, use ciSymbol::make,
  // but consider adding to vmSymbols.hpp instead.

  // converts the ciKlass* representing the holder of a method into a
  // ciInstanceKlass*.  This is needed since the holder of a method in
  // the bytecodes could be an array type.  Basically this converts
  // array types into java/lang/Object and other types stay as they are.
  static ciInstanceKlass* get_instance_klass_for_declared_method_holder(ciKlass* klass);

  // Access to the compile-lifetime allocation arena.
  Arena*    arena() { return _arena; }

  // What is the current compilation environment?
  static ciEnv* current() { return CompilerThread::current()->env(); }

  // Overload with current thread argument
  static ciEnv* current(CompilerThread *thread) { return thread->env(); }

  // Per-compiler data.  (Used by C2 to publish the Compile* pointer.)
  void* compiler_data() { return _compiler_data; }
  void set_compiler_data(void* x) { _compiler_data = x; }

  // Notice that a method has been inlined in the current compile;
  // used only for statistics.
  void notice_inlined_method(ciMethod* method);

  // Total number of bytecodes in inlined methods in this compile
  int num_inlined_bytecodes() const;

  // Output stream for logging compilation info.
  CompileLog* log() { return _log; }
  void set_log(CompileLog* log) { _log = log; }

  void record_failure(const char* reason);      // Record failure and report later
  void report_failure(const char* reason);      // Report failure immediately
  void record_method_not_compilable(const char* reason, bool all_tiers = true);
  void record_out_of_memory_failure();

  // RedefineClasses support
  void metadata_do(MetadataClosure* f) { _factory->metadata_do(f); }

  // Dump the compilation replay data for the ciEnv to the stream.
  void dump_replay_data(int compile_id);
  void dump_inline_data(int compile_id);
  void dump_replay_data(outputStream* out);
  void dump_replay_data_unsafe(outputStream* out);
  void dump_compile_data(outputStream* out);
};

#endif // SHARE_CI_CIENV_HPP<|MERGE_RESOLUTION|>--- conflicted
+++ resolved
@@ -378,14 +378,10 @@
                        AbstractCompiler*         compiler,
                        bool                      has_unsafe_access,
                        bool                      has_wide_vectors,
-<<<<<<< HEAD
                        bool                      has_monitors,
                        int                       immediate_oops_patched,
-                       RTMState                  rtm_state = NoRTM);
-=======
                        RTMState                  rtm_state = NoRTM,
                        const GrowableArrayView<BufferBlob*>& native_invokers = GrowableArrayView<BufferBlob*>::EMPTY);
->>>>>>> 93b6ab56
 
 
   // Access to certain well known ciObjects.
@@ -423,6 +419,8 @@
     return _unloaded_ciinstance_klass;
   }
   ciInstance* unloaded_ciinstance();
+
+  ciKlass*  find_system_klass(ciSymbol* klass_name);
 
   // Note:  To find a class from its name string, use ciSymbol::make,
   // but consider adding to vmSymbols.hpp instead.
