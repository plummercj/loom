/*
 * Copyright (c) 1997, 2021, Oracle and/or its affiliates. All rights reserved.
 * DO NOT ALTER OR REMOVE COPYRIGHT NOTICES OR THIS FILE HEADER.
 *
 * This code is free software; you can redistribute it and/or modify it
 * under the terms of the GNU General Public License version 2 only, as
 * published by the Free Software Foundation.
 *
 * This code is distributed in the hope that it will be useful, but WITHOUT
 * ANY WARRANTY; without even the implied warranty of MERCHANTABILITY or
 * FITNESS FOR A PARTICULAR PURPOSE.  See the GNU General Public License
 * version 2 for more details (a copy is included in the LICENSE file that
 * accompanied this code).
 *
 * You should have received a copy of the GNU General Public License version
 * 2 along with this work; if not, write to the Free Software Foundation,
 * Inc., 51 Franklin St, Fifth Floor, Boston, MA 02110-1301 USA.
 *
 * Please contact Oracle, 500 Oracle Parkway, Redwood Shores, CA 94065 USA
 * or visit www.oracle.com if you need additional information or have any
 * questions.
 *
 */

#ifndef SHARE_RUNTIME_FRAME_INLINE_HPP
#define SHARE_RUNTIME_FRAME_INLINE_HPP

#include "runtime/frame.hpp"

#include "code/compiledMethod.inline.hpp"
#include "interpreter/interpreter.hpp"
#include "oops/instanceStackChunkKlass.inline.hpp"
#include "oops/method.hpp"
<<<<<<< HEAD
#include "runtime/continuation.hpp"
#include "runtime/frame.hpp"
=======
>>>>>>> 6765f902
#include "runtime/registerMap.hpp"
#include "runtime/stubRoutines.hpp"
#include "utilities/macros.hpp"
#ifdef ZERO
# include "entryFrame_zero.hpp"
# include "fakeStubFrame_zero.hpp"
# include "interpreterFrame_zero.hpp"
#endif

#include CPU_HEADER_INLINE(frame)

inline bool frame::is_entry_frame() const {
  return StubRoutines::returns_to_call_stub(pc());
}

inline bool frame::is_stub_frame() const {
  return StubRoutines::is_stub_code(pc()) || (_cb != NULL && _cb->is_adapter_blob());
}

inline bool frame::is_first_frame() const {
  return is_entry_frame() && entry_frame_is_first();
}

<<<<<<< HEAD
inline bool frame::is_compiled_frame() const {
  if (_cb != NULL &&
      _cb->is_compiled() &&
      ((CompiledMethod*)_cb)->is_java_method()) {
    return true;
  }
  return false;
}

template <typename RegisterMapT>
inline address frame::oopmapreg_to_location(VMReg reg, const RegisterMapT* reg_map) const {
  if (reg->is_reg()) {
=======
inline bool frame::is_optimized_entry_frame() const {
  return _cb != NULL && _cb->is_optimized_entry_blob();
}

inline address frame::oopmapreg_to_location(VMReg reg, const RegisterMap* reg_map) const {
  if(reg->is_reg()) {
>>>>>>> 6765f902
    // If it is passed in a register, it got spilled in the stub frame.
    return reg_map->location(reg, sp());
  } else {
    int sp_offset_in_bytes = reg->reg2stack() * VMRegImpl::stack_slot_size;
    if (reg_map->in_cont()) {
      return (address)((intptr_t)reg_map->as_RegisterMap()->stack_chunk()->relativize_usp_offset(*this, sp_offset_in_bytes));
    }
    address usp = (address)unextended_sp();
    assert(reg_map->thread() == NULL || reg_map->thread()->is_in_usable_stack(usp), INTPTR_FORMAT, p2i(usp)); 
    return (usp + sp_offset_in_bytes);
  }
}

template <typename RegisterMapT>
inline oop* frame::oopmapreg_to_oop_location(VMReg reg, const RegisterMapT* reg_map) const {
  return (oop*)oopmapreg_to_location(reg, reg_map);
}

inline CodeBlob* frame::get_cb() const {
  // if (_cb == NULL) _cb = CodeCache::find_blob(_pc);
  if (_cb == NULL) {
    int slot;
    _cb = CodeCache::find_blob_and_oopmap(_pc, slot);
    if (_oop_map == NULL && slot >= 0) {
      _oop_map = _cb->oop_map_for_slot(slot, _pc);
    }
  }
  return _cb;
}

// inline void frame::set_cb(CodeBlob* cb) {
//   if (_cb == NULL) _cb = cb;
//   assert (_cb == cb, "");
//   assert (_cb->contains(_pc), "");
// }


#endif // SHARE_RUNTIME_FRAME_INLINE_HPP<|MERGE_RESOLUTION|>--- conflicted
+++ resolved
@@ -31,11 +31,7 @@
 #include "interpreter/interpreter.hpp"
 #include "oops/instanceStackChunkKlass.inline.hpp"
 #include "oops/method.hpp"
-<<<<<<< HEAD
 #include "runtime/continuation.hpp"
-#include "runtime/frame.hpp"
-=======
->>>>>>> 6765f902
 #include "runtime/registerMap.hpp"
 #include "runtime/stubRoutines.hpp"
 #include "utilities/macros.hpp"
@@ -59,7 +55,10 @@
   return is_entry_frame() && entry_frame_is_first();
 }
 
-<<<<<<< HEAD
+inline bool frame::is_optimized_entry_frame() const {
+  return _cb != NULL && _cb->is_optimized_entry_blob();
+}
+
 inline bool frame::is_compiled_frame() const {
   if (_cb != NULL &&
       _cb->is_compiled() &&
@@ -72,14 +71,6 @@
 template <typename RegisterMapT>
 inline address frame::oopmapreg_to_location(VMReg reg, const RegisterMapT* reg_map) const {
   if (reg->is_reg()) {
-=======
-inline bool frame::is_optimized_entry_frame() const {
-  return _cb != NULL && _cb->is_optimized_entry_blob();
-}
-
-inline address frame::oopmapreg_to_location(VMReg reg, const RegisterMap* reg_map) const {
-  if(reg->is_reg()) {
->>>>>>> 6765f902
     // If it is passed in a register, it got spilled in the stub frame.
     return reg_map->location(reg, sp());
   } else {
