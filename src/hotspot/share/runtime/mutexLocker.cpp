/*
 * Copyright (c) 1997, 2021, Oracle and/or its affiliates. All rights reserved.
 * DO NOT ALTER OR REMOVE COPYRIGHT NOTICES OR THIS FILE HEADER.
 *
 * This code is free software; you can redistribute it and/or modify it
 * under the terms of the GNU General Public License version 2 only, as
 * published by the Free Software Foundation.
 *
 * This code is distributed in the hope that it will be useful, but WITHOUT
 * ANY WARRANTY; without even the implied warranty of MERCHANTABILITY or
 * FITNESS FOR A PARTICULAR PURPOSE.  See the GNU General Public License
 * version 2 for more details (a copy is included in the LICENSE file that
 * accompanied this code).
 *
 * You should have received a copy of the GNU General Public License version
 * 2 along with this work; if not, write to the Free Software Foundation,
 * Inc., 51 Franklin St, Fifth Floor, Boston, MA 02110-1301 USA.
 *
 * Please contact Oracle, 500 Oracle Parkway, Redwood Shores, CA 94065 USA
 * or visit www.oracle.com if you need additional information or have any
 * questions.
 *
 */

#include "precompiled.hpp"
#include "gc/shared/gc_globals.hpp"
#include "memory/universe.hpp"
#include "runtime/mutexLocker.hpp"
#include "runtime/os.inline.hpp"
#include "runtime/safepoint.hpp"
#include "runtime/thread.inline.hpp"
#include "runtime/vmThread.hpp"

// Mutexes used in the VM (see comment in mutexLocker.hpp):
//
// Note that the following pointers are effectively final -- after having been
// set at JVM startup-time, they should never be subsequently mutated.
// Instead of using pointers to malloc()ed monitors and mutexes we should consider
// eliminating the indirection and using instances instead.
// Consider using GCC's __read_mostly.

Mutex*   Patching_lock                = NULL;
Mutex*   CompiledMethod_lock          = NULL;
Monitor* SystemDictionary_lock        = NULL;
Mutex*   SharedDictionary_lock        = NULL;
Monitor* ClassInitError_lock          = NULL;
Mutex*   Module_lock                  = NULL;
Mutex*   CompiledIC_lock              = NULL;
Mutex*   InlineCacheBuffer_lock       = NULL;
Mutex*   VMStatistic_lock             = NULL;
Mutex*   JNIHandleBlockFreeList_lock  = NULL;
Mutex*   JmethodIdCreation_lock       = NULL;
Mutex*   JfieldIdCreation_lock        = NULL;
Monitor* JNICritical_lock             = NULL;
Mutex*   JvmtiThreadState_lock        = NULL;
Monitor* EscapeBarrier_lock           = NULL;
Monitor* JvmtiVTMT_lock               = NULL;
Monitor* Heap_lock                    = NULL;
Mutex*   ExpandHeap_lock              = NULL;
Mutex*   AdapterHandlerLibrary_lock   = NULL;
Mutex*   SignatureHandlerLibrary_lock = NULL;
Mutex*   VtableStubs_lock             = NULL;
Mutex*   SymbolArena_lock             = NULL;
Monitor* StringDedup_lock             = NULL;
Mutex*   StringDedupIntern_lock       = NULL;
Monitor* CodeCache_lock               = NULL;
Monitor* CodeSweeper_lock             = NULL;
Mutex*   MethodData_lock              = NULL;
Mutex*   TouchedMethodLog_lock        = NULL;
Mutex*   RetData_lock                 = NULL;
Monitor* VMOperation_lock             = NULL;
Monitor* Threads_lock                 = NULL;
Mutex*   NonJavaThreadsList_lock      = NULL;
Mutex*   NonJavaThreadsListSync_lock  = NULL;
Monitor* CGC_lock                     = NULL;
Monitor* STS_lock                     = NULL;
Monitor* G1OldGCCount_lock            = NULL;
Mutex*   G1DetachedRefinementStats_lock = NULL;
Mutex*   MarkStackFreeList_lock       = NULL;
Mutex*   MarkStackChunkList_lock      = NULL;
Mutex*   MonitoringSupport_lock       = NULL;
Mutex*   ParGCRareEvent_lock          = NULL;
Monitor* ConcurrentGCBreakpoints_lock = NULL;
Mutex*   Compile_lock                 = NULL;
Monitor* MethodCompileQueue_lock      = NULL;
Monitor* CompileThread_lock           = NULL;
Monitor* Compilation_lock             = NULL;
Mutex*   CompileTaskAlloc_lock        = NULL;
Mutex*   CompileStatistics_lock       = NULL;
Mutex*   DirectivesStack_lock         = NULL;
Mutex*   MultiArray_lock              = NULL;
Monitor* Terminator_lock              = NULL;
Monitor* InitCompleted_lock           = NULL;
Monitor* BeforeExit_lock              = NULL;
Monitor* Notify_lock                  = NULL;
Mutex*   ExceptionCache_lock          = NULL;
Mutex*   NMethodSweeperStats_lock     = NULL;
#ifndef PRODUCT
Mutex*   FullGCALot_lock              = NULL;
#endif

Mutex*   tty_lock                     = NULL;

Mutex*   RawMonitor_lock              = NULL;
Mutex*   PerfDataMemAlloc_lock        = NULL;
Mutex*   PerfDataManager_lock         = NULL;
Mutex*   OopMapCacheAlloc_lock        = NULL;

Mutex*   FreeList_lock                = NULL;
Mutex*   OldSets_lock                 = NULL;
Mutex*   Uncommit_lock                = NULL;
Monitor* RootRegionScan_lock          = NULL;

Mutex*   Management_lock              = NULL;
Monitor* MonitorDeflation_lock        = NULL;
Monitor* Service_lock                 = NULL;
Monitor* Notification_lock            = NULL;
Monitor* PeriodicTask_lock            = NULL;
Monitor* RedefineClasses_lock         = NULL;
Mutex*   Verify_lock                  = NULL;
Monitor* Zip_lock                     = NULL;

#if INCLUDE_JFR
Mutex*   JfrStacktrace_lock           = NULL;
Monitor* JfrMsg_lock                  = NULL;
Mutex*   JfrBuffer_lock               = NULL;
Monitor* JfrThreadSampler_lock        = NULL;
#endif

#ifndef SUPPORTS_NATIVE_CX8
Mutex*   UnsafeJlong_lock             = NULL;
#endif
Mutex*   CodeHeapStateAnalytics_lock  = NULL;

Mutex*   Metaspace_lock               = NULL;
Mutex*   ClassLoaderDataGraph_lock    = NULL;
Monitor* ThreadsSMRDelete_lock        = NULL;
Mutex*   ThreadIdTableCreate_lock     = NULL;
Mutex*   SharedDecoder_lock           = NULL;
Mutex*   DCmdFactory_lock             = NULL;
#if INCLUDE_NMT
Mutex*   NMTQuery_lock                = NULL;
#endif
#if INCLUDE_CDS
#if INCLUDE_JVMTI
Mutex*   CDSClassFileStream_lock      = NULL;
#endif
Mutex*   DumpTimeTable_lock           = NULL;
Mutex*   CDSLambda_lock               = NULL;
Mutex*   DumpRegion_lock              = NULL;
Mutex*   ClassListFile_lock           = NULL;
Mutex*   UnregisteredClassesTable_lock= NULL;
Mutex*   LambdaFormInvokers_lock      = NULL;
#endif // INCLUDE_CDS
Mutex*   Bootclasspath_lock           = NULL;

#if INCLUDE_JVMCI
Monitor* JVMCI_lock                   = NULL;
#endif


#define MAX_NUM_MUTEX 128
static Mutex* _mutex_array[MAX_NUM_MUTEX];
static int _num_mutex;

#ifdef ASSERT
void assert_locked_or_safepoint(const Mutex* lock) {
  // check if this thread owns the lock (common case)
  assert(lock != NULL, "Need non-NULL lock");
  if (lock->owned_by_self()) return;
  if (SafepointSynchronize::is_at_safepoint()) return;
  if (!Universe::is_fully_initialized()) return;
  fatal("must own lock %s", lock->name());
}

// a weaker assertion than the above
void assert_locked_or_safepoint_weak(const Mutex* lock) {
  assert(lock != NULL, "Need non-NULL lock");
  if (lock->is_locked()) return;
  if (SafepointSynchronize::is_at_safepoint()) return;
  if (!Universe::is_fully_initialized()) return;
  fatal("must own lock %s", lock->name());
}

// a stronger assertion than the above
void assert_lock_strong(const Mutex* lock) {
  assert(lock != NULL, "Need non-NULL lock");
  if (lock->owned_by_self()) return;
  fatal("must own lock %s", lock->name());
}

void assert_locked_or_safepoint_or_handshake(const Mutex* lock, const JavaThread* thread) {
  if (thread->is_handshake_safe_for(Thread::current())) return;
  assert_locked_or_safepoint(lock);
}
#endif

static void add_mutex(Mutex* var) {
  assert(_num_mutex < MAX_NUM_MUTEX, "increase MAX_NUM_MUTEX");
  _mutex_array[_num_mutex++] = var;
}

#define def(var, type, pri, vm_block) {       \
  var = new type(Mutex::pri, #var, vm_block); \
  add_mutex(var);                             \
}

// Specify relative ranked lock
#ifdef ASSERT
#define defl(var, type, held_lock, vm_block) {         \
  var = new type(held_lock->rank()-1, #var, vm_block); \
  add_mutex(var);                                      \
}
#else
#define defl(var, type, held_lock, vm_block) {         \
  var = new type(Mutex::safepoint, #var, vm_block);    \
  add_mutex(var);                                      \
}
#endif

// Using Padded subclasses to prevent false sharing of these global monitors and mutexes.
void mutex_init() {
  def(tty_lock                     , PaddedMutex  , tty,            true);      // allow to lock in VM

  def(STS_lock                     , PaddedMonitor, nosafepoint,    true);

  if (UseG1GC) {
    def(CGC_lock                   , PaddedMonitor, nosafepoint,    true);

    def(G1DetachedRefinementStats_lock, PaddedMutex, nosafepoint-2, true);

    def(FreeList_lock              , PaddedMutex  , service-1,      true);
    def(OldSets_lock               , PaddedMutex  , nosafepoint,    true);
    def(Uncommit_lock              , PaddedMutex  , service-2,      true);
    def(RootRegionScan_lock        , PaddedMonitor, nosafepoint-1,  true);

    def(MarkStackFreeList_lock     , PaddedMutex  , nosafepoint,    true);
    def(MarkStackChunkList_lock    , PaddedMutex  , nosafepoint,    true);

    def(MonitoringSupport_lock     , PaddedMutex  , service-1,      true);      // used for serviceability monitoring support
  }
  def(StringDedup_lock             , PaddedMonitor, nosafepoint,    true);
  def(StringDedupIntern_lock       , PaddedMutex  , nosafepoint,    true);
  def(ParGCRareEvent_lock          , PaddedMutex  , safepoint,      true);
  def(RawMonitor_lock              , PaddedMutex  , nosafepoint-1,  true);

  def(Metaspace_lock               , PaddedMutex  , nosafepoint-3,  true);

  def(Patching_lock                , PaddedMutex  , nosafepoint,    true);      // used for safepointing and code patching.
  def(MonitorDeflation_lock        , PaddedMonitor, nosafepoint,    true);      // used for monitor deflation thread operations
  def(Service_lock                 , PaddedMonitor, service,        true);      // used for service thread operations

  if (UseNotificationThread) {
    def(Notification_lock          , PaddedMonitor, service,        true);  // used for notification thread operations
  } else {
    Notification_lock = Service_lock;
  }

  def(JmethodIdCreation_lock       , PaddedMutex  , nosafepoint-2,  true); // used for creating jmethodIDs.

  def(SharedDictionary_lock        , PaddedMutex  , safepoint,      true);
  def(VMStatistic_lock             , PaddedMutex  , safepoint,      false);
  def(JNIHandleBlockFreeList_lock  , PaddedMutex  , nosafepoint-1,  true);      // handles are used by VM thread
  def(SignatureHandlerLibrary_lock , PaddedMutex  , safepoint,      false);
  def(SymbolArena_lock             , PaddedMutex  , nosafepoint,    true);
  def(ExceptionCache_lock          , PaddedMutex  , safepoint,      false);
#ifndef PRODUCT
  def(FullGCALot_lock              , PaddedMutex  , safepoint,      false); // a lock to make FullGCALot MT safe
#endif
<<<<<<< HEAD
  def(BeforeExit_lock              , PaddedMonitor, leaf,        true,  _safepoint_check_always);
  def(PerfDataMemAlloc_lock        , PaddedMutex  , leaf,        true,  _safepoint_check_always); // used for allocating PerfData memory for performance data
  def(PerfDataManager_lock         , PaddedMutex  , leaf,        true,  _safepoint_check_always); // used for synchronized access to PerfDataManager resources

  def(Threads_lock                 , PaddedMonitor, barrier,     true,  _safepoint_check_always);  // Used for safepoint protocol.
  def(NonJavaThreadsList_lock      , PaddedMutex,   nosafepoint-1, true,  _safepoint_check_never);
  def(NonJavaThreadsListSync_lock  , PaddedMutex,   nosafepoint, true,  _safepoint_check_never);

  def(VMOperation_lock             , PaddedMonitor, nonleaf,     true,  _safepoint_check_always);  // VM_thread allowed to block on these
  def(RetData_lock                 , PaddedMutex  , nonleaf,     false, _safepoint_check_always);
  def(Terminator_lock              , PaddedMonitor, nonleaf,     true,  _safepoint_check_always);
  def(InitCompleted_lock           , PaddedMonitor, nosafepoint, true,  _safepoint_check_never);
  def(VtableStubs_lock             , PaddedMutex  , nosafepoint-2, true,  _safepoint_check_never);
  def(Notify_lock                  , PaddedMonitor, nonleaf,     true,  _safepoint_check_always);
  def(JNICritical_lock             , PaddedMonitor, nonleaf,     true,  _safepoint_check_always); // used for JNI critical regions
  def(AdapterHandlerLibrary_lock   , PaddedMutex  , nonleaf,     true,  _safepoint_check_always);

  def(Heap_lock                    , PaddedMonitor, nonleaf+1,   false, _safepoint_check_always); // Doesn't safepoint check during termination.
  def(JfieldIdCreation_lock        , PaddedMutex  , nonleaf+1,   true,  _safepoint_check_always); // jfieldID, Used in VM_Operation

  def(CompiledIC_lock              , PaddedMutex  , nosafepoint, true,  _safepoint_check_never);      // locks VtableStubs_lock, InlineCacheBuffer_lock
  def(CompileTaskAlloc_lock        , PaddedMutex  , nonleaf+2,   true,  _safepoint_check_always);
  def(CompileStatistics_lock       , PaddedMutex  , nonleaf+2,   false, _safepoint_check_always);
  def(DirectivesStack_lock         , PaddedMutex  , nosafepoint,     true,  _safepoint_check_never);
  def(MultiArray_lock              , PaddedMutex  , nonleaf+2,   false, _safepoint_check_always);

  def(JvmtiThreadState_lock        , PaddedMutex  , nonleaf+2,   false, _safepoint_check_always); // Used by JvmtiThreadState/JvmtiEventController
  def(EscapeBarrier_lock           , PaddedMonitor, nosafepoint, true,  _safepoint_check_never);  // Used to synchronize object reallocation/relocking triggered by JVMTI
  def(JvmtiVTMT_lock               , PaddedMonitor, nosafepoint, true,  _safepoint_check_never);  // used for Virtual Thread Mount Transition management
  def(Management_lock              , PaddedMutex  , nonleaf+2,   false, _safepoint_check_always); // used for JVM management

  def(ConcurrentGCBreakpoints_lock , PaddedMonitor, nonleaf,     true,  _safepoint_check_always);
  def(Compile_lock                 , PaddedMutex  , nonleaf+3,   false, _safepoint_check_always);
  def(MethodData_lock              , PaddedMutex  , nonleaf+3,   false, _safepoint_check_always);
  def(TouchedMethodLog_lock        , PaddedMutex  , nonleaf+3,   false, _safepoint_check_always);

  def(MethodCompileQueue_lock      , PaddedMonitor, nonleaf+4,   false, _safepoint_check_always);
  def(CompileThread_lock           , PaddedMonitor, nonleaf+5,   false, _safepoint_check_always);
  def(PeriodicTask_lock            , PaddedMonitor, nonleaf+5,   true,  _safepoint_check_always);
  def(RedefineClasses_lock         , PaddedMonitor, nonleaf+5,   true,  _safepoint_check_always);
  def(Verify_lock                  , PaddedMutex,   nonleaf+5,   true,  _safepoint_check_always);
  def(Zip_lock                     , PaddedMonitor, nosafepoint-2, true,  _safepoint_check_never);
=======
  def(BeforeExit_lock              , PaddedMonitor, safepoint,      true);

  def(NonJavaThreadsList_lock      , PaddedMutex,   nosafepoint-1,  true);
  def(NonJavaThreadsListSync_lock  , PaddedMutex,   nosafepoint,    true);

  def(RetData_lock                 , PaddedMutex  , safepoint,      false);
  def(Terminator_lock              , PaddedMonitor, safepoint,      true);
  def(InitCompleted_lock           , PaddedMonitor, nosafepoint,    true);
  def(Notify_lock                  , PaddedMonitor, safepoint,      true);
  def(AdapterHandlerLibrary_lock   , PaddedMutex  , safepoint,      true);

  def(Heap_lock                    , PaddedMonitor, safepoint,      false); // Doesn't safepoint check during termination.
  def(JfieldIdCreation_lock        , PaddedMutex  , safepoint,      true);  // jfieldID, Used in VM_Operation

  def(CompiledIC_lock              , PaddedMutex  , nosafepoint,    true);  // locks VtableStubs_lock, InlineCacheBuffer_lock
  def(MethodCompileQueue_lock      , PaddedMonitor, safepoint,      false);
  def(CompileStatistics_lock       , PaddedMutex  , safepoint,      false);
  def(DirectivesStack_lock         , PaddedMutex  , nosafepoint,    true);
  def(MultiArray_lock              , PaddedMutex  , safepoint,      false);

  def(JvmtiThreadState_lock        , PaddedMutex  , safepoint,      false); // Used by JvmtiThreadState/JvmtiEventController
  def(EscapeBarrier_lock           , PaddedMonitor, nosafepoint,    true);  // Used to synchronize object reallocation/relocking triggered by JVMTI
  def(Management_lock              , PaddedMutex  , safepoint,      false); // used for JVM management

  def(ConcurrentGCBreakpoints_lock , PaddedMonitor, safepoint,      true);
  def(MethodData_lock              , PaddedMutex  , safepoint,      false);
  def(TouchedMethodLog_lock        , PaddedMutex  , safepoint,      false);

  def(CompileThread_lock           , PaddedMonitor, safepoint,      false);
  def(PeriodicTask_lock            , PaddedMonitor, safepoint,      true);
  def(RedefineClasses_lock         , PaddedMonitor, safepoint,      true);
  def(Verify_lock                  , PaddedMutex,   safepoint,      true);
>>>>>>> d8f6b6c1

  if (WhiteBoxAPI) {
    def(Compilation_lock           , PaddedMonitor, nosafepoint,    true);
  }

#if INCLUDE_JFR
  def(JfrBuffer_lock               , PaddedMutex  , nosafepoint,       true);
  def(JfrStacktrace_lock           , PaddedMutex  , stackwatermark-1,  true);
  def(JfrThreadSampler_lock        , PaddedMonitor, nosafepoint,       true);
#endif

#ifndef SUPPORTS_NATIVE_CX8
  def(UnsafeJlong_lock             , PaddedMutex  , nosafepoint,    true);
#endif

  def(CodeHeapStateAnalytics_lock  , PaddedMutex  , safepoint,      false);
  def(NMethodSweeperStats_lock     , PaddedMutex  , nosafepoint,    true);
  def(ThreadsSMRDelete_lock        , PaddedMonitor, nosafepoint-3,  true); // Holds ConcurrentHashTableResize_lock
  def(ThreadIdTableCreate_lock     , PaddedMutex  , safepoint,      false);
  def(SharedDecoder_lock           , PaddedMutex  , tty-1,          true);
  def(DCmdFactory_lock             , PaddedMutex  , nosafepoint,    true);
#if INCLUDE_NMT
  def(NMTQuery_lock                , PaddedMutex  , safepoint,      false);
#endif
#if INCLUDE_CDS
#if INCLUDE_JVMTI
  def(CDSClassFileStream_lock      , PaddedMutex  , safepoint,      false);
#endif
  def(DumpTimeTable_lock           , PaddedMutex  , nosafepoint,    true);
  def(CDSLambda_lock               , PaddedMutex  , nosafepoint,    true);
  def(DumpRegion_lock              , PaddedMutex  , nosafepoint,    true);
  def(ClassListFile_lock           , PaddedMutex  , nosafepoint,    true);
  def(LambdaFormInvokers_lock      , PaddedMutex  , safepoint,      false);
#endif // INCLUDE_CDS
  def(Bootclasspath_lock           , PaddedMutex  , nosafepoint,    true);
  def(Zip_lock                     , PaddedMonitor, nosafepoint-1,  true); // Holds DumpTimeTable_lock

#if INCLUDE_JVMCI
  def(JVMCI_lock                   , PaddedMonitor, safepoint,      true);
#endif

  // These locks have relative rankings, and inherit safepoint checking attributes from that rank.
  defl(InlineCacheBuffer_lock      , PaddedMutex  , CompiledIC_lock,  true);
  defl(VtableStubs_lock            , PaddedMutex  , CompiledIC_lock,  true);  // Also holds DumpTimeTable_lock
  defl(CodeCache_lock              , PaddedMonitor, VtableStubs_lock, true);
  defl(CompiledMethod_lock         , PaddedMutex  , CodeCache_lock,   true);
  defl(CodeSweeper_lock            , PaddedMonitor, CompiledMethod_lock, true);

  defl(Threads_lock                , PaddedMonitor, CompileThread_lock, true);
  defl(Heap_lock                   , PaddedMonitor, MultiArray_lock,    false);
  defl(Compile_lock                , PaddedMutex ,  MethodCompileQueue_lock, false);

  defl(PerfDataMemAlloc_lock       , PaddedMutex  , Heap_lock,         true);
  defl(PerfDataManager_lock        , PaddedMutex  , Heap_lock,         true);
  defl(ClassLoaderDataGraph_lock   , PaddedMutex  , MultiArray_lock,   false);
  defl(VMOperation_lock            , PaddedMonitor, Compile_lock,      true);
  defl(ClassInitError_lock         , PaddedMonitor, Threads_lock,      true);

  if (UseG1GC) {
    defl(G1OldGCCount_lock         , PaddedMonitor, Threads_lock,      true);
  }
  defl(CompileTaskAlloc_lock       , PaddedMutex ,  MethodCompileQueue_lock,   true);
  defl(ExpandHeap_lock             , PaddedMutex ,  Heap_lock,                 true);
  defl(OopMapCacheAlloc_lock       , PaddedMutex ,  Threads_lock,              true);
  defl(Module_lock                 , PaddedMutex ,  ClassLoaderDataGraph_lock, false);
  defl(SystemDictionary_lock       , PaddedMonitor, Module_lock,               true);
  defl(JNICritical_lock            , PaddedMonitor, MultiArray_lock,           true); // used for JNI critical regions

#if INCLUDE_JFR
  defl(JfrMsg_lock                 , PaddedMonitor, Module_lock,               true);
#endif
}

GCMutexLocker::GCMutexLocker(Mutex* mutex) {
  if (SafepointSynchronize::is_at_safepoint()) {
    _locked = false;
  } else {
    _mutex = mutex;
    _locked = true;
    _mutex->lock();
  }
}

// Print all mutexes/monitors that are currently owned by a thread; called
// by fatal error handler.
void print_owned_locks_on_error(outputStream* st) {
  st->print("VM Mutex/Monitor currently owned by a thread: ");
  bool none = true;
  for (int i = 0; i < _num_mutex; i++) {
     // see if it has an owner
     if (_mutex_array[i]->owner() != NULL) {
       if (none) {
          // print format used by Mutex::print_on_error()
          st->print_cr(" ([mutex/lock_event])");
          none = false;
       }
       _mutex_array[i]->print_on_error(st);
       st->cr();
     }
  }
  if (none) st->print_cr("None");
}<|MERGE_RESOLUTION|>--- conflicted
+++ resolved
@@ -267,50 +267,6 @@
 #ifndef PRODUCT
   def(FullGCALot_lock              , PaddedMutex  , safepoint,      false); // a lock to make FullGCALot MT safe
 #endif
-<<<<<<< HEAD
-  def(BeforeExit_lock              , PaddedMonitor, leaf,        true,  _safepoint_check_always);
-  def(PerfDataMemAlloc_lock        , PaddedMutex  , leaf,        true,  _safepoint_check_always); // used for allocating PerfData memory for performance data
-  def(PerfDataManager_lock         , PaddedMutex  , leaf,        true,  _safepoint_check_always); // used for synchronized access to PerfDataManager resources
-
-  def(Threads_lock                 , PaddedMonitor, barrier,     true,  _safepoint_check_always);  // Used for safepoint protocol.
-  def(NonJavaThreadsList_lock      , PaddedMutex,   nosafepoint-1, true,  _safepoint_check_never);
-  def(NonJavaThreadsListSync_lock  , PaddedMutex,   nosafepoint, true,  _safepoint_check_never);
-
-  def(VMOperation_lock             , PaddedMonitor, nonleaf,     true,  _safepoint_check_always);  // VM_thread allowed to block on these
-  def(RetData_lock                 , PaddedMutex  , nonleaf,     false, _safepoint_check_always);
-  def(Terminator_lock              , PaddedMonitor, nonleaf,     true,  _safepoint_check_always);
-  def(InitCompleted_lock           , PaddedMonitor, nosafepoint, true,  _safepoint_check_never);
-  def(VtableStubs_lock             , PaddedMutex  , nosafepoint-2, true,  _safepoint_check_never);
-  def(Notify_lock                  , PaddedMonitor, nonleaf,     true,  _safepoint_check_always);
-  def(JNICritical_lock             , PaddedMonitor, nonleaf,     true,  _safepoint_check_always); // used for JNI critical regions
-  def(AdapterHandlerLibrary_lock   , PaddedMutex  , nonleaf,     true,  _safepoint_check_always);
-
-  def(Heap_lock                    , PaddedMonitor, nonleaf+1,   false, _safepoint_check_always); // Doesn't safepoint check during termination.
-  def(JfieldIdCreation_lock        , PaddedMutex  , nonleaf+1,   true,  _safepoint_check_always); // jfieldID, Used in VM_Operation
-
-  def(CompiledIC_lock              , PaddedMutex  , nosafepoint, true,  _safepoint_check_never);      // locks VtableStubs_lock, InlineCacheBuffer_lock
-  def(CompileTaskAlloc_lock        , PaddedMutex  , nonleaf+2,   true,  _safepoint_check_always);
-  def(CompileStatistics_lock       , PaddedMutex  , nonleaf+2,   false, _safepoint_check_always);
-  def(DirectivesStack_lock         , PaddedMutex  , nosafepoint,     true,  _safepoint_check_never);
-  def(MultiArray_lock              , PaddedMutex  , nonleaf+2,   false, _safepoint_check_always);
-
-  def(JvmtiThreadState_lock        , PaddedMutex  , nonleaf+2,   false, _safepoint_check_always); // Used by JvmtiThreadState/JvmtiEventController
-  def(EscapeBarrier_lock           , PaddedMonitor, nosafepoint, true,  _safepoint_check_never);  // Used to synchronize object reallocation/relocking triggered by JVMTI
-  def(JvmtiVTMT_lock               , PaddedMonitor, nosafepoint, true,  _safepoint_check_never);  // used for Virtual Thread Mount Transition management
-  def(Management_lock              , PaddedMutex  , nonleaf+2,   false, _safepoint_check_always); // used for JVM management
-
-  def(ConcurrentGCBreakpoints_lock , PaddedMonitor, nonleaf,     true,  _safepoint_check_always);
-  def(Compile_lock                 , PaddedMutex  , nonleaf+3,   false, _safepoint_check_always);
-  def(MethodData_lock              , PaddedMutex  , nonleaf+3,   false, _safepoint_check_always);
-  def(TouchedMethodLog_lock        , PaddedMutex  , nonleaf+3,   false, _safepoint_check_always);
-
-  def(MethodCompileQueue_lock      , PaddedMonitor, nonleaf+4,   false, _safepoint_check_always);
-  def(CompileThread_lock           , PaddedMonitor, nonleaf+5,   false, _safepoint_check_always);
-  def(PeriodicTask_lock            , PaddedMonitor, nonleaf+5,   true,  _safepoint_check_always);
-  def(RedefineClasses_lock         , PaddedMonitor, nonleaf+5,   true,  _safepoint_check_always);
-  def(Verify_lock                  , PaddedMutex,   nonleaf+5,   true,  _safepoint_check_always);
-  def(Zip_lock                     , PaddedMonitor, nosafepoint-2, true,  _safepoint_check_never);
-=======
   def(BeforeExit_lock              , PaddedMonitor, safepoint,      true);
 
   def(NonJavaThreadsList_lock      , PaddedMutex,   nosafepoint-1,  true);
@@ -333,6 +289,7 @@
 
   def(JvmtiThreadState_lock        , PaddedMutex  , safepoint,      false); // Used by JvmtiThreadState/JvmtiEventController
   def(EscapeBarrier_lock           , PaddedMonitor, nosafepoint,    true);  // Used to synchronize object reallocation/relocking triggered by JVMTI
+  def(JvmtiVTMT_lock               , PaddedMonitor, nosafepoint,    true);  // used for Virtual Thread Mount Transition management
   def(Management_lock              , PaddedMutex  , safepoint,      false); // used for JVM management
 
   def(ConcurrentGCBreakpoints_lock , PaddedMonitor, safepoint,      true);
@@ -343,7 +300,6 @@
   def(PeriodicTask_lock            , PaddedMonitor, safepoint,      true);
   def(RedefineClasses_lock         , PaddedMonitor, safepoint,      true);
   def(Verify_lock                  , PaddedMutex,   safepoint,      true);
->>>>>>> d8f6b6c1
 
   if (WhiteBoxAPI) {
     def(Compilation_lock           , PaddedMonitor, nosafepoint,    true);
