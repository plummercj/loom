/*
 * Copyright (c) 1997, 2020, Oracle and/or its affiliates. All rights reserved.
 * DO NOT ALTER OR REMOVE COPYRIGHT NOTICES OR THIS FILE HEADER.
 *
 * This code is free software; you can redistribute it and/or modify it
 * under the terms of the GNU General Public License version 2 only, as
 * published by the Free Software Foundation.
 *
 * This code is distributed in the hope that it will be useful, but WITHOUT
 * ANY WARRANTY; without even the implied warranty of MERCHANTABILITY or
 * FITNESS FOR A PARTICULAR PURPOSE.  See the GNU General Public License
 * version 2 for more details (a copy is included in the LICENSE file that
 * accompanied this code).
 *
 * You should have received a copy of the GNU General Public License version
 * 2 along with this work; if not, write to the Free Software Foundation,
 * Inc., 51 Franklin St, Fifth Floor, Boston, MA 02110-1301 USA.
 *
 * Please contact Oracle, 500 Oracle Parkway, Redwood Shores, CA 94065 USA
 * or visit www.oracle.com if you need additional information or have any
 * questions.
 *
 */

#include "precompiled.hpp"
#include "classfile/javaClasses.inline.hpp"
#include "classfile/systemDictionary.hpp"
#include "classfile/vmSymbols.hpp"
#include "code/codeCache.hpp"
#include "code/debugInfoRec.hpp"
#include "code/nmethod.hpp"
#include "code/pcDesc.hpp"
#include "code/scopeDesc.hpp"
#include "interpreter/interpreter.hpp"
#include "interpreter/oopMapCache.hpp"
#include "memory/resourceArea.hpp"
#include "oops/instanceKlass.hpp"
#include "oops/oop.inline.hpp"
#include "runtime/frame.inline.hpp"
#include "runtime/handles.inline.hpp"
#include "runtime/objectMonitor.hpp"
#include "runtime/objectMonitor.inline.hpp"
#include "runtime/signature.hpp"
#include "runtime/stubRoutines.hpp"
#include "runtime/synchronizer.hpp"
#include "runtime/thread.inline.hpp"
#include "runtime/vframe.inline.hpp"
#include "runtime/vframeArray.hpp"
#include "runtime/vframe_hp.hpp"

vframe::vframe(const frame* fr, const RegisterMap* reg_map, JavaThread* thread)
: _reg_map(reg_map), _thread(thread) {
  assert(fr != NULL, "must have frame");
  _fr = *fr;
}

vframe::vframe(const frame* fr, JavaThread* thread)
: _reg_map(thread), _thread(thread) {
  assert(fr != NULL, "must have frame");
  _fr = *fr;
}

vframe* vframe::new_vframe(const frame* f, const RegisterMap* reg_map, JavaThread* thread) {
  // Interpreter frame
  if (f->is_interpreted_frame()) {
    return new interpretedVFrame(f, reg_map, thread);
  }

  // Compiled frame
  CodeBlob* cb = f->cb();
  if (cb != NULL) {
    if (cb->is_compiled()) {
      CompiledMethod* nm = (CompiledMethod*)cb;
      return new compiledVFrame(f, reg_map, thread, nm);
    }

    if (f->is_runtime_frame()) {
      // Skip this frame and try again.
      RegisterMap temp_map = *reg_map;
      frame s = f->sender(&temp_map);
      return new_vframe(&s, &temp_map, thread);
    }
  }

  // External frame
  return new externalVFrame(f, reg_map, thread);
}

vframe* vframe::sender() const {
  RegisterMap temp_map = *register_map();
  assert(is_top(), "just checking");
  if (_fr.is_empty()) return NULL;
  if (_fr.is_entry_frame() && _fr.is_first_frame()) return NULL;
  frame s = _fr.real_sender(&temp_map);
  if (s.is_first_frame()) return NULL;
  if (Continuation::is_continuation_enterSpecial(s)) {
    if (Continuation::continuation_scope(Continuation::get_continutation_for_frame(temp_map.thread(), _fr)) == java_lang_VirtualThread::vthread_scope())
      return NULL;
  }
  return vframe::new_vframe(&s, &temp_map, thread());
}

vframe* vframe::top() const {
  vframe* vf = (vframe*) this;
  while (!vf->is_top()) vf = vf->sender();
  return vf;
}


javaVFrame* vframe::java_sender() const {
  vframe* f = sender();
  while (f != NULL) {
    if (f->is_java_frame() && !javaVFrame::cast(f)->method()->is_continuation_enter_intrinsic()) return javaVFrame::cast(f);
    f = f->sender();
  }
  return NULL;
}

// ------------- javaVFrame --------------

GrowableArray<MonitorInfo*>* javaVFrame::locked_monitors() {
  assert(SafepointSynchronize::is_at_safepoint() || JavaThread::current() == thread(),
         "must be at safepoint or it's a java frame of the current thread");

  GrowableArray<MonitorInfo*>* mons = monitors();
  GrowableArray<MonitorInfo*>* result = new GrowableArray<MonitorInfo*>(mons->length());
  if (mons->is_empty()) return result;

  bool found_first_monitor = false;
  // The ObjectMonitor* can't be async deflated since we are either
  // at a safepoint or the calling thread is operating on itself so
  // it cannot exit the ObjectMonitor so it remains busy.
  ObjectMonitor *waiting_monitor = thread()->current_waiting_monitor();
  ObjectMonitor *pending_monitor = NULL;
  if (waiting_monitor == NULL) {
    pending_monitor = thread()->current_pending_monitor();
  }
  oop pending_obj = (pending_monitor != NULL ? (oop) pending_monitor->object() : (oop) NULL);
  oop waiting_obj = (waiting_monitor != NULL ? (oop) waiting_monitor->object() : (oop) NULL);

  for (int index = (mons->length()-1); index >= 0; index--) {
    MonitorInfo* monitor = mons->at(index);
    if (monitor->eliminated() && is_compiled_frame()) continue; // skip eliminated monitor
    oop obj = monitor->owner();
    if (obj == NULL) continue; // skip unowned monitor
    //
    // Skip the monitor that the thread is blocked to enter or waiting on
    //
    if (!found_first_monitor && (obj == pending_obj || obj == waiting_obj)) {
      continue;
    }
    found_first_monitor = true;
    result->append(monitor);
  }
  return result;
}

void javaVFrame::print_locked_object_class_name(outputStream* st, Handle obj, const char* lock_state) {
  if (obj.not_null()) {
    st->print("\t- %s <" INTPTR_FORMAT "> ", lock_state, p2i(obj()));
    if (obj->klass() == SystemDictionary::Class_klass()) {
      st->print_cr("(a java.lang.Class for %s)", java_lang_Class::as_external_name(obj()));
    } else {
      Klass* k = obj->klass();
      st->print_cr("(a %s)", k->external_name());
    }
  }
}

void javaVFrame::print_lock_info_on(outputStream* st, int frame_count) {
  Thread* THREAD = Thread::current();
  ResourceMark rm(THREAD);
  HandleMark hm(THREAD);

  // If this is the first frame and it is java.lang.Object.wait(...)
  // then print out the receiver. Locals are not always available,
  // e.g., compiled native frames have no scope so there are no locals.
  if (frame_count == 0) {
    if (method()->name() == vmSymbols::wait_name() &&
        method()->method_holder()->name() == vmSymbols::java_lang_Object()) {
      const char *wait_state = "waiting on"; // assume we are waiting
      // If earlier in the output we reported java.lang.Thread.State ==
      // "WAITING (on object monitor)" and now we report "waiting on", then
      // we are still waiting for notification or timeout. Otherwise if
      // we earlier reported java.lang.Thread.State == "BLOCKED (on object
      // monitor)", then we are actually waiting to re-lock the monitor.
      StackValueCollection* locs = locals();
      if (!locs->is_empty()) {
        StackValue* sv = locs->at(0);
        if (sv->type() == T_OBJECT) {
          Handle o = locs->at(0)->get_obj();
          if (java_lang_Thread::get_thread_status(thread()->threadObj()) ==
                                java_lang_Thread::BLOCKED_ON_MONITOR_ENTER) {
            wait_state = "waiting to re-lock in wait()";
          }
          print_locked_object_class_name(st, o, wait_state);
        }
      } else {
        st->print_cr("\t- %s <no object reference available>", wait_state);
      }
    } else if (thread()->current_park_blocker() != NULL) {
      oop obj = thread()->current_park_blocker();
      Klass* k = obj->klass();
      st->print_cr("\t- %s <" INTPTR_FORMAT "> (a %s)", "parking to wait for ", p2i(obj), k->external_name());
    }
    else if (thread()->osthread()->get_state() == OBJECT_WAIT) {
      // We are waiting on an Object monitor but Object.wait() isn't the
      // top-frame, so we should be waiting on a Class initialization monitor.
      InstanceKlass* k = thread()->class_to_be_initialized();
      if (k != NULL) {
        st->print_cr("\t- waiting on the Class initialization monitor for %s", k->external_name());
      }
    }
  }

  // Print out all monitors that we have locked, or are trying to lock,
  // including re-locking after being notified or timing out in a wait().
  GrowableArray<MonitorInfo*>* mons = monitors();
  if (!mons->is_empty()) {
    bool found_first_monitor = false;
    for (int index = (mons->length()-1); index >= 0; index--) {
      MonitorInfo* monitor = mons->at(index);
      if (monitor->eliminated() && is_compiled_frame()) { // Eliminated in compiled code
        if (monitor->owner_is_scalar_replaced()) {
          Klass* k = java_lang_Class::as_Klass(monitor->owner_klass());
          st->print("\t- eliminated <owner is scalar replaced> (a %s)", k->external_name());
        } else {
          Handle obj(THREAD, monitor->owner());
          if (obj() != NULL) {
            print_locked_object_class_name(st, obj, "eliminated");
          }
        }
        continue;
      }
      if (monitor->owner() != NULL) {
        // the monitor is associated with an object, i.e., it is locked

        const char *lock_state = "locked"; // assume we have the monitor locked
        if (!found_first_monitor && frame_count == 0) {
          // If this is the first frame and we haven't found an owned
          // monitor before, then we need to see if we have completed
          // the lock or if we are blocked trying to acquire it. Only
          // an inflated monitor that is first on the monitor list in
          // the first frame can block us on a monitor enter.
          markWord mark = monitor->owner()->mark();
          // The first stage of async deflation does not affect any field
          // used by this comparison so the ObjectMonitor* is usable here.
          if (mark.has_monitor() &&
              ( // we have marked ourself as pending on this monitor
                mark.monitor() == thread()->current_pending_monitor() ||
                // we are not the owner of this monitor
                !mark.monitor()->is_entered(thread())
              )) {
            lock_state = "waiting to lock";
          }
        }
        print_locked_object_class_name(st, Handle(THREAD, monitor->owner()), lock_state);

        found_first_monitor = true;
      }
    }
  }
}

// ------------- interpretedVFrame --------------

u_char* interpretedVFrame::bcp() const {
    return (!register_map()->in_cont())  ? fr().interpreter_frame_bcp() : Continuation::interpreter_frame_bcp(fr(), register_map());
}

void interpretedVFrame::set_bcp(u_char* bcp) {
  assert (!register_map()->in_cont(), ""); // unsupported for now because seems to be unused
  fr().interpreter_frame_set_bcp(bcp);
}

intptr_t* interpretedVFrame::locals_addr_at(int offset) const {
  assert (!register_map()->in_cont(), ""); // unsupported for now because seems to be unused
  assert(fr().is_interpreted_frame(), "frame should be an interpreted frame");
  return fr().interpreter_frame_local_at(offset);
}


GrowableArray<MonitorInfo*>* interpretedVFrame::monitors() const {
  GrowableArray<MonitorInfo*>* result = new GrowableArray<MonitorInfo*>(5);
  if (!register_map()->in_cont()) { // no monitors in continuations
    for (BasicObjectLock* current = (fr().previous_monitor_in_interpreter_frame(fr().interpreter_frame_monitor_begin()));
        current >= fr().interpreter_frame_monitor_end();
        current = fr().previous_monitor_in_interpreter_frame(current)) {
      result->push(new MonitorInfo(current->obj(), current->lock(), false, false));
    }
  }
  return result;
}

int interpretedVFrame::bci() const {
  return method()->bci_from(bcp());
}

Method* interpretedVFrame::method() const {
  return (!register_map()->in_cont()) ? fr().interpreter_frame_method() : Continuation::interpreter_frame_method(fr(), register_map());
}

static StackValue* create_stack_value_from_oop_map(const RegisterMap* reg_map,
                                                   const InterpreterOopMap& oop_mask,
                                                   int index,
                                                   const intptr_t* const addr) {

  assert(index >= 0 &&
         index < oop_mask.number_of_entries(), "invariant");

  // categorize using oop_mask
  if (oop_mask.is_oop(index)) {
    oop obj = NULL;
    if (addr != NULL) {
      // obj = (UseCompressedOops && reg_map->in_cont()) ? HeapAccess<IS_ARRAY>::oop_load((narrowOop*)addr) : *(oop*)addr;
      if (UseCompressedOops && reg_map->in_cont())
        obj = HeapAccess<IS_ARRAY>::oop_load((narrowOop*)addr);
      else
        obj = *(oop*)addr;
    }
    // reference (oop) "r"
    Handle h(Thread::current(), obj);
    return new StackValue(h);
  }
  // value (integer) "v"
  return new StackValue(addr != NULL ? *addr : 0);
}

static bool is_in_expression_stack(const frame& fr, const intptr_t* const addr) {
  assert(addr != NULL, "invariant");

  // Ensure to be 'inside' the expresion stack (i.e., addr >= sp for Intel).
  // In case of exceptions, the expression stack is invalid and the sp
  // will be reset to express this condition.
  if (frame::interpreter_frame_expression_stack_direction() > 0) {
    return addr <= fr.interpreter_frame_tos_address();
  }

  return addr >= fr.interpreter_frame_tos_address();
}

static void stack_locals(StackValueCollection* result,
                         int length,
                         const InterpreterOopMap& oop_mask,
                         const frame& fr,
                         const RegisterMap* reg_map) {

  assert(result != NULL, "invariant");

  for (int i = 0; i < length; ++i) {
    const intptr_t* addr;
    if (!reg_map->in_cont()) {
      addr = fr.interpreter_frame_local_at(i);
      assert(addr >= fr.sp(), "must be inside the frame");
    } else {
      addr = (intptr_t*)Continuation::interpreter_frame_local_at(fr, reg_map, oop_mask, i);
    }
    assert(addr != NULL, "invariant");

    StackValue* const sv = create_stack_value_from_oop_map(reg_map, oop_mask, i, addr);
    assert(sv != NULL, "sanity check");

    result->add(sv);
  }
}

static void stack_expressions(StackValueCollection* result,
                              int length,
                              int max_locals,
                              const InterpreterOopMap& oop_mask,
                              const frame& fr,
                              const RegisterMap* reg_map) {

  assert(result != NULL, "invariant");

  for (int i = 0; i < length; ++i) {
    const intptr_t* addr;
    if (!reg_map->in_cont()) {
      addr = fr.interpreter_frame_expression_stack_at(i);
      assert(addr != NULL, "invariant");
      if (!is_in_expression_stack(fr, addr)) {
        // Need to ensure no bogus escapes.
        addr = NULL;
      }
    } else {
      addr = (intptr_t*)Continuation::interpreter_frame_expression_stack_at(fr, reg_map, oop_mask, i);
    }

    StackValue* const sv = create_stack_value_from_oop_map(reg_map,
                                                           oop_mask,
                                                           i + max_locals,
                                                           addr);
    assert(sv != NULL, "sanity check");

    result->add(sv);
  }
}

StackValueCollection* interpretedVFrame::locals() const {
  return stack_data(false);
}

StackValueCollection* interpretedVFrame::expressions() const {
  return stack_data(true);
}

/*
 * Worker routine for fetching references and/or values
 * for a particular bci in the interpretedVFrame.
 *
 * Returns data for either "locals" or "expressions",
 * using bci relative oop_map (oop_mask) information.
 *
 * @param expressions  bool switch controlling what data to return
                       (false == locals / true == expression)
 *
 */
StackValueCollection* interpretedVFrame::stack_data(bool expressions) const {

  InterpreterOopMap oop_mask;
  method()->mask_for(bci(), &oop_mask);
  const int mask_len = oop_mask.number_of_entries();

  // If the method is native, method()->max_locals() is not telling the truth.
  // For our purposes, max locals instead equals the size of parameters.
  const int max_locals = method()->is_native() ?
    method()->size_of_parameters() : method()->max_locals();

  assert(mask_len >= max_locals, "invariant");

  const int length = expressions ? mask_len - max_locals : max_locals;
  assert(length >= 0, "invariant");

  StackValueCollection* const result = new StackValueCollection(length);

  if (0 == length) {
    return result;
  }

  if (expressions) {
    stack_expressions(result, length, max_locals, oop_mask, fr(), register_map());
  } else {
    stack_locals(result, length, oop_mask, fr(), register_map());
  }

  assert(length == result->size(), "invariant");

  return result;
}

void interpretedVFrame::set_locals(StackValueCollection* values) const {
  if (values == NULL || values->size() == 0) return;

  // If the method is native, max_locals is not telling the truth.
  // maxlocals then equals the size of parameters
  const int max_locals = method()->is_native() ?
    method()->size_of_parameters() : method()->max_locals();

  assert(max_locals == values->size(), "Mismatch between actual stack format and supplied data");

  // handle locals
  for (int i = 0; i < max_locals; i++) {
    // Find stack location
    intptr_t *addr = locals_addr_at(i);

    // Depending on oop/int put it in the right package
    const StackValue* const sv = values->at(i);
    assert(sv != NULL, "sanity check");
    if (sv->type() == T_OBJECT) {
      *(oop *) addr = (sv->get_obj())();
    } else {                   // integer
      *addr = sv->get_int();
    }
  }
}

// ------------- cChunk --------------

entryVFrame::entryVFrame(const frame* fr, const RegisterMap* reg_map, JavaThread* thread)
: externalVFrame(fr, reg_map, thread) {}

MonitorInfo::MonitorInfo(oop owner, BasicLock* lock, bool eliminated, bool owner_is_scalar_replaced) {
  Thread* thread = Thread::current();
  if (!owner_is_scalar_replaced) {
    _owner = Handle(thread, owner);
    _owner_klass = Handle();
  } else {
    assert(eliminated, "monitor should be eliminated for scalar replaced object");
    _owner = Handle();
    _owner_klass = Handle(thread, owner);
  }
  _lock = lock;
  _eliminated = eliminated;
  _owner_is_scalar_replaced = owner_is_scalar_replaced;
}

#ifdef ASSERT
void vframeStreamCommon::found_bad_method_frame() const {
  // 6379830 Cut point for an assertion that occasionally fires when
  // we are using the performance analyzer.
  // Disable this assert when testing the analyzer with fastdebug.
  // -XX:SuppressErrorAt=vframe.cpp:XXX (XXX=following line number)
  fatal("invalid bci or invalid scope desc");
}
#endif

// top-frame will be skipped
vframeStream::vframeStream(JavaThread* thread, frame top_frame,
<<<<<<< HEAD
  bool stop_at_java_call_stub) : vframeStreamCommon(RegisterMap(thread, true, true)) {
=======
                           bool stop_at_java_call_stub) :
    vframeStreamCommon(thread, true /* process_frames */) {
>>>>>>> cd33abb1
  _stop_at_java_call_stub = stop_at_java_call_stub;

  // skip top frame, as it may not be at safepoint
  _frame  = top_frame.sender(&_reg_map);
  while (!fill_from_frame()) {
    _frame = _frame.sender(&_reg_map);
  }
}

vframeStream::vframeStream(JavaThread* thread, Handle continuation_scope, bool stop_at_java_call_stub) 
 : vframeStreamCommon(RegisterMap(thread, true, true)) {

  _stop_at_java_call_stub = stop_at_java_call_stub;
  _continuation_scope = continuation_scope;
  
  if (!thread->has_last_Java_frame()) {
    _mode = at_end_mode;
    return;
  }

  _frame = _thread->last_frame();
  oop cont = _thread->last_continuation()->cont_oop();
  while (!fill_from_frame()) {
    if (cont != (oop)NULL && Continuation::is_continuation_enterSpecial(_frame)) {
      cont = java_lang_Continuation::parent(cont);
    }
    _frame = _frame.sender(&_reg_map);
  }
  _cont = Handle(Thread::current(), cont);

  assert (_reg_map.cont() == (oop)NULL || (_cont() == _reg_map.cont()), 
    "map.cont: " INTPTR_FORMAT " vframeStream: " INTPTR_FORMAT, 
    p2i((oopDesc*)_reg_map.cont()), p2i((oopDesc*)_cont()));
}

vframeStream::vframeStream(Handle continuation) 
 : vframeStreamCommon(RegisterMap(continuation, true)) {

  _stop_at_java_call_stub = false;
  _continuation_scope = Handle();
  
  if (!Continuation::has_last_Java_frame(continuation)) {
    _mode = at_end_mode;
    return;
  }

  _frame = Continuation::last_frame(continuation, &_reg_map);
  _cont = continuation;
  while (!fill_from_frame()) {
    _frame = _frame.sender(&_reg_map);
  }

  assert (_reg_map.cont() == (oop)NULL || (_cont() == _reg_map.cont()), 
    "map.cont: " INTPTR_FORMAT " vframeStream: " INTPTR_FORMAT, 
    p2i((oopDesc*)_reg_map.cont()), p2i((oopDesc*)_cont()));
}


// Step back n frames, skip any pseudo frames in between.
// This function is used in Class.forName, Class.newInstance, Method.Invoke,
// AccessController.doPrivileged.
void vframeStreamCommon::security_get_caller_frame(int depth) {
  assert(depth >= 0, "invalid depth: %d", depth);
  for (int n = 0; !at_end(); security_next()) {
    if (!method()->is_ignored_by_security_stack_walk()) {
      if (n == depth) {
        // We have reached the desired depth; return.
        return;
      }
      n++;  // this is a non-skipped frame; count it against the depth
    }
  }
  // NOTE: At this point there were not enough frames on the stack
  // to walk to depth.  Callers of this method have to check for at_end.
}


void vframeStreamCommon::security_next() {
  if (method()->is_prefixed_native()) {
    skip_prefixed_method_and_wrappers();  // calls next()
  } else {
    next();
  }
}


void vframeStreamCommon::skip_prefixed_method_and_wrappers() {
  ResourceMark rm;

  int    method_prefix_count = 0;
  char** method_prefixes = JvmtiExport::get_all_native_method_prefixes(&method_prefix_count);
  Klass* prefixed_klass = method()->method_holder();
  const char* prefixed_name = method()->name()->as_C_string();
  size_t prefixed_name_len = strlen(prefixed_name);
  int prefix_index = method_prefix_count-1;

  while (!at_end()) {
    next();
    if (method()->method_holder() != prefixed_klass) {
      break; // classes don't match, can't be a wrapper
    }
    const char* name = method()->name()->as_C_string();
    size_t name_len = strlen(name);
    size_t prefix_len = prefixed_name_len - name_len;
    if (prefix_len <= 0 || strcmp(name, prefixed_name + prefix_len) != 0) {
      break; // prefixed name isn't prefixed version of method name, can't be a wrapper
    }
    for (; prefix_index >= 0; --prefix_index) {
      const char* possible_prefix = method_prefixes[prefix_index];
      size_t possible_prefix_len = strlen(possible_prefix);
      if (possible_prefix_len == prefix_len &&
          strncmp(possible_prefix, prefixed_name, prefix_len) == 0) {
        break; // matching prefix found
      }
    }
    if (prefix_index < 0) {
      break; // didn't find the prefix, can't be a wrapper
    }
    prefixed_name = name;
    prefixed_name_len = name_len;
  }
}


void vframeStreamCommon::skip_reflection_related_frames() {
  while (!at_end() &&
          (method()->method_holder()->is_subclass_of(SystemDictionary::reflect_MethodAccessorImpl_klass()) ||
           method()->method_holder()->is_subclass_of(SystemDictionary::reflect_ConstructorAccessorImpl_klass()))) {
    next();
  }
}

javaVFrame* vframeStreamCommon::asJavaVFrame() {
  javaVFrame* result = NULL;
  if (_mode == compiled_mode && _frame.is_compiled_frame()) {
    guarantee(_frame.is_compiled_frame(), "expected compiled Java frame");
    guarantee(_reg_map.update_map(), "");

    compiledVFrame* cvf = compiledVFrame::cast(vframe::new_vframe(&_frame, &_reg_map, _thread));

    guarantee(cvf->cb() == cb(), "wrong code blob");

    cvf = cvf->at_scope(_decode_offset, _vframe_id); // get the same scope as this stream

    guarantee(cvf->scope()->decode_offset() == _decode_offset, "wrong scope");
    guarantee(cvf->scope()->sender_decode_offset() == _sender_decode_offset, "wrong scope");
    guarantee(cvf->vframe_id() == _vframe_id, "wrong vframe");

    result = cvf;
  } else {
    if (_mode == compiled_mode && _frame.is_native_frame()) {
      // TBD: This is a temporary work around to avoid asserts because of
      // the native enterSpecial frame on the top. No frames will be found
      // by the JVMTI functions such as GetStackTrace. Without this return
      // a carrier thread stack trace with the enterSpecial frame on the top
      // will be returned by the JVMTI GetStackTrace.
      return NULL;
    }
    result = javaVFrame::cast(vframe::new_vframe(&_frame, &_reg_map, _thread));
  }
  guarantee(result->method() == method(), "wrong method");
  return result;
}


#ifndef PRODUCT
void vframe::print() {
  if (WizardMode) _fr.print_value_on(tty,NULL);
}


void vframe::print_value() const {
  ((vframe*)this)->print();
}


void entryVFrame::print_value() const {
  ((entryVFrame*)this)->print();
}

void entryVFrame::print() {
  vframe::print();
  tty->print_cr("C Chunk inbetween Java");
  tty->print_cr("C     link " INTPTR_FORMAT, p2i(_fr.link()));
}


// ------------- javaVFrame --------------

static void print_stack_values(const char* title, StackValueCollection* values) {
  if (values->is_empty()) return;
  tty->print_cr("\t%s:", title);
  values->print();
}


void javaVFrame::print() {
  Thread* current_thread = Thread::current();
  ResourceMark rm(current_thread);
  HandleMark hm(current_thread);

  vframe::print();
  tty->print("\t");
  method()->print_value();
  tty->cr();
  tty->print_cr("\tbci:    %d", bci());

  print_stack_values("locals",      locals());
  print_stack_values("expressions", expressions());

  GrowableArray<MonitorInfo*>* list = monitors();
  if (list->is_empty()) return;
  tty->print_cr("\tmonitor list:");
  for (int index = (list->length()-1); index >= 0; index--) {
    MonitorInfo* monitor = list->at(index);
    tty->print("\t  obj\t");
    if (monitor->owner_is_scalar_replaced()) {
      Klass* k = java_lang_Class::as_Klass(monitor->owner_klass());
      tty->print("( is scalar replaced %s)", k->external_name());
    } else if (monitor->owner() == NULL) {
      tty->print("( null )");
    } else {
      monitor->owner()->print_value();
      tty->print("(owner=" INTPTR_FORMAT ")", p2i(monitor->owner()));
    }
    if (monitor->eliminated()) {
      if(is_compiled_frame()) {
        tty->print(" ( lock is eliminated in compiled frame )");
      } else {
        tty->print(" ( lock is eliminated, frame not compiled )");
      }
    }
    tty->cr();
    tty->print("\t  ");
    monitor->lock()->print_on(tty);
    tty->cr();
  }
}


void javaVFrame::print_value() const {
  Method*    m = method();
  InstanceKlass*     k = m->method_holder();
  tty->print_cr("frame( sp=" INTPTR_FORMAT ", unextended_sp=" INTPTR_FORMAT ", fp=" INTPTR_FORMAT ", pc=" INTPTR_FORMAT ")",
                p2i(_fr.sp()),  p2i(_fr.unextended_sp()), p2i(_fr.fp()), p2i(_fr.pc()));
  tty->print("%s.%s", k->internal_name(), m->name()->as_C_string());

  if (!m->is_native()) {
    Symbol*  source_name = k->source_file_name();
    int        line_number = m->line_number_from_bci(bci());
    if (source_name != NULL && (line_number != -1)) {
      tty->print("(%s:%d)", source_name->as_C_string(), line_number);
    }
  } else {
    tty->print("(Native Method)");
  }
  // Check frame size and print warning if it looks suspiciously large
  if (fr().sp() != NULL) {
    RegisterMap map = *register_map();
    uint size = (map.in_cont() || Continuation::is_cont_barrier_frame(fr()))
      ? Continuation::frame_size(fr(), &map)
      : fr().frame_size(&map);
#ifdef _LP64
    if (size > 8*K) warning("SUSPICIOUSLY LARGE FRAME (%d)", size);
#else
    if (size > 4*K) warning("SUSPICIOUSLY LARGE FRAME (%d)", size);
#endif
  }
}


bool javaVFrame::structural_compare(javaVFrame* other) {
  // Check static part
  if (method() != other->method()) return false;
  if (bci()    != other->bci())    return false;

  // Check locals
  StackValueCollection *locs = locals();
  StackValueCollection *other_locs = other->locals();
  assert(locs->size() == other_locs->size(), "sanity check");
  int i;
  for(i = 0; i < locs->size(); i++) {
    // it might happen the compiler reports a conflict and
    // the interpreter reports a bogus int.
    if (       is_compiled_frame() &&       locs->at(i)->type() == T_CONFLICT) continue;
    if (other->is_compiled_frame() && other_locs->at(i)->type() == T_CONFLICT) continue;

    if (!locs->at(i)->equal(other_locs->at(i)))
      return false;
  }

  // Check expressions
  StackValueCollection* exprs = expressions();
  StackValueCollection* other_exprs = other->expressions();
  assert(exprs->size() == other_exprs->size(), "sanity check");
  for(i = 0; i < exprs->size(); i++) {
    if (!exprs->at(i)->equal(other_exprs->at(i)))
      return false;
  }

  return true;
}


void javaVFrame::print_activation(int index) const {
  // frame number and method
  tty->print("%2d - ", index);
  ((vframe*)this)->print_value();
  tty->cr();

  if (WizardMode) {
    ((vframe*)this)->print();
    tty->cr();
  }
}


void javaVFrame::verify() const {
}


void interpretedVFrame::verify() const {
}


// ------------- externalVFrame --------------

void externalVFrame::print() {
  _fr.print_value_on(tty,NULL);
}


void externalVFrame::print_value() const {
  ((vframe*)this)->print();
}
#endif // PRODUCT<|MERGE_RESOLUTION|>--- conflicted
+++ resolved
@@ -506,12 +506,8 @@
 
 // top-frame will be skipped
 vframeStream::vframeStream(JavaThread* thread, frame top_frame,
-<<<<<<< HEAD
-  bool stop_at_java_call_stub) : vframeStreamCommon(RegisterMap(thread, true, true)) {
-=======
-                           bool stop_at_java_call_stub) :
-    vframeStreamCommon(thread, true /* process_frames */) {
->>>>>>> cd33abb1
+                          bool stop_at_java_call_stub) : 
+    vframeStreamCommon(RegisterMap(thread, true, true, true)) {
   _stop_at_java_call_stub = stop_at_java_call_stub;
 
   // skip top frame, as it may not be at safepoint
@@ -522,7 +518,7 @@
 }
 
 vframeStream::vframeStream(JavaThread* thread, Handle continuation_scope, bool stop_at_java_call_stub) 
- : vframeStreamCommon(RegisterMap(thread, true, true)) {
+ : vframeStreamCommon(RegisterMap(thread, true, true, true)) {
 
   _stop_at_java_call_stub = stop_at_java_call_stub;
   _continuation_scope = continuation_scope;
