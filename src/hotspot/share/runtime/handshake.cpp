--- conflicted
+++ resolved
@@ -463,16 +463,11 @@
   assert(_handshakee->thread_state() != _thread_in_native, "should not be in native");
   ThreadInVMForHandshake tivm(_handshakee);
   {
-<<<<<<< HEAD
-    //NoSafepointVerifier nsv;
-    process_self_inner();
-=======
     // Handshakes cannot safely safepoint.
     // The exception to this rule is the asynchronous suspension handshake.
     // It by-passes the NSV by manually doing the transition.
-    NoSafepointVerifier nsv;
+    //NoSafepointVerifier nsv;
     return process_self_inner();
->>>>>>> 0438cea6
   }
 }
 
