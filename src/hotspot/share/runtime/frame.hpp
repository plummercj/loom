--- conflicted
+++ resolved
@@ -407,28 +407,18 @@
   void oops_interpreted_do0(OopClosure* f, const RegisterMap* map, methodHandle m, jint bci, const InterpreterOopMap& mask) const;
 
   // Iteration of oops
-<<<<<<< HEAD
-  void oops_do_internal(OopClosure* f, CodeBlobClosure* cf, DerivedOopClosure* df, const RegisterMap* map, bool use_interpreter_oop_map_cache) const;
+  void oops_do_internal(OopClosure* f, CodeBlobClosure* cf, DerivedOopClosure* df, DerivedPointerIterationMode derived_mode, const RegisterMap* map, bool use_interpreter_oop_map_cache) const;
+
   void oops_entry_do(OopClosure* f, const RegisterMap* map) const;
-  void oops_code_blob_do(OopClosure* f, CodeBlobClosure* cf, DerivedOopClosure* df, const RegisterMap* map) const;
+  void oops_code_blob_do(OopClosure* f, CodeBlobClosure* cf, DerivedOopClosure* df, DerivedPointerIterationMode derived_mode, const RegisterMap* map) const;
   int adjust_offset(Method* method, int index); // helper for above fn
  public:
   // Memory management
-  void oops_do(OopClosure* f, CodeBlobClosure* cf, const RegisterMap* map) { oops_do_internal(f, cf, NULL, map, true); }
-  void oops_do(OopClosure* f, CodeBlobClosure* cf, DerivedOopClosure* df, const RegisterMap* map) { oops_do_internal(f, cf, df, map, true); }
-=======
-  void oops_do_internal(OopClosure* f, CodeBlobClosure* cf, const RegisterMap* map,
-                        bool use_interpreter_oop_map_cache, DerivedPointerIterationMode derived_mode) const;
-  void oops_entry_do(OopClosure* f, const RegisterMap* map) const;
-  void oops_code_blob_do(OopClosure* f, CodeBlobClosure* cf, const RegisterMap* map,
-                         DerivedPointerIterationMode derived_mode) const;
-  int adjust_offset(Method* method, int index); // helper for above fn
- public:
-  // Memory management
-  void oops_do(OopClosure* f, CodeBlobClosure* cf, const RegisterMap* map,
-               DerivedPointerIterationMode derived_mode) const;
-  void oops_do(OopClosure* f, CodeBlobClosure* cf, const RegisterMap* map) const;
->>>>>>> cd33abb1
+  void oops_do(OopClosure* f, CodeBlobClosure* cf, const RegisterMap* map) { oops_do_internal(f, cf, NULL, DerivedPointerTable::is_active() ?
+                                                                                                           DerivedPointerIterationMode::_with_table :
+                                                                                                           DerivedPointerIterationMode::_ignore, map, true); }
+  void oops_do(OopClosure* f, CodeBlobClosure* cf, DerivedOopClosure* df, const RegisterMap* map) { oops_do_internal(f, cf, df, DerivedPointerIterationMode::_ignore, map, true); }
+  void oops_do(OopClosure* f, CodeBlobClosure* cf, const RegisterMap* map, DerivedPointerIterationMode derived_mode) const { oops_do_internal(f, cf, NULL, derived_mode, map, true); }
   void nmethods_do(CodeBlobClosure* cf) const;
 
   // RedefineClasses support for finding live interpreted methods on the stack
@@ -517,11 +507,7 @@
   RegisterMap _reg_map;
   bool        _is_done;
  public:
-<<<<<<< HEAD
-   StackFrameStream(JavaThread *thread, bool update = true, bool allow_missing_reg = false);
-=======
-  StackFrameStream(JavaThread *thread, bool update, bool process_frames);
->>>>>>> cd33abb1
+  StackFrameStream(JavaThread *thread, bool update, bool process_frames, bool allow_missing_reg = false);
 
   // Iteration
   inline bool is_done();
