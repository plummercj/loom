--- conflicted
+++ resolved
@@ -566,7 +566,7 @@
   _bci = jvf->bci();
   _class_holder = OopHandle(Universe::vm_global(), _method->method_holder()->klass_holder());
   _locked_monitors = NULL;
-  _cont_scope_name = (jvf->continuation() != NULL) ? java_lang_ContinuationScope::name(java_lang_Continuation::scope(jvf->continuation())) : (oop)NULL;
+  _cont_scope_name = OopHandle(Universe::vm_global(), (jvf->continuation() != NULL) ? java_lang_ContinuationScope::name(java_lang_Continuation::scope(jvf->continuation())) : (oop)NULL);
   if (with_lock_info) {
     ResourceMark rm;
     GrowableArray<MonitorInfo*>* list = jvf->locked_monitors();
@@ -589,12 +589,8 @@
     }
     delete _locked_monitors;
   }
-<<<<<<< HEAD
-  f->do_oop(&_class_holder);
-  f->do_oop(&_cont_scope_name);
-=======
   _class_holder.release(Universe::vm_global());
->>>>>>> a764279d
+  _cont_scope_name.release(Universe::vm_global());
 }
 
 void StackFrameInfo::metadata_do(void f(Metadata*)) {
@@ -723,7 +719,7 @@
   for (int j = 0; j < _depth; j++) {
     StackFrameInfo* frame = _frames->at(j);
     methodHandle mh(THREAD, frame->method());
-    Handle contScopeNameH(THREAD, frame->cont_scope_name());
+    Handle contScopeNameH(THREAD, frame->cont_scope_name().resolve());
     oop element = java_lang_StackTraceElement::create(mh, frame->bci(), contScopeNameH, CHECK_NH);
     backtrace->obj_at_put(j, element);
   }
