/*
 * Copyright (c) 2000, 2019, Oracle and/or its affiliates. All rights reserved.
 * DO NOT ALTER OR REMOVE COPYRIGHT NOTICES OR THIS FILE HEADER.
 *
 * This code is free software; you can redistribute it and/or modify it
 * under the terms of the GNU General Public License version 2 only, as
 * published by the Free Software Foundation.
 *
 * This code is distributed in the hope that it will be useful, but WITHOUT
 * ANY WARRANTY; without even the implied warranty of MERCHANTABILITY or
 * FITNESS FOR A PARTICULAR PURPOSE.  See the GNU General Public License
 * version 2 for more details (a copy is included in the LICENSE file that
 * accompanied this code).
 *
 * You should have received a copy of the GNU General Public License version
 * 2 along with this work; if not, write to the Free Software Foundation,
 * Inc., 51 Franklin St, Fifth Floor, Boston, MA 02110-1301 USA.
 *
 * Please contact Oracle, 500 Oracle Parkway, Redwood Shores, CA 94065 USA
 * or visit www.oracle.com if you need additional information or have any
 * questions.
 *
 */

#ifndef SHARE_GC_SHARED_SPACE_INLINE_HPP
#define SHARE_GC_SHARED_SPACE_INLINE_HPP

#include "gc/shared/space.hpp"

#include "gc/shared/blockOffsetTable.inline.hpp"
#include "gc/shared/collectedHeap.hpp"
#include "gc/shared/generation.hpp"
#include "gc/shared/spaceDecorator.hpp"
#include "oops/oopsHierarchy.hpp"
#include "oops/oop.inline.hpp"
#include "runtime/prefetch.inline.hpp"
#include "runtime/safepoint.hpp"
#if INCLUDE_SERIALGC
#include "gc/serial/markSweep.inline.hpp"
#endif

inline HeapWord* Space::block_start(const void* p) {
  return block_start_const(p);
}

inline HeapWord* OffsetTableContigSpace::allocate(size_t size) {
  HeapWord* res = ContiguousSpace::allocate(size);
  if (res != NULL) {
    _offsets.alloc_block(res, size);
  }
  return res;
}

// Because of the requirement of keeping "_offsets" up to date with the
// allocations, we sequentialize these with a lock.  Therefore, best if
// this is used for larger LAB allocations only.
inline HeapWord* OffsetTableContigSpace::par_allocate(size_t size) {
  MutexLocker x(&_par_alloc_lock);
  // This ought to be just "allocate", because of the lock above, but that
  // ContiguousSpace::allocate asserts that either the allocating thread
  // holds the heap lock or it is the VM thread and we're at a safepoint.
  // The best I (dld) could figure was to put a field in ContiguousSpace
  // meaning "locking at safepoint taken care of", and set/reset that
  // here.  But this will do for now, especially in light of the comment
  // above.  Perhaps in the future some lock-free manner of keeping the
  // coordination.
  HeapWord* res = ContiguousSpace::par_allocate(size);
  if (res != NULL) {
    _offsets.alloc_block(res, size);
  }
  return res;
}

inline HeapWord*
OffsetTableContigSpace::block_start_const(const void* p) const {
  return _offsets.block_start(p);
}

#if INCLUDE_SERIALGC

class DeadSpacer : StackObj {
  size_t _allowed_deadspace_words;
  bool _active;
  CompactibleSpace* _space;

public:
  DeadSpacer(CompactibleSpace* space) : _allowed_deadspace_words(0), _space(space) {
    size_t ratio = _space->allowed_dead_ratio();
    _active = ratio > 0;

    if (_active) {
      assert(!UseG1GC, "G1 should not be using dead space");

      // We allow some amount of garbage towards the bottom of the space, so
      // we don't start compacting before there is a significant gain to be made.
      // Occasionally, we want to ensure a full compaction, which is determined
      // by the MarkSweepAlwaysCompactCount parameter.
      if ((MarkSweep::total_invocations() % MarkSweepAlwaysCompactCount) != 0) {
        _allowed_deadspace_words = (space->capacity() * ratio / 100) / HeapWordSize;
      } else {
        _active = false;
      }
    }
  }


  bool insert_deadspace(HeapWord* dead_start, HeapWord* dead_end) {
    if (!_active) {
      return false;
    }

    size_t dead_length = pointer_delta(dead_end, dead_start);
    if (_allowed_deadspace_words >= dead_length) {
      _allowed_deadspace_words -= dead_length;
      CollectedHeap::fill_with_object(dead_start, dead_length);
      oop obj = cast_to_oop(dead_start);
      obj->set_mark(obj->mark().set_marked());

      assert(dead_length == (size_t)obj->size(), "bad filler object size");
      log_develop_trace(gc, compaction)("Inserting object to dead space: " PTR_FORMAT ", " PTR_FORMAT ", " SIZE_FORMAT "b",
          p2i(dead_start), p2i(dead_end), dead_length * HeapWordSize);

      return true;
    } else {
      _active = false;
      return false;
    }
  }

};

#ifdef ASSERT
template <class SpaceType>
inline void CompactibleSpace::verify_up_to_first_dead(SpaceType* space) {
  HeapWord* cur_obj = space->bottom();

  if (cur_obj < space->_end_of_live && space->_first_dead > cur_obj && !cast_to_oop(cur_obj)->is_gc_marked()) {
     // we have a chunk of the space which hasn't moved and we've reinitialized
     // the mark word during the previous pass, so we can't use is_gc_marked for
     // the traversal.
     HeapWord* prev_obj = NULL;

     while (cur_obj < space->_first_dead) {
       size_t size = cast_to_oop(cur_obj)->size();
       assert(!cast_to_oop(cur_obj)->is_gc_marked(), "should be unmarked (special dense prefix handling)");
       prev_obj = cur_obj;
       cur_obj += size;
     }
  }
}
#endif

template <class SpaceType>
inline void CompactibleSpace::clear_empty_region(SpaceType* space) {
  // Let's remember if we were empty before we did the compaction.
  bool was_empty = space->used_region().is_empty();
  // Reset space after compaction is complete
  space->reset_after_compaction();
  // We do this clear, below, since it has overloaded meanings for some
  // space subtypes.  For example, OffsetTableContigSpace's that were
  // compacted into will have had their offset table thresholds updated
  // continuously, but those that weren't need to have their thresholds
  // re-initialized.  Also mangles unused area for debugging.
  if (space->used_region().is_empty()) {
    if (!was_empty) space->clear(SpaceDecorator::Mangle);
  } else {
    if (ZapUnusedHeapArea) space->mangle_unused_area();
  }
}
<<<<<<< HEAD

template <class SpaceType>
inline void CompactibleSpace::scan_and_compact(SpaceType* space) {
  // Copy all live objects to their new location
  // Used by MarkSweep::mark_sweep_phase4()

  verify_up_to_first_dead(space);

  HeapWord* const bottom = space->bottom();
  HeapWord* const end_of_live = space->_end_of_live;

  assert(space->_first_dead <= end_of_live, "Invariant. _first_dead: " PTR_FORMAT " <= end_of_live: " PTR_FORMAT, p2i(space->_first_dead), p2i(end_of_live));
  if (space->_first_dead == end_of_live && (bottom == end_of_live || !cast_to_oop(bottom)->is_gc_marked())) {
    // Nothing to compact. The space is either empty or all live object should be left in place.
    clear_empty_region(space);
    return;
  }

  const intx scan_interval = PrefetchScanIntervalInBytes;
  const intx copy_interval = PrefetchCopyIntervalInBytes;

  assert(bottom < end_of_live, "bottom: " PTR_FORMAT " should be < end_of_live: " PTR_FORMAT, p2i(bottom), p2i(end_of_live));
  HeapWord* cur_obj = bottom;
  if (space->_first_dead > cur_obj && !cast_to_oop(cur_obj)->is_gc_marked()) {
    // All object before _first_dead can be skipped. They should not be moved.
    // A pointer to the first live object is stored at the memory location for _first_dead.
    cur_obj = *(HeapWord**)(space->_first_dead);
  }

  debug_only(HeapWord* prev_obj = NULL);
  while (cur_obj < end_of_live) {
    if (!cast_to_oop(cur_obj)->is_gc_marked()) {
      debug_only(prev_obj = cur_obj);
      // The first word of the dead object contains a pointer to the next live object or end of space.
      cur_obj = *(HeapWord**)cur_obj;
      assert(cur_obj > prev_obj, "we should be moving forward through memory");
    } else {
      // prefetch beyond q
      Prefetch::read(cur_obj, scan_interval);

      // size and destination
      size_t size = space->obj_size(cur_obj);
      HeapWord* compaction_top = cast_from_oop<HeapWord*>(cast_to_oop(cur_obj)->forwardee());

      // prefetch beyond compaction_top
      Prefetch::write(compaction_top, copy_interval);

      // copy object and reinit its mark
      assert(cur_obj != compaction_top, "everything in this pass should be moving");
      cast_to_oop(cur_obj)->copy_conjoint(compaction_top, size);
      cast_to_oop(compaction_top)->init_mark();
      assert(cast_to_oop(compaction_top)->klass() != NULL, "should have a class");

      debug_only(prev_obj = cur_obj);
      cur_obj += size;
    }
  }

  clear_empty_region(space);
}

=======
>>>>>>> 2ef68711
#endif // INCLUDE_SERIALGC

template <typename OopClosureType>
void ContiguousSpace::oop_since_save_marks_iterate(OopClosureType* blk) {
  HeapWord* t;
  HeapWord* p = saved_mark_word();
  assert(p != NULL, "expected saved mark");

  const intx interval = PrefetchScanIntervalInBytes;
  do {
    t = top();
    while (p < t) {
      Prefetch::write(p, interval);
      debug_only(HeapWord* prev = p);
      oop m = cast_to_oop(p);
      p += m->oop_iterate_size(blk);
    }
  } while (t < top());

  set_saved_mark_word(p);
}

#endif // SHARE_GC_SHARED_SPACE_INLINE_HPP<|MERGE_RESOLUTION|>--- conflicted
+++ resolved
@@ -167,70 +167,6 @@
     if (ZapUnusedHeapArea) space->mangle_unused_area();
   }
 }
-<<<<<<< HEAD
-
-template <class SpaceType>
-inline void CompactibleSpace::scan_and_compact(SpaceType* space) {
-  // Copy all live objects to their new location
-  // Used by MarkSweep::mark_sweep_phase4()
-
-  verify_up_to_first_dead(space);
-
-  HeapWord* const bottom = space->bottom();
-  HeapWord* const end_of_live = space->_end_of_live;
-
-  assert(space->_first_dead <= end_of_live, "Invariant. _first_dead: " PTR_FORMAT " <= end_of_live: " PTR_FORMAT, p2i(space->_first_dead), p2i(end_of_live));
-  if (space->_first_dead == end_of_live && (bottom == end_of_live || !cast_to_oop(bottom)->is_gc_marked())) {
-    // Nothing to compact. The space is either empty or all live object should be left in place.
-    clear_empty_region(space);
-    return;
-  }
-
-  const intx scan_interval = PrefetchScanIntervalInBytes;
-  const intx copy_interval = PrefetchCopyIntervalInBytes;
-
-  assert(bottom < end_of_live, "bottom: " PTR_FORMAT " should be < end_of_live: " PTR_FORMAT, p2i(bottom), p2i(end_of_live));
-  HeapWord* cur_obj = bottom;
-  if (space->_first_dead > cur_obj && !cast_to_oop(cur_obj)->is_gc_marked()) {
-    // All object before _first_dead can be skipped. They should not be moved.
-    // A pointer to the first live object is stored at the memory location for _first_dead.
-    cur_obj = *(HeapWord**)(space->_first_dead);
-  }
-
-  debug_only(HeapWord* prev_obj = NULL);
-  while (cur_obj < end_of_live) {
-    if (!cast_to_oop(cur_obj)->is_gc_marked()) {
-      debug_only(prev_obj = cur_obj);
-      // The first word of the dead object contains a pointer to the next live object or end of space.
-      cur_obj = *(HeapWord**)cur_obj;
-      assert(cur_obj > prev_obj, "we should be moving forward through memory");
-    } else {
-      // prefetch beyond q
-      Prefetch::read(cur_obj, scan_interval);
-
-      // size and destination
-      size_t size = space->obj_size(cur_obj);
-      HeapWord* compaction_top = cast_from_oop<HeapWord*>(cast_to_oop(cur_obj)->forwardee());
-
-      // prefetch beyond compaction_top
-      Prefetch::write(compaction_top, copy_interval);
-
-      // copy object and reinit its mark
-      assert(cur_obj != compaction_top, "everything in this pass should be moving");
-      cast_to_oop(cur_obj)->copy_conjoint(compaction_top, size);
-      cast_to_oop(compaction_top)->init_mark();
-      assert(cast_to_oop(compaction_top)->klass() != NULL, "should have a class");
-
-      debug_only(prev_obj = cur_obj);
-      cur_obj += size;
-    }
-  }
-
-  clear_empty_region(space);
-}
-
-=======
->>>>>>> 2ef68711
 #endif // INCLUDE_SERIALGC
 
 template <typename OopClosureType>
