/*
 * Copyright (c) 2014, 2021, Red Hat, Inc. All rights reserved.
 * DO NOT ALTER OR REMOVE COPYRIGHT NOTICES OR THIS FILE HEADER.
 *
 * This code is free software; you can redistribute it and/or modify it
 * under the terms of the GNU General Public License version 2 only, as
 * published by the Free Software Foundation.
 *
 * This code is distributed in the hope that it will be useful, but WITHOUT
 * ANY WARRANTY; without even the implied warranty of MERCHANTABILITY or
 * FITNESS FOR A PARTICULAR PURPOSE.  See the GNU General Public License
 * version 2 for more details (a copy is included in the LICENSE file that
 * accompanied this code).
 *
 * You should have received a copy of the GNU General Public License version
 * 2 along with this work; if not, write to the Free Software Foundation,
 * Inc., 51 Franklin St, Fifth Floor, Boston, MA 02110-1301 USA.
 *
 * Please contact Oracle, 500 Oracle Parkway, Redwood Shores, CA 94065 USA
 * or visit www.oracle.com if you need additional information or have any
 * questions.
 *
 */

#include "precompiled.hpp"

#include "gc/shared/gcTraceTime.inline.hpp"
#include "gc/shared/preservedMarks.inline.hpp"
#include "gc/shared/tlab_globals.hpp"
#include "gc/shenandoah/heuristics/shenandoahHeuristics.hpp"
#include "gc/shenandoah/shenandoahConcurrentGC.hpp"
#include "gc/shenandoah/shenandoahCollectionSet.hpp"
#include "gc/shenandoah/shenandoahFreeSet.hpp"
#include "gc/shenandoah/shenandoahFullGC.hpp"
#include "gc/shenandoah/shenandoahPhaseTimings.hpp"
#include "gc/shenandoah/shenandoahMark.inline.hpp"
#include "gc/shenandoah/shenandoahMonitoringSupport.hpp"
#include "gc/shenandoah/shenandoahHeapRegionSet.hpp"
#include "gc/shenandoah/shenandoahHeap.inline.hpp"
#include "gc/shenandoah/shenandoahHeapRegion.inline.hpp"
#include "gc/shenandoah/shenandoahMarkingContext.inline.hpp"
#include "gc/shenandoah/shenandoahMetrics.hpp"
#include "gc/shenandoah/shenandoahOopClosures.inline.hpp"
#include "gc/shenandoah/shenandoahReferenceProcessor.hpp"
#include "gc/shenandoah/shenandoahRootProcessor.inline.hpp"
#include "gc/shenandoah/shenandoahSTWMark.hpp"
#include "gc/shenandoah/shenandoahUtils.hpp"
#include "gc/shenandoah/shenandoahVerifier.hpp"
#include "gc/shenandoah/shenandoahVMOperations.hpp"
#include "gc/shenandoah/shenandoahWorkerPolicy.hpp"
#include "memory/metaspaceUtils.hpp"
#include "memory/universe.hpp"
#include "oops/compressedOops.inline.hpp"
#include "oops/oop.inline.hpp"
#include "runtime/biasedLocking.hpp"
#include "runtime/orderAccess.hpp"
#include "runtime/thread.hpp"
#include "runtime/vmThread.hpp"
#include "utilities/copy.hpp"
#include "utilities/events.hpp"
#include "utilities/growableArray.hpp"
#include "gc/shared/workgroup.hpp"

ShenandoahFullGC::ShenandoahFullGC() :
  _gc_timer(ShenandoahHeap::heap()->gc_timer()),
  _preserved_marks(new PreservedMarksSet(true)) {}

bool ShenandoahFullGC::collect(GCCause::Cause cause) {
  vmop_entry_full(cause);
  // Always success
  return true;
}

void ShenandoahFullGC::vmop_entry_full(GCCause::Cause cause) {
  ShenandoahHeap* const heap = ShenandoahHeap::heap();
  TraceCollectorStats tcs(heap->monitoring_support()->full_stw_collection_counters());
  ShenandoahTimingsTracker timing(ShenandoahPhaseTimings::full_gc_gross);

  heap->try_inject_alloc_failure();
  VM_ShenandoahFullGC op(cause, this);
  VMThread::execute(&op);
}

void ShenandoahFullGC::entry_full(GCCause::Cause cause) {
  static const char* msg = "Pause Full";
  ShenandoahPausePhase gc_phase(msg, ShenandoahPhaseTimings::full_gc, true /* log_heap_usage */);
  EventMark em("%s", msg);

  ShenandoahWorkerScope scope(ShenandoahHeap::heap()->workers(),
                              ShenandoahWorkerPolicy::calc_workers_for_fullgc(),
                              "full gc");

  op_full(cause);
}

void ShenandoahFullGC::op_full(GCCause::Cause cause) {
  ShenandoahMetricsSnapshot metrics;
  metrics.snap_before();

  // Perform full GC
  do_it(cause);

  metrics.snap_after();

  if (metrics.is_good_progress()) {
    ShenandoahHeap::heap()->notify_gc_progress();
  } else {
    // Nothing to do. Tell the allocation path that we have failed to make
    // progress, and it can finally fail.
    ShenandoahHeap::heap()->notify_gc_no_progress();
  }
}

void ShenandoahFullGC::do_it(GCCause::Cause gc_cause) {
  ShenandoahHeap* heap = ShenandoahHeap::heap();

  if (ShenandoahVerify) {
    heap->verifier()->verify_before_fullgc();
  }

  if (VerifyBeforeGC) {
    Universe::verify();
  }

  // Degenerated GC may carry concurrent root flags when upgrading to
  // full GC. We need to reset it before mutators resume.
  heap->set_concurrent_strong_root_in_progress(false);
  heap->set_concurrent_weak_root_in_progress(false);

  heap->set_full_gc_in_progress(true);

  assert(ShenandoahSafepoint::is_at_shenandoah_safepoint(), "must be at a safepoint");
  assert(Thread::current()->is_VM_thread(), "Do full GC only while world is stopped");

  {
    ShenandoahGCPhase phase(ShenandoahPhaseTimings::full_gc_heapdump_pre);
    heap->pre_full_gc_dump(_gc_timer);
  }

  {
    ShenandoahGCPhase prepare_phase(ShenandoahPhaseTimings::full_gc_prepare);
    // Full GC is supposed to recover from any GC state:

    // a0. Remember if we have forwarded objects
    bool has_forwarded_objects = heap->has_forwarded_objects();

    // a1. Cancel evacuation, if in progress
    if (heap->is_evacuation_in_progress()) {
      heap->set_evacuation_in_progress(false);
    }
    assert(!heap->is_evacuation_in_progress(), "sanity");

    // a2. Cancel update-refs, if in progress
    if (heap->is_update_refs_in_progress()) {
      heap->set_update_refs_in_progress(false);
    }
    assert(!heap->is_update_refs_in_progress(), "sanity");

    // b. Cancel concurrent mark, if in progress
    if (heap->is_concurrent_mark_in_progress()) {
      ShenandoahConcurrentGC::cancel();
      heap->set_concurrent_mark_in_progress(false);
    }
    assert(!heap->is_concurrent_mark_in_progress(), "sanity");

    // c. Update roots if this full GC is due to evac-oom, which may carry from-space pointers in roots.
    if (has_forwarded_objects) {
      update_roots(true /*full_gc*/);
    }

    // d. Reset the bitmaps for new marking
    heap->reset_mark_bitmap();
    assert(heap->marking_context()->is_bitmap_clear(), "sanity");
    assert(!heap->marking_context()->is_complete(), "sanity");

    // e. Abandon reference discovery and clear all discovered references.
    ShenandoahReferenceProcessor* rp = heap->ref_processor();
    rp->abandon_partial_discovery();

    // f. Sync pinned region status from the CP marks
    heap->sync_pinned_region_status();

    // The rest of prologue:
    BiasedLocking::preserve_marks();
    _preserved_marks->init(heap->workers()->active_workers());

    assert(heap->has_forwarded_objects() == has_forwarded_objects, "This should not change");
  }

  if (UseTLAB) {
    heap->gclabs_retire(ResizeTLAB);
    heap->tlabs_retire(ResizeTLAB);
  }

  OrderAccess::fence();

  phase1_mark_heap();

  // Once marking is done, which may have fixed up forwarded objects, we can drop it.
  // Coming out of Full GC, we would not have any forwarded objects.
  // This also prevents resolves with fwdptr from kicking in while adjusting pointers in phase3.
  heap->set_has_forwarded_objects(false);

  heap->set_full_gc_move_in_progress(true);

  // Setup workers for the rest
  OrderAccess::fence();

  // Initialize worker slices
  ShenandoahHeapRegionSet** worker_slices = NEW_C_HEAP_ARRAY(ShenandoahHeapRegionSet*, heap->max_workers(), mtGC);
  for (uint i = 0; i < heap->max_workers(); i++) {
    worker_slices[i] = new ShenandoahHeapRegionSet();
  }

  {
    // The rest of code performs region moves, where region status is undefined
    // until all phases run together.
    ShenandoahHeapLocker lock(heap->lock());

    phase2_calculate_target_addresses(worker_slices);

    OrderAccess::fence();

    phase3_update_references();

    phase4_compact_objects(worker_slices);
  }

  {
    // Epilogue
    _preserved_marks->restore(heap->workers());
    BiasedLocking::restore_marks();
    _preserved_marks->reclaim();
  }

  // Resize metaspace
  MetaspaceGC::compute_new_size();

  // Free worker slices
  for (uint i = 0; i < heap->max_workers(); i++) {
    delete worker_slices[i];
  }
  FREE_C_HEAP_ARRAY(ShenandoahHeapRegionSet*, worker_slices);

  heap->set_full_gc_move_in_progress(false);
  heap->set_full_gc_in_progress(false);

  if (ShenandoahVerify) {
    heap->verifier()->verify_after_fullgc();
  }

  if (VerifyAfterGC) {
    Universe::verify();
  }

  {
    ShenandoahGCPhase phase(ShenandoahPhaseTimings::full_gc_heapdump_post);
    heap->post_full_gc_dump(_gc_timer);
  }
}

class ShenandoahPrepareForMarkClosure: public ShenandoahHeapRegionClosure {
private:
  ShenandoahMarkingContext* const _ctx;

public:
  ShenandoahPrepareForMarkClosure() : _ctx(ShenandoahHeap::heap()->marking_context()) {}

  void heap_region_do(ShenandoahHeapRegion *r) {
    _ctx->capture_top_at_mark_start(r);
    r->clear_live_data();
  }
};

void ShenandoahFullGC::phase1_mark_heap() {
  GCTraceTime(Info, gc, phases) time("Phase 1: Mark live objects", _gc_timer);
  ShenandoahGCPhase mark_phase(ShenandoahPhaseTimings::full_gc_mark);

  ShenandoahHeap* heap = ShenandoahHeap::heap();

  ShenandoahPrepareForMarkClosure cl;
  heap->heap_region_iterate(&cl);

  heap->set_unload_classes(heap->heuristics()->can_unload_classes());

  ShenandoahReferenceProcessor* rp = heap->ref_processor();
  // enable ("weak") refs discovery
  rp->set_soft_reference_policy(true); // forcefully purge all soft references

  ShenandoahSTWMark mark(true /*full_gc*/);
  mark.mark();
  heap->parallel_cleaning(true /* full_gc */);
}

class ShenandoahPrepareForCompactionObjectClosure : public ObjectClosure {
private:
  PreservedMarks*          const _preserved_marks;
  ShenandoahHeap*          const _heap;
  GrowableArray<ShenandoahHeapRegion*>& _empty_regions;
  int _empty_regions_pos;
  ShenandoahHeapRegion*          _to_region;
  ShenandoahHeapRegion*          _from_region;
  HeapWord* _compact_point;

public:
  ShenandoahPrepareForCompactionObjectClosure(PreservedMarks* preserved_marks,
                                              GrowableArray<ShenandoahHeapRegion*>& empty_regions,
                                              ShenandoahHeapRegion* to_region) :
    _preserved_marks(preserved_marks),
    _heap(ShenandoahHeap::heap()),
    _empty_regions(empty_regions),
    _empty_regions_pos(0),
    _to_region(to_region),
    _from_region(NULL),
    _compact_point(to_region->bottom()) {}

  void set_from_region(ShenandoahHeapRegion* from_region) {
    _from_region = from_region;
  }

  void finish_region() {
    assert(_to_region != NULL, "should not happen");
    _to_region->set_new_top(_compact_point);
  }

  bool is_compact_same_region() {
    return _from_region == _to_region;
  }

  int empty_regions_pos() {
    return _empty_regions_pos;
  }

  void do_object(oop p) {
    assert(_from_region != NULL, "must set before work");
    assert(_heap->complete_marking_context()->is_marked(p), "must be marked");
    assert(!_heap->complete_marking_context()->allocated_after_mark_start(p), "must be truly marked");

    size_t obj_size = p->size();
    if (_compact_point + obj_size > _to_region->end()) {
      finish_region();

      // Object doesn't fit. Pick next empty region and start compacting there.
      ShenandoahHeapRegion* new_to_region;
      if (_empty_regions_pos < _empty_regions.length()) {
        new_to_region = _empty_regions.at(_empty_regions_pos);
        _empty_regions_pos++;
      } else {
        // Out of empty region? Compact within the same region.
        new_to_region = _from_region;
      }

      assert(new_to_region != _to_region, "must not reuse same to-region");
      assert(new_to_region != NULL, "must not be NULL");
      _to_region = new_to_region;
      _compact_point = _to_region->bottom();
    }

    // Object fits into current region, record new location:
    assert(_compact_point + obj_size <= _to_region->end(), "must fit");
    shenandoah_assert_not_forwarded(NULL, p);
    _preserved_marks->push_if_necessary(p, p->mark());
    p->forward_to(cast_to_oop(_compact_point));
    _compact_point += obj_size;
  }
};

class ShenandoahPrepareForCompactionTask : public AbstractGangTask {
private:
  PreservedMarksSet*        const _preserved_marks;
  ShenandoahHeap*           const _heap;
  ShenandoahHeapRegionSet** const _worker_slices;

public:
  ShenandoahPrepareForCompactionTask(PreservedMarksSet *preserved_marks, ShenandoahHeapRegionSet **worker_slices) :
    AbstractGangTask("Shenandoah Prepare For Compaction"),
    _preserved_marks(preserved_marks),
    _heap(ShenandoahHeap::heap()), _worker_slices(worker_slices) {
  }

  static bool is_candidate_region(ShenandoahHeapRegion* r) {
    // Empty region: get it into the slice to defragment the slice itself.
    // We could have skipped this without violating correctness, but we really
    // want to compact all live regions to the start of the heap, which sometimes
    // means moving them into the fully empty regions.
    if (r->is_empty()) return true;

    // Can move the region, and this is not the humongous region. Humongous
    // moves are special cased here, because their moves are handled separately.
    return r->is_stw_move_allowed() && !r->is_humongous();
  }

  void work(uint worker_id) {
    ShenandoahParallelWorkerSession worker_session(worker_id);
    ShenandoahHeapRegionSet* slice = _worker_slices[worker_id];
    ShenandoahHeapRegionSetIterator it(slice);
    ShenandoahHeapRegion* from_region = it.next();
    // No work?
    if (from_region == NULL) {
       return;
    }

    // Sliding compaction. Walk all regions in the slice, and compact them.
    // Remember empty regions and reuse them as needed.
    ResourceMark rm;

    GrowableArray<ShenandoahHeapRegion*> empty_regions((int)_heap->num_regions());

    ShenandoahPrepareForCompactionObjectClosure cl(_preserved_marks->get(worker_id), empty_regions, from_region);

    while (from_region != NULL) {
      assert(is_candidate_region(from_region), "Sanity");

      cl.set_from_region(from_region);
      if (from_region->has_live()) {
        _heap->marked_object_iterate(from_region, &cl);
      }

      // Compacted the region to somewhere else? From-region is empty then.
      if (!cl.is_compact_same_region()) {
        empty_regions.append(from_region);
      }
      from_region = it.next();
    }
    cl.finish_region();

    // Mark all remaining regions as empty
    for (int pos = cl.empty_regions_pos(); pos < empty_regions.length(); ++pos) {
      ShenandoahHeapRegion* r = empty_regions.at(pos);
      r->set_new_top(r->bottom());
    }
  }
};

void ShenandoahFullGC::calculate_target_humongous_objects() {
  ShenandoahHeap* heap = ShenandoahHeap::heap();

  // Compute the new addresses for humongous objects. We need to do this after addresses
  // for regular objects are calculated, and we know what regions in heap suffix are
  // available for humongous moves.
  //
  // Scan the heap backwards, because we are compacting humongous regions towards the end.
  // Maintain the contiguous compaction window in [to_begin; to_end), so that we can slide
  // humongous start there.
  //
  // The complication is potential non-movable regions during the scan. If such region is
  // detected, then sliding restarts towards that non-movable region.

  size_t to_begin = heap->num_regions();
  size_t to_end = heap->num_regions();

  for (size_t c = heap->num_regions(); c > 0; c--) {
    ShenandoahHeapRegion *r = heap->get_region(c - 1);
    if (r->is_humongous_continuation() || (r->new_top() == r->bottom())) {
      // To-region candidate: record this, and continue scan
      to_begin = r->index();
      continue;
    }

    if (r->is_humongous_start() && r->is_stw_move_allowed()) {
      // From-region candidate: movable humongous region
      oop old_obj = cast_to_oop(r->bottom());
      size_t words_size = old_obj->size();
      size_t num_regions = ShenandoahHeapRegion::required_regions(words_size * HeapWordSize);

      size_t start = to_end - num_regions;

      if (start >= to_begin && start != r->index()) {
        // Fits into current window, and the move is non-trivial. Record the move then, and continue scan.
        _preserved_marks->get(0)->push_if_necessary(old_obj, old_obj->mark());
        old_obj->forward_to(cast_to_oop(heap->get_region(start)->bottom()));
        to_end = start;
        continue;
      }
    }

    // Failed to fit. Scan starting from current region.
    to_begin = r->index();
    to_end = r->index();
  }
}

class ShenandoahEnsureHeapActiveClosure: public ShenandoahHeapRegionClosure {
private:
  ShenandoahHeap* const _heap;

public:
  ShenandoahEnsureHeapActiveClosure() : _heap(ShenandoahHeap::heap()) {}
  void heap_region_do(ShenandoahHeapRegion* r) {
    if (r->is_trash()) {
      r->recycle();
    }
    if (r->is_cset()) {
      r->make_regular_bypass();
    }
    if (r->is_empty_uncommitted()) {
      r->make_committed_bypass();
    }
    assert (r->is_committed(), "only committed regions in heap now, see region " SIZE_FORMAT, r->index());

    // Record current region occupancy: this communicates empty regions are free
    // to the rest of Full GC code.
    r->set_new_top(r->top());
  }
};

class ShenandoahTrashImmediateGarbageClosure: public ShenandoahHeapRegionClosure {
private:
  ShenandoahHeap* const _heap;
  ShenandoahMarkingContext* const _ctx;

public:
  ShenandoahTrashImmediateGarbageClosure() :
    _heap(ShenandoahHeap::heap()),
    _ctx(ShenandoahHeap::heap()->complete_marking_context()) {}

  void heap_region_do(ShenandoahHeapRegion* r) {
    if (r->is_humongous_start()) {
      oop humongous_obj = cast_to_oop(r->bottom());
      if (!_ctx->is_marked(humongous_obj)) {
        assert(!r->has_live(),
               "Region " SIZE_FORMAT " is not marked, should not have live", r->index());
        _heap->trash_humongous_region_at(r);
      } else {
        assert(r->has_live(),
               "Region " SIZE_FORMAT " should have live", r->index());
      }
    } else if (r->is_humongous_continuation()) {
      // If we hit continuation, the non-live humongous starts should have been trashed already
      assert(r->humongous_start_region()->has_live(),
             "Region " SIZE_FORMAT " should have live", r->index());
    } else if (r->is_regular()) {
      if (!r->has_live()) {
        r->make_trash_immediate();
      }
    }
  }
};

void ShenandoahFullGC::distribute_slices(ShenandoahHeapRegionSet** worker_slices) {
  ShenandoahHeap* heap = ShenandoahHeap::heap();

  uint n_workers = heap->workers()->active_workers();
  size_t n_regions = heap->num_regions();

  // What we want to accomplish: have the dense prefix of data, while still balancing
  // out the parallel work.
  //
  // Assuming the amount of work is driven by the live data that needs moving, we can slice
  // the entire heap into equal-live-sized prefix slices, and compact into them. So, each
  // thread takes all regions in its prefix subset, and then it takes some regions from
  // the tail.
  //
  // Tail region selection becomes interesting.
  //
  // First, we want to distribute the regions fairly between the workers, and those regions
  // might have different amount of live data. So, until we sure no workers need live data,
  // we need to only take what the worker needs.
  //
  // Second, since we slide everything to the left in each slice, the most busy regions
  // would be the ones on the left. Which means we want to have all workers have their after-tail
  // regions as close to the left as possible.
  //
  // The easiest way to do this is to distribute after-tail regions in round-robin between
  // workers that still need live data.
  //
  // Consider parallel workers A, B, C, then the target slice layout would be:
  //
  //  AAAAAAAABBBBBBBBCCCCCCCC|ABCABCABCABCABCABCABCABABABABABABABABABABAAAAA
  //
  //  (.....dense-prefix.....) (.....................tail...................)
  //  [all regions fully live] [left-most regions are fuller that right-most]
  //

  // Compute how much live data is there. This would approximate the size of dense prefix
  // we target to create.
  size_t total_live = 0;
  for (size_t idx = 0; idx < n_regions; idx++) {
    ShenandoahHeapRegion *r = heap->get_region(idx);
    if (ShenandoahPrepareForCompactionTask::is_candidate_region(r)) {
      total_live += r->get_live_data_words();
    }
  }

  // Estimate the size for the dense prefix. Note that we specifically count only the
  // "full" regions, so there would be some non-full regions in the slice tail.
  size_t live_per_worker = total_live / n_workers;
  size_t prefix_regions_per_worker = live_per_worker / ShenandoahHeapRegion::region_size_words();
  size_t prefix_regions_total = prefix_regions_per_worker * n_workers;
  prefix_regions_total = MIN2(prefix_regions_total, n_regions);
  assert(prefix_regions_total <= n_regions, "Sanity");

  // There might be non-candidate regions in the prefix. To compute where the tail actually
  // ends up being, we need to account those as well.
  size_t prefix_end = prefix_regions_total;
  for (size_t idx = 0; idx < prefix_regions_total; idx++) {
    ShenandoahHeapRegion *r = heap->get_region(idx);
    if (!ShenandoahPrepareForCompactionTask::is_candidate_region(r)) {
      prefix_end++;
    }
  }
  prefix_end = MIN2(prefix_end, n_regions);
  assert(prefix_end <= n_regions, "Sanity");

  // Distribute prefix regions per worker: each thread definitely gets its own same-sized
  // subset of dense prefix.
  size_t prefix_idx = 0;

  size_t* live = NEW_C_HEAP_ARRAY(size_t, n_workers, mtGC);

  for (size_t wid = 0; wid < n_workers; wid++) {
    ShenandoahHeapRegionSet* slice = worker_slices[wid];

    live[wid] = 0;
    size_t regs = 0;

    // Add all prefix regions for this worker
    while (prefix_idx < prefix_end && regs < prefix_regions_per_worker) {
      ShenandoahHeapRegion *r = heap->get_region(prefix_idx);
      if (ShenandoahPrepareForCompactionTask::is_candidate_region(r)) {
        slice->add_region(r);
        live[wid] += r->get_live_data_words();
        regs++;
      }
      prefix_idx++;
    }
  }

  // Distribute the tail among workers in round-robin fashion.
  size_t wid = n_workers - 1;

  for (size_t tail_idx = prefix_end; tail_idx < n_regions; tail_idx++) {
    ShenandoahHeapRegion *r = heap->get_region(tail_idx);
    if (ShenandoahPrepareForCompactionTask::is_candidate_region(r)) {
      assert(wid < n_workers, "Sanity");

      size_t live_region = r->get_live_data_words();

      // Select next worker that still needs live data.
      size_t old_wid = wid;
      do {
        wid++;
        if (wid == n_workers) wid = 0;
      } while (live[wid] + live_region >= live_per_worker && old_wid != wid);

      if (old_wid == wid) {
        // Circled back to the same worker? This means liveness data was
        // miscalculated. Bump the live_per_worker limit so that
        // everyone gets a piece of the leftover work.
        live_per_worker += ShenandoahHeapRegion::region_size_words();
      }

      worker_slices[wid]->add_region(r);
      live[wid] += live_region;
    }
  }

  FREE_C_HEAP_ARRAY(size_t, live);

#ifdef ASSERT
  ResourceBitMap map(n_regions);
  for (size_t wid = 0; wid < n_workers; wid++) {
    ShenandoahHeapRegionSetIterator it(worker_slices[wid]);
    ShenandoahHeapRegion* r = it.next();
    while (r != NULL) {
      size_t idx = r->index();
      assert(ShenandoahPrepareForCompactionTask::is_candidate_region(r), "Sanity: " SIZE_FORMAT, idx);
      assert(!map.at(idx), "No region distributed twice: " SIZE_FORMAT, idx);
      map.at_put(idx, true);
      r = it.next();
    }
  }

  for (size_t rid = 0; rid < n_regions; rid++) {
    bool is_candidate = ShenandoahPrepareForCompactionTask::is_candidate_region(heap->get_region(rid));
    bool is_distributed = map.at(rid);
    assert(is_distributed || !is_candidate, "All candidates are distributed: " SIZE_FORMAT, rid);
  }
#endif
}

void ShenandoahFullGC::phase2_calculate_target_addresses(ShenandoahHeapRegionSet** worker_slices) {
  GCTraceTime(Info, gc, phases) time("Phase 2: Compute new object addresses", _gc_timer);
  ShenandoahGCPhase calculate_address_phase(ShenandoahPhaseTimings::full_gc_calculate_addresses);

  ShenandoahHeap* heap = ShenandoahHeap::heap();

  // About to figure out which regions can be compacted, make sure pinning status
  // had been updated in GC prologue.
  heap->assert_pinned_region_status();

  {
    // Trash the immediately collectible regions before computing addresses
    ShenandoahTrashImmediateGarbageClosure tigcl;
    heap->heap_region_iterate(&tigcl);

    // Make sure regions are in good state: committed, active, clean.
    // This is needed because we are potentially sliding the data through them.
    ShenandoahEnsureHeapActiveClosure ecl;
    heap->heap_region_iterate(&ecl);
  }

  // Compute the new addresses for regular objects
  {
    ShenandoahGCPhase phase(ShenandoahPhaseTimings::full_gc_calculate_addresses_regular);

    distribute_slices(worker_slices);

    ShenandoahPrepareForCompactionTask task(_preserved_marks, worker_slices);
    heap->workers()->run_task(&task);
  }

  // Compute the new addresses for humongous objects
  {
    ShenandoahGCPhase phase(ShenandoahPhaseTimings::full_gc_calculate_addresses_humong);
    calculate_target_humongous_objects();
  }
}

class ShenandoahAdjustPointersClosure : public MetadataVisitingOopIterateClosure {
private:
  ShenandoahHeap* const _heap;
  ShenandoahMarkingContext* const _ctx;

  template <class T>
  inline void do_oop_work(T* p) {
    T o = RawAccess<>::oop_load(p);
    if (!CompressedOops::is_null(o)) {
      oop obj = CompressedOops::decode_not_null(o);
      assert(_ctx->is_marked(obj), "must be marked");
      if (obj->is_forwarded()) {
        oop forw = obj->forwardee();
        RawAccess<IS_NOT_NULL>::oop_store(p, forw);
      }
    }
  }

public:
  ShenandoahAdjustPointersClosure() :
    _heap(ShenandoahHeap::heap()),
    _ctx(ShenandoahHeap::heap()->complete_marking_context()) {}

  void do_oop(oop* p)       { do_oop_work(p); }
  void do_oop(narrowOop* p) { do_oop_work(p); }
};

class ShenandoahAdjustPointersObjectClosure : public ObjectClosure {
private:
  ShenandoahHeap* const _heap;
  ShenandoahAdjustPointersClosure _cl;

public:
  ShenandoahAdjustPointersObjectClosure() :
    _heap(ShenandoahHeap::heap()) {
  }
  void do_object(oop p) {
    assert(_heap->complete_marking_context()->is_marked(p), "must be marked");
    p->oop_iterate(&_cl);
  }
};

class ShenandoahAdjustPointersTask : public AbstractGangTask {
private:
  ShenandoahHeap*          const _heap;
  ShenandoahRegionIterator       _regions;

public:
  ShenandoahAdjustPointersTask() :
    AbstractGangTask("Shenandoah Adjust Pointers"),
    _heap(ShenandoahHeap::heap()) {
  }

  void work(uint worker_id) {
    ShenandoahParallelWorkerSession worker_session(worker_id);
    ShenandoahAdjustPointersObjectClosure obj_cl;
    ShenandoahHeapRegion* r = _regions.next();
    while (r != NULL) {
      if (!r->is_humongous_continuation() && r->has_live()) {
        _heap->marked_object_iterate(r, &obj_cl);
      }
      r = _regions.next();
    }
  }
};

class ShenandoahAdjustRootPointersTask : public AbstractGangTask {
private:
  ShenandoahRootAdjuster* _rp;
  PreservedMarksSet* _preserved_marks;
public:
  ShenandoahAdjustRootPointersTask(ShenandoahRootAdjuster* rp, PreservedMarksSet* preserved_marks) :
    AbstractGangTask("Shenandoah Adjust Root Pointers"),
    _rp(rp),
    _preserved_marks(preserved_marks) {}

  void work(uint worker_id) {
    ShenandoahParallelWorkerSession worker_session(worker_id);
    ShenandoahAdjustPointersClosure cl;
    _rp->roots_do(worker_id, &cl);
    _preserved_marks->get(worker_id)->adjust_during_full_gc();
  }
};

void ShenandoahFullGC::phase3_update_references() {
  GCTraceTime(Info, gc, phases) time("Phase 3: Adjust pointers", _gc_timer);
  ShenandoahGCPhase adjust_pointer_phase(ShenandoahPhaseTimings::full_gc_adjust_pointers);

  ShenandoahHeap* heap = ShenandoahHeap::heap();

  WorkGang* workers = heap->workers();
  uint nworkers = workers->active_workers();
  {
#if COMPILER2_OR_JVMCI
    DerivedPointerTable::clear();
#endif
    ShenandoahRootAdjuster rp(nworkers, ShenandoahPhaseTimings::full_gc_adjust_roots);
    ShenandoahAdjustRootPointersTask task(&rp, _preserved_marks);
    workers->run_task(&task);
#if COMPILER2_OR_JVMCI
    DerivedPointerTable::update_pointers();
#endif
  }

  ShenandoahAdjustPointersTask adjust_pointers_task;
  workers->run_task(&adjust_pointers_task);
}

class ShenandoahCompactObjectsClosure : public ObjectClosure {
private:
  ShenandoahHeap* const _heap;
  uint            const _worker_id;

public:
  ShenandoahCompactObjectsClosure(uint worker_id) :
    _heap(ShenandoahHeap::heap()), _worker_id(worker_id) {}

  void do_object(oop p) {
    assert(_heap->complete_marking_context()->is_marked(p), "must be marked");
    size_t size = (size_t)p->size();
    if (p->is_forwarded()) {
      HeapWord* compact_from = cast_from_oop<HeapWord*>(p);
      HeapWord* compact_to = cast_from_oop<HeapWord*>(p->forwardee());
<<<<<<< HEAD
      p->copy_conjoint(compact_to, size);
      oop new_obj = oop(compact_to);
=======
      Copy::aligned_conjoint_words(compact_from, compact_to, size);
      oop new_obj = cast_to_oop(compact_to);
>>>>>>> 623f0b6b
      new_obj->init_mark();
    }
  }
};

class ShenandoahCompactObjectsTask : public AbstractGangTask {
private:
  ShenandoahHeap* const _heap;
  ShenandoahHeapRegionSet** const _worker_slices;

public:
  ShenandoahCompactObjectsTask(ShenandoahHeapRegionSet** worker_slices) :
    AbstractGangTask("Shenandoah Compact Objects"),
    _heap(ShenandoahHeap::heap()),
    _worker_slices(worker_slices) {
  }

  void work(uint worker_id) {
    ShenandoahParallelWorkerSession worker_session(worker_id);
    ShenandoahHeapRegionSetIterator slice(_worker_slices[worker_id]);

    ShenandoahCompactObjectsClosure cl(worker_id);
    ShenandoahHeapRegion* r = slice.next();
    while (r != NULL) {
      assert(!r->is_humongous(), "must not get humongous regions here");
      if (r->has_live()) {
        _heap->marked_object_iterate(r, &cl);
      }
      r->set_top(r->new_top());
      r = slice.next();
    }
  }
};

class ShenandoahPostCompactClosure : public ShenandoahHeapRegionClosure {
private:
  ShenandoahHeap* const _heap;
  size_t _live;

public:
  ShenandoahPostCompactClosure() : _heap(ShenandoahHeap::heap()), _live(0) {
    _heap->free_set()->clear();
  }

  void heap_region_do(ShenandoahHeapRegion* r) {
    assert (!r->is_cset(), "cset regions should have been demoted already");

    // Need to reset the complete-top-at-mark-start pointer here because
    // the complete marking bitmap is no longer valid. This ensures
    // size-based iteration in marked_object_iterate().
    // NOTE: See blurb at ShenandoahMCResetCompleteBitmapTask on why we need to skip
    // pinned regions.
    if (!r->is_pinned()) {
      _heap->complete_marking_context()->reset_top_at_mark_start(r);
    }

    size_t live = r->used();

    // Make empty regions that have been allocated into regular
    if (r->is_empty() && live > 0) {
      r->make_regular_bypass();
    }

    // Reclaim regular regions that became empty
    if (r->is_regular() && live == 0) {
      r->make_trash();
    }

    // Recycle all trash regions
    if (r->is_trash()) {
      live = 0;
      r->recycle();
    }

    r->set_live_data(live);
    r->reset_alloc_metadata();
    _live += live;
  }

  size_t get_live() {
    return _live;
  }
};

void ShenandoahFullGC::compact_humongous_objects() {
  // Compact humongous regions, based on their fwdptr objects.
  //
  // This code is serial, because doing the in-slice parallel sliding is tricky. In most cases,
  // humongous regions are already compacted, and do not require further moves, which alleviates
  // sliding costs. We may consider doing this in parallel in future.

  ShenandoahHeap* heap = ShenandoahHeap::heap();

  for (size_t c = heap->num_regions(); c > 0; c--) {
    ShenandoahHeapRegion* r = heap->get_region(c - 1);
    if (r->is_humongous_start()) {
      oop old_obj = cast_to_oop(r->bottom());
      if (!old_obj->is_forwarded()) {
        // No need to move the object, it stays at the same slot
        continue;
      }
      size_t words_size = old_obj->size();
      size_t num_regions = ShenandoahHeapRegion::required_regions(words_size * HeapWordSize);

      size_t old_start = r->index();
      size_t old_end   = old_start + num_regions - 1;
      size_t new_start = heap->heap_region_index_containing(old_obj->forwardee());
      size_t new_end   = new_start + num_regions - 1;
      assert(old_start != new_start, "must be real move");
      assert(r->is_stw_move_allowed(), "Region " SIZE_FORMAT " should be movable", r->index());

      old_obj->copy_conjoint(heap->get_region(new_start)->bottom(),
                             words_size);

      oop new_obj = cast_to_oop(heap->get_region(new_start)->bottom());
      new_obj->init_mark();

      {
        for (size_t c = old_start; c <= old_end; c++) {
          ShenandoahHeapRegion* r = heap->get_region(c);
          r->make_regular_bypass();
          r->set_top(r->bottom());
        }

        for (size_t c = new_start; c <= new_end; c++) {
          ShenandoahHeapRegion* r = heap->get_region(c);
          if (c == new_start) {
            r->make_humongous_start_bypass();
          } else {
            r->make_humongous_cont_bypass();
          }

          // Trailing region may be non-full, record the remainder there
          size_t remainder = words_size & ShenandoahHeapRegion::region_size_words_mask();
          if ((c == new_end) && (remainder != 0)) {
            r->set_top(r->bottom() + remainder);
          } else {
            r->set_top(r->end());
          }

          r->reset_alloc_metadata();
        }
      }
    }
  }
}

// This is slightly different to ShHeap::reset_next_mark_bitmap:
// we need to remain able to walk pinned regions.
// Since pinned region do not move and don't get compacted, we will get holes with
// unreachable objects in them (which may have pointers to unloaded Klasses and thus
// cannot be iterated over using oop->size(). The only way to safely iterate over those is using
// a valid marking bitmap and valid TAMS pointer. This class only resets marking
// bitmaps for un-pinned regions, and later we only reset TAMS for unpinned regions.
class ShenandoahMCResetCompleteBitmapTask : public AbstractGangTask {
private:
  ShenandoahRegionIterator _regions;

public:
  ShenandoahMCResetCompleteBitmapTask() :
    AbstractGangTask("Shenandoah Reset Bitmap") {
  }

  void work(uint worker_id) {
    ShenandoahParallelWorkerSession worker_session(worker_id);
    ShenandoahHeapRegion* region = _regions.next();
    ShenandoahHeap* heap = ShenandoahHeap::heap();
    ShenandoahMarkingContext* const ctx = heap->complete_marking_context();
    while (region != NULL) {
      if (heap->is_bitmap_slice_committed(region) && !region->is_pinned() && region->has_live()) {
        ctx->clear_bitmap(region);
      }
      region = _regions.next();
    }
  }
};

void ShenandoahFullGC::phase4_compact_objects(ShenandoahHeapRegionSet** worker_slices) {
  GCTraceTime(Info, gc, phases) time("Phase 4: Move objects", _gc_timer);
  ShenandoahGCPhase compaction_phase(ShenandoahPhaseTimings::full_gc_copy_objects);

  ShenandoahHeap* heap = ShenandoahHeap::heap();

  // Compact regular objects first
  {
    ShenandoahGCPhase phase(ShenandoahPhaseTimings::full_gc_copy_objects_regular);
    ShenandoahCompactObjectsTask compact_task(worker_slices);
    heap->workers()->run_task(&compact_task);
  }

  // Compact humongous objects after regular object moves
  {
    ShenandoahGCPhase phase(ShenandoahPhaseTimings::full_gc_copy_objects_humong);
    compact_humongous_objects();
  }

  // Reset complete bitmap. We're about to reset the complete-top-at-mark-start pointer
  // and must ensure the bitmap is in sync.
  {
    ShenandoahGCPhase phase(ShenandoahPhaseTimings::full_gc_copy_objects_reset_complete);
    ShenandoahMCResetCompleteBitmapTask task;
    heap->workers()->run_task(&task);
  }

  // Bring regions in proper states after the collection, and set heap properties.
  {
    ShenandoahGCPhase phase(ShenandoahPhaseTimings::full_gc_copy_objects_rebuild);

    ShenandoahPostCompactClosure post_compact;
    heap->heap_region_iterate(&post_compact);
    heap->set_used(post_compact.get_live());

    heap->collection_set()->clear();
    heap->free_set()->rebuild();
  }

  heap->clear_cancelled_gc();
}<|MERGE_RESOLUTION|>--- conflicted
+++ resolved
@@ -840,13 +840,8 @@
     if (p->is_forwarded()) {
       HeapWord* compact_from = cast_from_oop<HeapWord*>(p);
       HeapWord* compact_to = cast_from_oop<HeapWord*>(p->forwardee());
-<<<<<<< HEAD
       p->copy_conjoint(compact_to, size);
-      oop new_obj = oop(compact_to);
-=======
-      Copy::aligned_conjoint_words(compact_from, compact_to, size);
       oop new_obj = cast_to_oop(compact_to);
->>>>>>> 623f0b6b
       new_obj->init_mark();
     }
   }
