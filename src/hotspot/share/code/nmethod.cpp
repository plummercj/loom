--- conflicted
+++ resolved
@@ -1032,13 +1032,9 @@
   mdo->inc_decompile_count();
 }
 
-<<<<<<< HEAD
-void nmethod::make_unloaded(oop cause) {
+void nmethod::make_unloaded() {
   assert(!is_on_continuation_stack(), "can't be on continuation stack");
 
-=======
-void nmethod::make_unloaded() {
->>>>>>> 041946dc
   post_compiled_method_unload();
 
   // This nmethod is being unloaded, make sure that dependencies
@@ -1516,6 +1512,11 @@
   // Make sure the oop's ready to receive visitors
   assert(!is_zombie() && !is_unloaded(),
          "should not call follow on zombie or unloaded nmethod");
+
+
+  if (is_on_continuation_stack() > 0) {
+    return;
+  }
 
   if (is_unloading()) {
     make_unloaded();
