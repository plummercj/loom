--- conflicted
+++ resolved
@@ -210,7 +210,6 @@
             } else {
                 target = (InetSocketAddress) p.getSocketAddress();
             }
-<<<<<<< HEAD
         }
 
         // send datagram
@@ -222,20 +221,6 @@
             var exc = new SocketException("Socket closed");
             exc.initCause(e);
             throw exc;
-=======
-            // send datagram
-            try {
-                dc.blockingSend(bb, target);
-            } catch (AlreadyConnectedException e) {
-                throw new IllegalArgumentException("Connected and packet address differ");
-            } catch (ClosedChannelException e) {
-                throw new SocketException("Socket closed", e);
-            }
-        } finally {
-            if (bb != null) {
-                Util.offerFirstTemporaryDirectBuffer(bb);
-            }
->>>>>>> 5df2a057
         }
     }
 
@@ -254,15 +239,7 @@
             }
             throw e;
         } catch (ClosedChannelException e) {
-<<<<<<< HEAD
-            var exc = new SocketException("Socket closed");
-            exc.initCause(e);
-            throw exc;
-=======
             throw new SocketException("Socket closed", e);
-        } finally {
-            Util.offerFirstTemporaryDirectBuffer(bb);
->>>>>>> 5df2a057
         }
     }
 
