/*
 * Copyright (c) 2020, Oracle and/or its affiliates. All rights reserved.
 * DO NOT ALTER OR REMOVE COPYRIGHT NOTICES OR THIS FILE HEADER.
 *
 * This code is free software; you can redistribute it and/or modify it
 * under the terms of the GNU General Public License version 2 only, as
 * published by the Free Software Foundation.  Oracle designates this
 * particular file as subject to the "Classpath" exception as provided
 * by Oracle in the LICENSE file that accompanied this code.
 *
 * This code is distributed in the hope that it will be useful, but WITHOUT
 * ANY WARRANTY; without even the implied warranty of MERCHANTABILITY or
 * FITNESS FOR A PARTICULAR PURPOSE.  See the GNU General Public License
 * version 2 for more details (a copy is included in the LICENSE file that
 * accompanied this code).
 *
 * You should have received a copy of the GNU General Public License version
 * 2 along with this work; if not, write to the Free Software Foundation,
 * Inc., 51 Franklin St, Fifth Floor, Boston, MA 02110-1301 USA.
 *
 * Please contact Oracle, 500 Oracle Parkway, Redwood Shores, CA 94065 USA
 * or visit www.oracle.com if you need additional information or have any
 * questions.
 */

package java.nio;

import java.io.FileDescriptor;
<<<<<<< HEAD
import jdk.internal.misc.Blocker;
import jdk.internal.misc.Unsafe;
=======
import java.io.IOException;
import java.io.UncheckedIOException;
>>>>>>> 26234b53

/* package */ class MappedMemoryUtils {

    static boolean isLoaded(long address, boolean isSync, long size) {
        // a sync mapped buffer is always loaded
        if (isSync) {
            return true;
        }
        if ((address == 0) || (size == 0))
            return true;
        long offset = mappingOffset(address);
        long length = mappingLength(offset, size);
        return isLoaded0(mappingAddress(address, offset), length, Bits.pageCount(length));
    }

    static void load(long address, boolean isSync, long size) {
        // no need to load a sync mapped buffer
        if (isSync) {
            return;
        }
        if ((address == 0) || (size == 0))
            return;
        long offset = mappingOffset(address);
        long length = mappingLength(offset, size);
        load0(mappingAddress(address, offset), length);

        // Read a byte from each page to bring it into memory. A checksum
        // is computed as we go along to prevent the compiler from otherwise
        // considering the loop as dead code.
        Unsafe unsafe = Unsafe.getUnsafe();
        int ps = Bits.pageSize();
        int count = Bits.pageCount(length);
        long a = mappingAddress(address, offset);
        byte x = 0;
        for (int i=0; i<count; i++) {
            // TODO consider changing to getByteOpaque thus avoiding
            // dead code elimination and the need to calculate a checksum
            x ^= unsafe.getByte(a);
            a += ps;
        }
        if (unused != 0)
            unused = x;
    }

    // not used, but a potential target for a store, see load() for details.
    private static byte unused;

    static void unload(long address, boolean isSync, long size) {
        // no need to load a sync mapped buffer
        if (isSync) {
            return;
        }
        if ((address == 0) || (size == 0))
            return;
        long offset = mappingOffset(address);
        long length = mappingLength(offset, size);
        unload0(mappingAddress(address, offset), length);
    }

    static void force(FileDescriptor fd, long address, boolean isSync, long index, long length) {
        if (isSync) {
            // simply force writeback of associated cache lines
            Unsafe.getUnsafe().writebackMemory(address + index, length);
        } else {
            // force writeback via file descriptor
            long offset = mappingOffset(address, index);
<<<<<<< HEAD
            long mappingAddress = mappingAddress(address, offset, index);
            long mappingLength = mappingLength(offset, length);
            if (Thread.currentThread().isVirtual()) {
                Blocker.managedBlock(() -> force0(fd, mappingAddress, mappingLength));
            } else {
                force0(fd, mappingAddress, mappingLength);
=======
            try {
                force0(fd, mappingAddress(address, offset, index), mappingLength(offset, length));
            } catch (IOException cause) {
                throw new UncheckedIOException(cause);
>>>>>>> 26234b53
            }
        }
    }

    // native methods

    private static native boolean isLoaded0(long address, long length, int pageCount);
    private static native void load0(long address, long length);
    private static native void unload0(long address, long length);
    private static native void force0(FileDescriptor fd, long address, long length) throws IOException;

    // utility methods

    // Returns the distance (in bytes) of the buffer start from the
    // largest page aligned address of the mapping less than or equal
    // to the start address.
    private static long mappingOffset(long address) {
        return mappingOffset(address, 0);
    }

    // Returns the distance (in bytes) of the buffer element
    // identified by index from the largest page aligned address of
    // the mapping less than or equal to the element address. Computed
    // each time to avoid storing in every direct buffer.
    private static long mappingOffset(long address, long index) {
        int ps = Bits.pageSize();
        long indexAddress = address + index;
        long baseAddress = alignDown(indexAddress, ps);
        return indexAddress - baseAddress;
    }

    // Given an offset previously obtained from calling
    // mappingOffset() returns the largest page aligned address of the
    // mapping less than or equal to the buffer start address.
    private static long mappingAddress(long address, long mappingOffset) {
        return mappingAddress(address, mappingOffset, 0);
    }

    // Given an offset previously otained from calling
    // mappingOffset(index) returns the largest page aligned address
    // of the mapping less than or equal to the address of the buffer
    // element identified by index.
    private static long mappingAddress(long address, long mappingOffset, long index) {
        long indexAddress = address + index;
        return indexAddress - mappingOffset;
    }

    // given a mappingOffset previously otained from calling
    // mappingOffset(index) return that offset added to the supplied
    // length.
    private static long mappingLength(long mappingOffset, long length) {
        return length + mappingOffset;
    }

    // align address down to page size
    private static long alignDown(long address, int pageSize) {
        // pageSize must be a power of 2
        return address & ~(pageSize - 1);
    }
}<|MERGE_RESOLUTION|>--- conflicted
+++ resolved
@@ -26,13 +26,10 @@
 package java.nio;
 
 import java.io.FileDescriptor;
-<<<<<<< HEAD
+import java.io.IOException;
+import java.io.UncheckedIOException;
 import jdk.internal.misc.Blocker;
 import jdk.internal.misc.Unsafe;
-=======
-import java.io.IOException;
-import java.io.UncheckedIOException;
->>>>>>> 26234b53
 
 /* package */ class MappedMemoryUtils {
 
@@ -99,19 +96,16 @@
         } else {
             // force writeback via file descriptor
             long offset = mappingOffset(address, index);
-<<<<<<< HEAD
             long mappingAddress = mappingAddress(address, offset, index);
             long mappingLength = mappingLength(offset, length);
-            if (Thread.currentThread().isVirtual()) {
-                Blocker.managedBlock(() -> force0(fd, mappingAddress, mappingLength));
-            } else {
-                force0(fd, mappingAddress, mappingLength);
-=======
             try {
-                force0(fd, mappingAddress(address, offset, index), mappingLength(offset, length));
+                if (Thread.currentThread().isVirtual()) {
+                    Blocker.managedBlock(() -> force0(fd, mappingAddress, mappingLength));
+                } else {
+                    force0(fd, mappingAddress, mappingLength);
+                }
             } catch (IOException cause) {
                 throw new UncheckedIOException(cause);
->>>>>>> 26234b53
             }
         }
     }
