--- conflicted
+++ resolved
@@ -107,14 +107,11 @@
      *  TIMED_PARKED -> UNPARKED        // unparked, may be scheduled to continue
      *  TIMED_PINNED -> RUNNING         // unparked, continue execution on same carrier
      *
-<<<<<<< HEAD
      *  RUNNABLE -> BLOCKING       // blocking on monitor enter
      *  BLOCKING -> BLOCKED        // blocked on monitor enter
      *   BLOCKED -> UNBLOCKED      // unblocked, may be scheduled to continue
      * UNBLOCKED -> RUNNING        // continue execution after blocked on monitor enter
      *
-=======
->>>>>>> c42535f1
      *  RUNNING -> YIELDING        // Thread.yield
      * YIELDING -> YIELDED         // cont.yield successful, may be scheduled to continue
      * YIELDING -> RUNNING         // cont.yield failed
@@ -136,14 +133,11 @@
     // Thread.yield
     private static final int YIELDING = 10;
     private static final int YIELDED  = 11;         // unmounted but runnable
-<<<<<<< HEAD
 
     // monitor enter
     private static final int BLOCKING  = 12;
     private static final int BLOCKED   = 13;        // unmounted
     private static final int UNBLOCKED = 14;        // unmounted but runnable
-=======
->>>>>>> c42535f1
 
     private static final int TERMINATED = 99;  // final state
 
@@ -246,12 +240,8 @@
 
         // set state to RUNNING
         int initialState = state();
-<<<<<<< HEAD
         if (initialState == STARTED || initialState == UNPARKED
                 || initialState == UNBLOCKED || initialState == YIELDED) {
-=======
-        if (initialState == STARTED || initialState == UNPARKED || initialState == YIELDED) {
->>>>>>> c42535f1
             // newly started or continue after parking/blocking/Thread.yield
             if (!compareAndSetState(initialState, RUNNING)) {
                 return;
@@ -294,7 +284,6 @@
     }
 
     /**
-<<<<<<< HEAD
      * Submits the runContinuation task the scheduler. For the default scheduler, the task
      * will be pushed to an external submission queue.
      * @throws RejectedExecutionException
@@ -309,8 +298,6 @@
     }
 
     /**
-=======
->>>>>>> c42535f1
      * Submits the runContinuation task to given scheduler with a lazy submit.
      * @throws RejectedExecutionException
      * @see ForkJoinPool#lazySubmit(ForkJoinTask)
@@ -756,11 +743,7 @@
         // need to switch to current carrier thread to avoid nested parking
         switchToCarrierThread();
         try {
-<<<<<<< HEAD
             return delayedTaskScheduler().schedule(this::unpark, nanos, NANOSECONDS);
-=======
-            return UNPARKER.schedule(this::unpark, nanos, NANOSECONDS);
->>>>>>> c42535f1
         } finally {
             switchToVirtualThread(this);
         }
@@ -986,10 +969,7 @@
                     return Thread.State.RUNNABLE;
                 }
             case UNPARKED:
-<<<<<<< HEAD
             case UNBLOCKED:
-=======
->>>>>>> c42535f1
             case YIELDED:
                 // runnable, not mounted
                 return Thread.State.RUNNABLE;
@@ -1008,12 +988,8 @@
             case PARKING:
             case TIMED_PARKING:
             case YIELDING:
-<<<<<<< HEAD
             case BLOCKING:
-                // runnable, not yet waiting/blocked
-=======
                 // runnable, in transition
->>>>>>> c42535f1
                 return Thread.State.RUNNABLE;
             case PARKED:
             case PINNED:
@@ -1064,7 +1040,6 @@
         switch (initialState) {
             case NEW, STARTED, TERMINATED -> {
                 return new StackTraceElement[0];  // unmounted, empty stack
-<<<<<<< HEAD
             }
             case RUNNING, PINNED -> {
                 return null;   // mounted
@@ -1076,19 +1051,6 @@
                 // unmounted, runnable
             }
             case PARKING, TIMED_PARKING, BLOCKING, YIELDING -> {
-=======
-            }
-            case RUNNING, PINNED -> {
-                return null;   // mounted
-            }
-            case PARKED, TIMED_PARKED -> {
-                // unmounted, not runnable
-            }
-            case UNPARKED, YIELDED -> {
-                // unmounted, runnable
-            }
-            case PARKING, TIMED_PARKING, YIELDING -> {
->>>>>>> c42535f1
                 return null;  // in transition
             }
             default -> throw new InternalError();
@@ -1109,11 +1071,7 @@
             setState(initialState);
         }
         boolean resubmit = switch (initialState) {
-<<<<<<< HEAD
             case UNPARKED, UNBLOCKED, YIELDED -> {
-=======
-            case UNPARKED, YIELDED -> {
->>>>>>> c42535f1
                 // resubmit as task may have run while suspended
                 yield true;
             }
@@ -1121,13 +1079,10 @@
                 // resubmit if unparked while suspended
                 yield parkPermit && compareAndSetState(initialState, UNPARKED);
             }
-<<<<<<< HEAD
             case BLOCKED -> {
                 // resubmit if unblocked while suspended
                 yield unblocked && compareAndSetState(BLOCKED, UNBLOCKED);
             }
-=======
->>>>>>> c42535f1
             default -> throw new InternalError();
         };
         if (resubmit) {
