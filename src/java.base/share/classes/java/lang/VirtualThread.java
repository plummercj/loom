/*
 * Copyright (c) 2018, 2023, Oracle and/or its affiliates. All rights reserved.
 * DO NOT ALTER OR REMOVE COPYRIGHT NOTICES OR THIS FILE HEADER.
 *
 * This code is free software; you can redistribute it and/or modify it
 * under the terms of the GNU General Public License version 2 only, as
 * published by the Free Software Foundation.  Oracle designates this
 * particular file as subject to the "Classpath" exception as provided
 * by Oracle in the LICENSE file that accompanied this code.
 *
 * This code is distributed in the hope that it will be useful, but WITHOUT
 * ANY WARRANTY; without even the implied warranty of MERCHANTABILITY or
 * FITNESS FOR A PARTICULAR PURPOSE.  See the GNU General Public License
 * version 2 for more details (a copy is included in the LICENSE file that
 * accompanied this code).
 *
 * You should have received a copy of the GNU General Public License version
 * 2 along with this work; if not, write to the Free Software Foundation,
 * Inc., 51 Franklin St, Fifth Floor, Boston, MA 02110-1301 USA.
 *
 * Please contact Oracle, 500 Oracle Parkway, Redwood Shores, CA 94065 USA
 * or visit www.oracle.com if you need additional information or have any
 * questions.
 */
package java.lang;

import java.nio.charset.StandardCharsets;
import java.security.AccessController;
import java.security.PrivilegedAction;
import java.util.Locale;
import java.util.Objects;
import java.util.concurrent.Callable;
import java.util.concurrent.CountDownLatch;
import java.util.concurrent.Executor;
import java.util.concurrent.Executors;
import java.util.concurrent.ForkJoinPool;
import java.util.concurrent.ForkJoinPool.ForkJoinWorkerThreadFactory;
import java.util.concurrent.ForkJoinTask;
import java.util.concurrent.ForkJoinWorkerThread;
import java.util.concurrent.Future;
import java.util.concurrent.RejectedExecutionException;
import java.util.concurrent.ScheduledExecutorService;
import java.util.concurrent.ScheduledThreadPoolExecutor;
import jdk.internal.event.VirtualThreadEndEvent;
import jdk.internal.event.VirtualThreadPinnedEvent;
import jdk.internal.event.VirtualThreadStartEvent;
import jdk.internal.event.VirtualThreadSubmitFailedEvent;
import jdk.internal.misc.CarrierThread;
import jdk.internal.misc.InnocuousThread;
import jdk.internal.misc.Unsafe;
import jdk.internal.vm.Continuation;
import jdk.internal.vm.ContinuationScope;
import jdk.internal.vm.StackableScope;
import jdk.internal.vm.ThreadContainer;
import jdk.internal.vm.ThreadContainers;
import jdk.internal.vm.annotation.ChangesCurrentThread;
import jdk.internal.vm.annotation.Hidden;
import jdk.internal.vm.annotation.IntrinsicCandidate;
import jdk.internal.vm.annotation.JvmtiMountTransition;
import jdk.internal.vm.annotation.ReservedStackAccess;
import sun.nio.ch.Interruptible;
import sun.security.action.GetPropertyAction;
import static java.util.concurrent.TimeUnit.*;

/**
 * A thread that is scheduled by the Java virtual machine rather than the operating
 * system.
 */
final class VirtualThread extends BaseVirtualThread {
    private static final Unsafe U = Unsafe.getUnsafe();
    private static final ContinuationScope VTHREAD_SCOPE = new ContinuationScope("VirtualThreads");
    private static final ForkJoinPool DEFAULT_SCHEDULER = createDefaultScheduler();
    private static final ScheduledExecutorService[] DELAYED_TASK_SCHEDULERS = createDelayedTaskSchedulers();
    private static final int TRACE_PINNING_MODE = tracePinningMode();

    private static final long STATE = U.objectFieldOffset(VirtualThread.class, "state");
    private static final long PARK_PERMIT = U.objectFieldOffset(VirtualThread.class, "parkPermit");
    private static final long CARRIER_THREAD = U.objectFieldOffset(VirtualThread.class, "carrierThread");
    private static final long TERMINATION = U.objectFieldOffset(VirtualThread.class, "termination");
    private static final long ON_WAITING_LIST = U.objectFieldOffset(VirtualThread.class, "onWaitingList");

    // scheduler and continuation
    private final Executor scheduler;
    private final Continuation cont;
    private final Runnable runContinuation;

    // virtual thread state, accessed by VM
    private volatile int state;

    /*
     * Virtual thread state transitions:
     *
     *      NEW -> STARTED         // Thread.start, schedule to run
     *  STARTED -> TERMINATED      // failed to start
     *  STARTED -> RUNNING         // first run
     *  RUNNING -> TERMINATED      // done
     *
     *  RUNNING -> PARKING         // Thread parking with LockSupport.park
     *  PARKING -> PARKED          // cont.yield successful, parked indefinitely
     *  PARKING -> PINNED          // cont.yield failed, parked indefinitely on carrier
     *   PARKED -> UNPARKED        // unparked, may be scheduled to continue
     *   PINNED -> RUNNING         // unparked, continue execution on same carrier
     * UNPARKED -> RUNNING         // continue execution after park
     *
     *       RUNNING -> TIMED_PARKING   // Thread parking with LockSupport.parkNanos
     * TIMED_PARKING -> TIMED_PARKED    // cont.yield successful, timed-parked
     * TIMED_PARKING -> TIMED_PINNED    // cont.yield failed, timed-parked on carrier
     *  TIMED_PARKED -> UNPARKED        // unparked, may be scheduled to continue
     *  TIMED_PINNED -> RUNNING         // unparked, continue execution on same carrier
     *
     *  RUNNING -> YIELDING        // Thread.yield
     * YIELDING -> YIELDED         // cont.yield successful, may be scheduled to continue
     * YIELDING -> RUNNING         // cont.yield failed
     *  YIELDED -> RUNNING         // continue execution after Thread.yield
     */
    private static final int NEW      = 0;
    private static final int STARTED  = 1;
    private static final int RUNNING  = 2;     // runnable-mounted

    // untimed and timed parking
    private static final int PARKING       = 3;
    private static final int PARKED        = 4;     // unmounted
    private static final int PINNED        = 5;     // mounted
    private static final int TIMED_PARKING = 6;
    private static final int TIMED_PARKED  = 7;     // unmounted
    private static final int TIMED_PINNED  = 8;     // mounted
    private static final int UNPARKED      = 9;     // unmounted but runnable

    // Thread.yield
    private static final int YIELDING = 10;
    private static final int YIELDED  = 11;         // unmounted but runnable

    private static final int TERMINATED = 99;  // final state

    // can be suspended from scheduling when unmounted
    private static final int SUSPENDED = 1 << 8;

    // parking permit
    private volatile boolean parkPermit;

<<<<<<< HEAD
    // used to mark thread as ready to be unblocked while it is concurrently blocking
    private volatile boolean unblocked;

    // a positive value if "responsible thread" blocked on monitor enter, accessed by VM
    private volatile byte recheckInterval;

=======
>>>>>>> 3ffb3e97
    // carrier thread when mounted, accessed by VM
    private volatile Thread carrierThread;

    // termination object when joining, created lazily if needed
    private volatile CountDownLatch termination;

    // has the value 1 when on the list of virtual threads waiting to be unblocked
    private volatile byte onWaitingList;

    // next virtual thread on the list of virtual threads waiting to be unblocked
    private volatile VirtualThread next;

    /**
     * Returns the continuation scope used for virtual threads.
     */
    static ContinuationScope continuationScope() {
        return VTHREAD_SCOPE;
    }

    /**
     * Creates a new {@code VirtualThread} to run the given task with the given
     * scheduler. If the given scheduler is {@code null} and the current thread
     * is a platform thread then the newly created virtual thread will use the
     * default scheduler. If given scheduler is {@code null} and the current
     * thread is a virtual thread then the current thread's scheduler is used.
     *
     * @param scheduler the scheduler or null
     * @param name thread name
     * @param characteristics characteristics
     * @param task the task to execute
     */
    VirtualThread(Executor scheduler, String name, int characteristics, Runnable task) {
        super(name, characteristics, /*bound*/ false);
        Objects.requireNonNull(task);

        // choose scheduler if not specified
        if (scheduler == null) {
            Thread parent = Thread.currentThread();
            if (parent instanceof VirtualThread vparent) {
                scheduler = vparent.scheduler;
            } else {
                scheduler = DEFAULT_SCHEDULER;
            }
        }

        this.scheduler = scheduler;
        this.cont = new VThreadContinuation(this, task);
        this.runContinuation = this::runContinuation;
    }

    /**
     * The continuation that a virtual thread executes.
     */
    private static class VThreadContinuation extends Continuation {
        VThreadContinuation(VirtualThread vthread, Runnable task) {
            super(VTHREAD_SCOPE, wrap(vthread, task));
        }
        @Override
        protected void onPinned(Continuation.Pinned reason) {
            if (TRACE_PINNING_MODE > 0) {
                boolean printAll = (TRACE_PINNING_MODE == 1);
                VirtualThread vthread = (VirtualThread) Thread.currentThread();
                int oldState = vthread.state();
                try {
                    // avoid printing when in transition states
                    vthread.setState(RUNNING);
                    PinnedThreadPrinter.printStackTrace(System.out, printAll);
                } finally {
                    vthread.setState(oldState);
                }
            }
        }
        private static Runnable wrap(VirtualThread vthread, Runnable task) {
            return new Runnable() {
                @Hidden
                public void run() {
                    vthread.run(task);
                }
            };
        }
    }

    /**
     * Runs or continues execution on the current thread. The virtual thread is mounted
     * on the current thread before the task runs or continues. It unmounts when the
     * task completes or yields.
     */
    @ChangesCurrentThread
    private void runContinuation() {
        // the carrier must be a platform thread
        if (Thread.currentThread().isVirtual()) {
            throw new WrongThreadException();
        }

        // set state to RUNNING
        int initialState = state();
        if (initialState == STARTED || initialState == UNPARKED || initialState == YIELDED) {
            // newly started or continue after parking/blocking/Thread.yield
            if (!compareAndSetState(initialState, RUNNING)) {
                return;
            }
            // consume parking permit when continuing after parking
            if (initialState == UNPARKED) {
                setParkPermit(false);
            }
        } else {
            // not runnable
            return;
        }

        mount();
        try {
            cont.run();
        } finally {
            unmount();
            if (cont.isDone()) {
                afterDone();
            } else {
                afterYield();
            }
        }
    }

    /**
     * Submits the runContinuation task to the scheduler. For the default scheduler,
     * and calling it on a worker thread, the task will be pushed to the local queue,
     * otherwise it will be pushed to an external submission queue.
     * @throws RejectedExecutionException
     */
    private void submitRunContinuation() {
        try {
            scheduler.execute(runContinuation);
        } catch (RejectedExecutionException ree) {
            submitFailed(ree);
            throw ree;
        }
    }

    /**
     * Submits the runContinuation task the scheduler. For the default scheduler, the task
     * will be pushed to an external submission queue.
     * @throws RejectedExecutionException
     */
    private void externalSubmitRunContinuation() {
        if (scheduler == DEFAULT_SCHEDULER
                && currentCarrierThread() instanceof CarrierThread ct) {
            externalSubmitRunContinuation(ct.getPool());
        } else {
            submitRunContinuation();
        }
    }

    /**
     * Submits the runContinuation task to given scheduler with a lazy submit.
     * @throws RejectedExecutionException
     * @see ForkJoinPool#lazySubmit(ForkJoinTask)
     */
    private void lazySubmitRunContinuation(ForkJoinPool pool) {
        try {
            pool.lazySubmit(ForkJoinTask.adapt(runContinuation));
        } catch (RejectedExecutionException ree) {
            submitFailed(ree);
            throw ree;
        }
    }

    /**
     * Submits the runContinuation task to the given scheduler as an external submit.
     * @throws RejectedExecutionException
     * @see ForkJoinPool#externalSubmit(ForkJoinTask)
     */
    private void externalSubmitRunContinuation(ForkJoinPool pool) {
        try {
            pool.externalSubmit(ForkJoinTask.adapt(runContinuation));
        } catch (RejectedExecutionException ree) {
            submitFailed(ree);
            throw ree;
        }
    }

    /**
     * If enabled, emits a JFR VirtualThreadSubmitFailedEvent.
     */
    private void submitFailed(RejectedExecutionException ree) {
        var event = new VirtualThreadSubmitFailedEvent();
        if (event.isEnabled()) {
            event.javaThreadId = threadId();
            event.exceptionMessage = ree.getMessage();
            event.commit();
        }
    }

    /**
     * Runs a task in the context of this virtual thread.
     */
    private void run(Runnable task) {
        assert Thread.currentThread() == this && state == RUNNING;

        // notify JVMTI, may post VirtualThreadStart event
        notifyJvmtiStart();

        // emit JFR event if enabled
        if (VirtualThreadStartEvent.isTurnedOn()) {
            var event = new VirtualThreadStartEvent();
            event.javaThreadId = threadId();
            event.commit();
        }

        Object bindings = Thread.scopedValueBindings();
        try {
            runWith(bindings, task);
        } catch (Throwable exc) {
            dispatchUncaughtException(exc);
        } finally {
            try {
                // pop any remaining scopes from the stack, this may block
                StackableScope.popAll();

                // emit JFR event if enabled
                if (VirtualThreadEndEvent.isTurnedOn()) {
                    var event = new VirtualThreadEndEvent();
                    event.javaThreadId = threadId();
                    event.commit();
                }

            } finally {
                // notify JVMTI, may post VirtualThreadEnd event
                notifyJvmtiEnd();
            }
        }
    }

    /**
     * Mounts this virtual thread onto the current platform thread. On
     * return, the current thread is the virtual thread.
     */
    @ChangesCurrentThread
    @ReservedStackAccess
    private void mount() {
        // notify JVMTI before mount
        notifyJvmtiMount(/*hide*/true);

        // sets the carrier thread
        Thread carrier = Thread.currentCarrierThread();
        setCarrierThread(carrier);

        // sync up carrier thread interrupt status if needed
        if (interrupted) {
            carrier.setInterrupt();
        } else if (carrier.isInterrupted()) {
            synchronized (interruptLock) {
                // need to recheck interrupt status
                if (!interrupted) {
                    carrier.clearInterrupt();
                }
            }
        }

        // set Thread.currentThread() to return this virtual thread
        carrier.setCurrentThread(this);
    }

    /**
     * Unmounts this virtual thread from the carrier. On return, the
     * current thread is the current platform thread.
     */
    @ChangesCurrentThread
    @ReservedStackAccess
    private void unmount() {
        assert !Thread.holdsLock(interruptLock);

        // set Thread.currentThread() to return the platform thread
        Thread carrier = this.carrierThread;
        carrier.setCurrentThread(carrier);

        // break connection to carrier thread, synchronized with interrupt
        synchronized (interruptLock) {
            setCarrierThread(null);
        }
        carrier.clearInterrupt();

        // notify JVMTI after unmount
        notifyJvmtiUnmount(/*hide*/false);
    }

    /**
     * Sets the current thread to the current carrier thread.
     */
    @ChangesCurrentThread
    @JvmtiMountTransition
    private void switchToCarrierThread() {
        notifyJvmtiHideFrames(true);
        Thread carrier = this.carrierThread;
        assert Thread.currentThread() == this
                && carrier == Thread.currentCarrierThread();
        carrier.setCurrentThread(carrier);
    }

    /**
     * Sets the current thread to the given virtual thread.
     */
    @ChangesCurrentThread
    @JvmtiMountTransition
    private void switchToVirtualThread(VirtualThread vthread) {
        Thread carrier = vthread.carrierThread;
        assert carrier == Thread.currentCarrierThread();
        carrier.setCurrentThread(vthread);
        notifyJvmtiHideFrames(false);
    }

    /**
     * Executes the given value returning task on the current carrier thread.
     */
    @ChangesCurrentThread
    <V> V executeOnCarrierThread(Callable<V> task) throws Exception {
        assert Thread.currentThread() == this;
        switchToCarrierThread();
        try {
            return task.call();
        } finally {
            switchToVirtualThread(this);
        }
     }

    /**
     * Invokes Continuation.yield, notifying JVMTI (if enabled) to hide frames until
     * the continuation continues.
     */
    @Hidden
    private boolean yieldContinuation() {
        notifyJvmtiUnmount(/*hide*/true);
        try {
            return Continuation.yield(VTHREAD_SCOPE);
        } finally {
            notifyJvmtiMount(/*hide*/false);
        }
    }

    /**
     * Invoked after the continuation yields. If parking then it sets the state
     * and also re-submits the task to continue if unparked while parking.
     * If yielding due to Thread.yield then it just submits the task to continue.
     */
    private void afterYield() {
        assert carrierThread == null;

        int s = state();

        // LockSupport.park/parkNanos
        if (s == PARKING || s == TIMED_PARKING) {
            int newState = (s == PARKING) ? PARKED : TIMED_PARKED;
            setState(newState);

            // may have been unparked while parking
            if (parkPermit && compareAndSetState(newState, UNPARKED)) {
                // lazy submit to continue on the current thread as carrier if possible
                if (currentThread() instanceof CarrierThread ct) {
                    lazySubmitRunContinuation(ct.getPool());
                } else {
                    submitRunContinuation();
                }

            }
            return;
        }

        // Thread.yield
        if (s == YIELDING) {
            setState(YIELDED);

            // external submit if there are no tasks in the local task queue
            if (currentThread() instanceof CarrierThread ct && ct.getQueuedTaskCount() == 0) {
                externalSubmitRunContinuation(ct.getPool());
            } else {
                submitRunContinuation();
            }
            return;
        }

<<<<<<< HEAD
        // blocking on monitorenter
        if (s == BLOCKING) {
            setState(BLOCKED);

            // may have been unblocked while blocking
            if (unblocked && compareAndSetState(BLOCKED, UNBLOCKED)) {
                unblocked = false;
                submitRunContinuation();
                return;
            }

            // if thread is the designated responsible thread for a monitor then schedule
            // it to wakeup so that it can check and recover. See objectMonitor.cpp.
            int recheckInterval = this.recheckInterval;
            if (recheckInterval > 0 && state() == BLOCKED) {
                assert recheckInterval >= 1 && recheckInterval <= 6;
                // 4 ^ (recheckInterval - 1) = 1, 4, 16, ... 1024
                long delay = 1 << (recheckInterval - 1) << (recheckInterval - 1);
                Future<?> unblocker = delayedTaskScheduler().schedule(this::unblock, delay, MILLISECONDS);
                // cancel if unblocked while scheduling the unblock
                if (state() != BLOCKED) {
                    unblocker.cancel(false);
                }
            }
            return;
        }

=======
>>>>>>> 3ffb3e97
        assert false;
    }

    /**
     * Invoked after the continuation completes.
     */
    private void afterDone() {
        afterDone(true);
    }

    /**
     * Invoked after the continuation completes (or start failed). Sets the thread
     * state to TERMINATED and notifies anyone waiting for the thread to terminate.
     *
     * @param notifyContainer true if its container should be notified
     */
    private void afterDone(boolean notifyContainer) {
        assert carrierThread == null;
        setState(TERMINATED);

        // notify anyone waiting for this virtual thread to terminate
        CountDownLatch termination = this.termination;
        if (termination != null) {
            assert termination.getCount() == 1;
            termination.countDown();
        }

        // notify container
        if (notifyContainer) {
            threadContainer().onExit(this);
        }

        // clear references to thread locals
        clearReferences();
    }

    /**
     * Schedules this {@code VirtualThread} to execute.
     *
     * @throws IllegalStateException if the container is shutdown or closed
     * @throws IllegalThreadStateException if the thread has already been started
     * @throws RejectedExecutionException if the scheduler cannot accept a task
     */
    @Override
    void start(ThreadContainer container) {
        if (!compareAndSetState(NEW, STARTED)) {
            throw new IllegalThreadStateException("Already started");
        }

        // bind thread to container
        assert threadContainer() == null;
        setThreadContainer(container);

        // start thread
        boolean addedToContainer = false;
        boolean started = false;
        try {
            container.onStart(this);  // may throw
            addedToContainer = true;

            // scoped values may be inherited
            inheritScopedValueBindings(container);

            // submit task to run thread, using externalSubmit if possible
            externalSubmitRunContinuation();
            started = true;
        } finally {
            if (!started) {
                afterDone(addedToContainer);
            }
        }
    }

    @Override
    public void start() {
        start(ThreadContainers.root());
    }

    @Override
    public void run() {
        // do nothing
    }

    /**
     * Parks until unparked or interrupted. If already unparked then the parking
     * permit is consumed and this method completes immediately (meaning it doesn't
     * yield). It also completes immediately if the interrupt status is set.
     */
    @Override
    void park() {
        assert Thread.currentThread() == this;

        // complete immediately if parking permit available or interrupted
        if (getAndSetParkPermit(false) || interrupted)
            return;

        // park the thread
        boolean yielded = false;
        setState(PARKING);
        try {
            yielded = yieldContinuation();  // may throw
        } finally {
            assert (Thread.currentThread() == this) && (yielded == (state() == RUNNING));
            if (!yielded) {
                assert state() == PARKING;
                setState(RUNNING);
            }
        }

        // park on the carrier thread when pinned
        if (!yielded) {
            parkOnCarrierThread(false, 0);
        }
    }

    /**
     * Parks up to the given waiting time or until unparked or interrupted.
     * If already unparked then the parking permit is consumed and this method
     * completes immediately (meaning it doesn't yield). It also completes immediately
     * if the interrupt status is set or the waiting time is {@code <= 0}.
     *
     * @param nanos the maximum number of nanoseconds to wait.
     */
    @Override
    void parkNanos(long nanos) {
        assert Thread.currentThread() == this;

        // complete immediately if parking permit available or interrupted
        if (getAndSetParkPermit(false) || interrupted)
            return;

        // park the thread for the waiting time
        if (nanos > 0) {
            long startTime = System.nanoTime();

            boolean yielded = false;
            Future<?> unparker = scheduleUnpark(nanos);  // may throw OOME
            setState(TIMED_PARKING);
            try {
                yielded = yieldContinuation();  // may throw
            } finally {
                assert (Thread.currentThread() == this) && (yielded == (state() == RUNNING));
                if (!yielded) {
                    assert state() == TIMED_PARKING;
                    setState(RUNNING);
                }
                cancel(unparker);
            }

            // park on carrier thread for remaining time when pinned
            if (!yielded) {
                long remainingNanos = nanos - (System.nanoTime() - startTime);
                parkOnCarrierThread(true, remainingNanos);
            }
        }
    }

    /**
     * Parks the current carrier thread up to the given waiting time or until
     * unparked or interrupted. If the virtual thread is interrupted then the
     * interrupt status will be propagated to the carrier thread.
     * @param timed true for a timed park, false for untimed
     * @param nanos the waiting time in nanoseconds
     */
    private void parkOnCarrierThread(boolean timed, long nanos) {
        assert state() == RUNNING;

        VirtualThreadPinnedEvent event;
        try {
            event = new VirtualThreadPinnedEvent();
            event.begin();
        } catch (OutOfMemoryError e) {
            event = null;
        }

        setState(timed ? TIMED_PINNED : PINNED);
        try {
            if (!parkPermit) {
                if (!timed) {
                    U.park(false, 0);
                } else if (nanos > 0) {
                    U.park(false, nanos);
                }
            }
        } finally {
            setState(RUNNING);
        }

        // consume parking permit
        setParkPermit(false);

        if (event != null) {
            try {
                event.commit();
            } catch (OutOfMemoryError e) {
                // ignore
            }
        }
    }

    /**
     * Schedule this virtual thread to be unparked after a given delay.
     */
    @ChangesCurrentThread
    private Future<?> scheduleUnpark(long nanos) {
        assert Thread.currentThread() == this;
        // need to switch to current carrier thread to avoid nested parking
        switchToCarrierThread();
        try {
            return delayedTaskScheduler().schedule(this::unpark, nanos, NANOSECONDS);
        } finally {
            switchToVirtualThread(this);
        }
    }

    /**
     * Cancels a task if it has not completed.
     */
    @ChangesCurrentThread
    private void cancel(Future<?> future) {
        assert Thread.currentThread() == this;
        if (!future.isDone()) {
            // need to switch to current carrier thread to avoid nested parking
            switchToCarrierThread();
            try {
                future.cancel(false);
            } finally {
                switchToVirtualThread(this);
            }
        }
    }

    /**
     * Re-enables this virtual thread for scheduling. If the virtual thread was
     * {@link #park() parked} then it will be unblocked, otherwise its next call
     * to {@code park} or {@linkplain #parkNanos(long) parkNanos} is guaranteed
     * not to block.
     * @throws RejectedExecutionException if the scheduler cannot accept a task
     */
    @Override
    @ChangesCurrentThread
    void unpark() {
        Thread currentThread = Thread.currentThread();
        if (!getAndSetParkPermit(true) && currentThread != this) {
            int s = state();
            boolean parked = (s == PARKED) || (s == TIMED_PARKED);
            if (parked && compareAndSetState(s, UNPARKED)) {
                if (currentThread instanceof VirtualThread vthread) {
                    vthread.switchToCarrierThread();
                    try {
                        submitRunContinuation();
                    } finally {
                        switchToVirtualThread(vthread);
                    }
                } else {
                    submitRunContinuation();
                }
            } else if ((s == PINNED) || (s == TIMED_PINNED)) {
                // unpark carrier thread when pinned
                synchronized (carrierThreadAccessLock()) {
                    Thread carrier = carrierThread;
                    if (carrier != null && ((s = state()) == PINNED || s == TIMED_PINNED)) {
                        U.unpark(carrier);
                    }
                }
            }
        }
    }

    /**
     * Attempts to yield the current virtual thread (Thread.yield).
     */
    void tryYield() {
        assert Thread.currentThread() == this;
        setState(YIELDING);
        boolean yielded = false;
        try {
            yielded = yieldContinuation();  // may throw
        } finally {
            assert (Thread.currentThread() == this) && (yielded == (state() == RUNNING));
            if (!yielded) {
                assert state() == YIELDING;
                setState(RUNNING);
            }
        }
    }

    /**
     * Sleep the current thread for the given sleep time (in nanoseconds). If
     * nanos is 0 then the thread will attempt to yield.
     *
     * @implNote This implementation parks the thread for the given sleeping time
     * and will therefore be observed in PARKED state during the sleep. Parking
     * will consume the parking permit so this method makes available the parking
     * permit after the sleep. This may be observed as a spurious, but benign,
     * wakeup when the thread subsequently attempts to park.
     *
     * @param nanos the maximum number of nanoseconds to sleep
     * @throws InterruptedException if interrupted while sleeping
     */
    void sleepNanos(long nanos) throws InterruptedException {
        assert Thread.currentThread() == this && nanos >= 0;
        if (getAndClearInterrupt())
            throw new InterruptedException();
        if (nanos == 0) {
            tryYield();
        } else {
            // park for the sleep time
            try {
                long remainingNanos = nanos;
                long startNanos = System.nanoTime();
                while (remainingNanos > 0) {
                    parkNanos(remainingNanos);
                    if (getAndClearInterrupt()) {
                        throw new InterruptedException();
                    }
                    remainingNanos = nanos - (System.nanoTime() - startNanos);
                }
            } finally {
                // may have been unparked while sleeping
                setParkPermit(true);
            }
        }
    }

    /**
     * Waits up to {@code nanos} nanoseconds for this virtual thread to terminate.
     * A timeout of {@code 0} means to wait forever.
     *
     * @throws InterruptedException if interrupted while waiting
     * @return true if the thread has terminated
     */
    boolean joinNanos(long nanos) throws InterruptedException {
        if (state() == TERMINATED)
            return true;

        // ensure termination object exists, then re-check state
        CountDownLatch termination = getTermination();
        if (state() == TERMINATED)
            return true;

        // wait for virtual thread to terminate
        if (nanos == 0) {
            termination.await();
        } else {
            boolean terminated = termination.await(nanos, NANOSECONDS);
            if (!terminated) {
                // waiting time elapsed
                return false;
            }
        }
        assert state() == TERMINATED;
        return true;
    }

    @Override
    @SuppressWarnings("removal")
    public void interrupt() {
        if (Thread.currentThread() != this) {
            checkAccess();
            synchronized (interruptLock) {
                interrupted = true;
                Interruptible b = nioBlocker;
                if (b != null) {
                    b.interrupt(this);
                }

                // interrupt carrier thread if mounted
                Thread carrier = carrierThread;
                if (carrier != null) carrier.setInterrupt();
            }
        } else {
            interrupted = true;
            carrierThread.setInterrupt();
        }
        unpark();
    }

    @Override
    public boolean isInterrupted() {
        return interrupted;
    }

    @Override
    boolean getAndClearInterrupt() {
        assert Thread.currentThread() == this;
        boolean oldValue = interrupted;
        if (oldValue) {
            synchronized (interruptLock) {
                interrupted = false;
                carrierThread.clearInterrupt();
            }
        }
        return oldValue;
    }

    @Override
    Thread.State threadState() {
        int s = state();
        switch (s & ~SUSPENDED) {
            case NEW:
                return Thread.State.NEW;
            case STARTED:
                // return NEW if thread container not yet set
                if (threadContainer() == null) {
                    return Thread.State.NEW;
                } else {
                    return Thread.State.RUNNABLE;
                }
            case UNPARKED:
            case YIELDED:
                // runnable, not mounted
                return Thread.State.RUNNABLE;
            case UNBLOCKED:
                // if designated responsible thread for monitor then thread is blocked
                if (isResponsibleForMonitor()) {
                    return Thread.State.BLOCKED;
                } else {
                    return Thread.State.RUNNABLE;
                }
            case RUNNING:
                // if designated responsible thread for monitor then thread is blocked
                if (isResponsibleForMonitor()) {
                    return Thread.State.BLOCKED;
                }
                // if mounted then return state of carrier thread
                if (Thread.currentThread() != this) {
                    synchronized (carrierThreadAccessLock()) {
                        Thread carrier = this.carrierThread;
                        if (carrier != null) {
                            return carrier.threadState();
                        }
                    }
                }
                // runnable, mounted
                return Thread.State.RUNNABLE;
            case PARKING:
            case TIMED_PARKING:
            case YIELDING:
                // runnable, in transition
                return Thread.State.RUNNABLE;
            case PARKED:
            case PINNED:
                return State.WAITING;
            case TIMED_PARKED:
            case TIMED_PINNED:
                return State.TIMED_WAITING;
<<<<<<< HEAD
            case BLOCKING:
            case BLOCKED:
                return State.BLOCKED;
=======
>>>>>>> 3ffb3e97
            case TERMINATED:
                return Thread.State.TERMINATED;
            default:
                throw new InternalError();
        }
    }

    /**
     * Returns true if thread is the designated responsible thread for a monitor.
     * See objectMonitor.cpp for details.
     */
    private boolean isResponsibleForMonitor() {
        return (recheckInterval > 0);
    }

    @Override
    boolean alive() {
        int s = state;
        return (s != NEW && s != TERMINATED);
    }

    @Override
    boolean isTerminated() {
        return (state == TERMINATED);
    }

    @Override
    StackTraceElement[] asyncGetStackTrace() {
        StackTraceElement[] stackTrace;
        do {
            stackTrace = (carrierThread != null)
                    ? super.asyncGetStackTrace()  // mounted
                    : tryGetStackTrace();         // unmounted
            if (stackTrace == null) {
                Thread.yield();
            }
        } while (stackTrace == null);
        return stackTrace;
    }

    /**
     * Returns the stack trace for this virtual thread if it is unmounted.
     * Returns null if the thread is mounted or in transition.
     */
    private StackTraceElement[] tryGetStackTrace() {
        int initialState = state();
        switch (initialState) {
            case NEW, STARTED, TERMINATED -> {
                return new StackTraceElement[0];  // unmounted, empty stack
            }
            case RUNNING, PINNED -> {
                return null;   // mounted
            }
            case PARKED, TIMED_PARKED -> {
                // unmounted, not runnable
            }
            case UNPARKED, YIELDED -> {
                // unmounted, runnable
            }
            case PARKING, TIMED_PARKING, YIELDING -> {
                return null;  // in transition
            }
            default -> throw new InternalError();
        }

        // thread is unmounted, prevent it from continuing
        int suspendedState = initialState | SUSPENDED;
        if (!compareAndSetState(initialState, suspendedState)) {
            return null;
        }

        // get stack trace and restore state
        StackTraceElement[] stack;
        try {
            stack = cont.getStackTrace();
        } finally {
            assert state == suspendedState;
            setState(initialState);
        }
        boolean resubmit = switch (initialState) {
            case UNPARKED, YIELDED -> {
                // resubmit as task may have run while suspended
                yield true;
            }
            case PARKED, TIMED_PARKED -> {
                // resubmit if unparked while suspended
                yield parkPermit && compareAndSetState(initialState, UNPARKED);
            }
            default -> throw new InternalError();
        };
        if (resubmit) {
            submitRunContinuation();
        }
        return stack;
    }

    @Override
    public String toString() {
        StringBuilder sb = new StringBuilder("VirtualThread[#");
        sb.append(threadId());
        String name = getName();
        if (!name.isEmpty()) {
            sb.append(",");
            sb.append(name);
        }
        sb.append("]/");

        // add the carrier state and thread name when mounted
        boolean mounted;
        if (Thread.currentThread() == this) {
            mounted = appendCarrierInfo(sb);
        } else {
            synchronized (carrierThreadAccessLock()) {
                mounted = appendCarrierInfo(sb);
            }
        }

        // add virtual thread state when not mounted
        if (!mounted) {
            String stateAsString = threadState().toString();
            sb.append(stateAsString.toLowerCase(Locale.ROOT));
        }
        return sb.toString();
    }

    /**
     * Appends the carrier state and thread name to the string buffer if mounted.
     * @return true if mounted, false if not mounted
     */
    private boolean appendCarrierInfo(StringBuilder sb) {
        assert Thread.currentThread() == this || Thread.holdsLock(carrierThreadAccessLock());
        Thread carrier = carrierThread;
        if (carrier != null) {
            String stateAsString = carrier.threadState().toString();
            sb.append(stateAsString.toLowerCase(Locale.ROOT));
            sb.append('@');
            sb.append(carrier.getName());
            return true;
        } else {
            return false;
        }
    }

    @Override
    public int hashCode() {
        return (int) threadId();
    }

    @Override
    public boolean equals(Object obj) {
        return obj == this;
    }

    /**
     * Returns a ScheduledExecutorService to execute a delayed task.
     */
    private ScheduledExecutorService delayedTaskScheduler() {
        long tid = Thread.currentThread().threadId();
        int index = (int) tid & (DELAYED_TASK_SCHEDULERS.length - 1);
        return DELAYED_TASK_SCHEDULERS[index];
    }

    /**
     * Returns the termination object, creating it if needed.
     */
    private CountDownLatch getTermination() {
        CountDownLatch termination = this.termination;
        if (termination == null) {
            termination = new CountDownLatch(1);
            if (!U.compareAndSetReference(this, TERMINATION, null, termination)) {
                termination = this.termination;
            }
        }
        return termination;
    }

    /**
     * Returns the lock object to synchronize on when accessing carrierThread.
     * The lock prevents carrierThread from being reset to null during unmount.
     */
    private Object carrierThreadAccessLock() {
        // return interruptLock as unmount has to coordinate with interrupt
        return interruptLock;
    }

    // -- wrappers for get/set of state, parking permit, and carrier thread --

    private int state() {
        return state;  // volatile read
    }

    private void setState(int newValue) {
        state = newValue;  // volatile write
    }

    private boolean compareAndSetState(int expectedValue, int newValue) {
        return U.compareAndSetInt(this, STATE, expectedValue, newValue);
    }

    private boolean compareAndSetOnWaitingList(byte expectedValue, byte newValue) {
        return U.compareAndSetByte(this, ON_WAITING_LIST, expectedValue, newValue);
    }

    private void setParkPermit(boolean newValue) {
        if (parkPermit != newValue) {
            parkPermit = newValue;
        }
    }

    private boolean getAndSetParkPermit(boolean newValue) {
        if (parkPermit != newValue) {
            return U.getAndSetBoolean(this, PARK_PERMIT, newValue);
        } else {
            return newValue;
        }
    }

    private void setCarrierThread(Thread carrier) {
        // U.putReferenceRelease(this, CARRIER_THREAD, carrier);
        this.carrierThread = carrier;
    }

    // -- JVM TI support --

    @IntrinsicCandidate
    @JvmtiMountTransition
    private native void notifyJvmtiStart();

    @IntrinsicCandidate
    @JvmtiMountTransition
    private native void notifyJvmtiEnd();

    @IntrinsicCandidate
    @JvmtiMountTransition
    private native void notifyJvmtiMount(boolean hide);

    @IntrinsicCandidate
    @JvmtiMountTransition
    private native void notifyJvmtiUnmount(boolean hide);

    @IntrinsicCandidate
    @JvmtiMountTransition
    private native void notifyJvmtiHideFrames(boolean hide);

    private static native void registerNatives();
    static {
        registerNatives();
    }

    /**
     * Creates the default scheduler.
     */
    @SuppressWarnings("removal")
    private static ForkJoinPool createDefaultScheduler() {
        ForkJoinWorkerThreadFactory factory = pool -> {
            PrivilegedAction<ForkJoinWorkerThread> pa = () -> new CarrierThread(pool);
            return AccessController.doPrivileged(pa);
        };
        PrivilegedAction<ForkJoinPool> pa = () -> {
            int parallelism, maxPoolSize, minRunnable;
            String parallelismValue = System.getProperty("jdk.virtualThreadScheduler.parallelism");
            String maxPoolSizeValue = System.getProperty("jdk.virtualThreadScheduler.maxPoolSize");
            String minRunnableValue = System.getProperty("jdk.virtualThreadScheduler.minRunnable");
            if (parallelismValue != null) {
                parallelism = Integer.max(Integer.parseInt(parallelismValue), 1);
            } else {
                parallelism = Runtime.getRuntime().availableProcessors();
            }
            if (maxPoolSizeValue != null) {
                maxPoolSize = Integer.parseInt(maxPoolSizeValue);
                if (maxPoolSize > 0) {
                    parallelism = Integer.min(parallelism, maxPoolSize);
                } else {
                    maxPoolSize = parallelism;  // no spares
                }
            } else {
                maxPoolSize = Integer.max(parallelism, 256);
            }
            if (minRunnableValue != null) {
                minRunnable = Integer.parseInt(minRunnableValue);
            } else {
                minRunnable = Integer.max(parallelism / 2, 1);
            }
            Thread.UncaughtExceptionHandler handler = (t, e) -> { };
            boolean asyncMode = true; // FIFO
            return new ForkJoinPool(parallelism, factory, handler, asyncMode,
                         0, maxPoolSize, minRunnable, pool -> true, 30, SECONDS);
        };
        return AccessController.doPrivileged(pa);
    }

    /**
     * Invoked by the VM for the Thread.vthread_scheduler diagnostic command.
     */
    private static byte[] printDefaultScheduler() {
        return String.format("%s%n", DEFAULT_SCHEDULER.toString())
                .getBytes(StandardCharsets.UTF_8);
    }

    /**
     * Creates the ScheduledThreadPoolExecutors used to execute delayed tasks.
     */
    private static ScheduledExecutorService[] createDelayedTaskSchedulers() {
        String propName = "jdk.virtualThreadScheduler.timerQueues";
        String propValue = GetPropertyAction.privilegedGetProperty(propName);
        int queueCount;
        if (propValue != null) {
            queueCount = Integer.parseInt(propValue);
            if (queueCount != Integer.highestOneBit(queueCount)) {
                throw new RuntimeException("Value of " + propName + " must be power of 2");
            }
        } else {
            int ncpus = Runtime.getRuntime().availableProcessors();
            queueCount = Math.max(Integer.highestOneBit(ncpus / 4), 1);
        }
        var schedulers = new ScheduledExecutorService[queueCount];
        for (int i = 0; i < queueCount; i++) {
            ScheduledThreadPoolExecutor stpe = (ScheduledThreadPoolExecutor)
                Executors.newScheduledThreadPool(1, task -> {
                    Thread t = InnocuousThread.newThread("VirtualThread-unparker", task);
                    t.setDaemon(true);
                    return t;
                });
            stpe.setRemoveOnCancelPolicy(true);
            schedulers[i] = stpe;
        }
        return schedulers;
    }

    /**
     * Reads the value of the jdk.tracePinnedThreads property to determine if stack
     * traces should be printed when a carrier thread is pinned when a virtual thread
     * attempts to park.
     */
    private static int tracePinningMode() {
        String propValue = GetPropertyAction.privilegedGetProperty("jdk.tracePinnedThreads");
        if (propValue != null) {
            if (propValue.length() == 0 || "full".equalsIgnoreCase(propValue))
                return 1;
            if ("short".equalsIgnoreCase(propValue))
                return 2;
        }
        return 0;
    }
<<<<<<< HEAD

    /**
     * Schedule virtual threads that are ready to be scheduled after they blocked on
     * monitor enter.
     */
    private static void unblockVirtualThreads() {
        while (true) {
            VirtualThread vthread = takeVirtualThreadListToUnblock();
            while (vthread != null) {
                assert vthread.onWaitingList == 1;
                VirtualThread nextThread = vthread.next;

                // remove from list and unblock
                vthread.next = null;
                boolean changed = vthread.compareAndSetOnWaitingList((byte) 1, (byte) 0);
                assert changed;
                vthread.unblock();

                vthread = nextThread;
            }
        }
    }

    // takes the list of virtual threads that are waiting to be unblocked, waiting if
    // necessary until a list becomes available
    private static native VirtualThread takeVirtualThreadListToUnblock();

    static {
        var unblocker = InnocuousThread.newThread("VirtualThread-unblocker",
                VirtualThread::unblockVirtualThreads);
        unblocker.setDaemon(true);
        unblocker.start();
    }
=======
>>>>>>> 3ffb3e97
}<|MERGE_RESOLUTION|>--- conflicted
+++ resolved
@@ -108,6 +108,11 @@
      *  TIMED_PARKED -> UNPARKED        // unparked, may be scheduled to continue
      *  TIMED_PINNED -> RUNNING         // unparked, continue execution on same carrier
      *
+     *  RUNNABLE -> BLOCKING       // blocking on monitor enter
+     *  BLOCKING -> BLOCKED        // blocked on monitor enter
+     *   BLOCKED -> UNBLOCKED      // unblocked, may be scheduled to continue
+     * UNBLOCKED -> RUNNING        // continue execution after blocked on monitor enter
+     *
      *  RUNNING -> YIELDING        // Thread.yield
      * YIELDING -> YIELDED         // cont.yield successful, may be scheduled to continue
      * YIELDING -> RUNNING         // cont.yield failed
@@ -130,6 +135,11 @@
     private static final int YIELDING = 10;
     private static final int YIELDED  = 11;         // unmounted but runnable
 
+    // monitor enter
+    private static final int BLOCKING  = 12;
+    private static final int BLOCKED   = 13;        // unmounted
+    private static final int UNBLOCKED = 14;        // unmounted but runnable
+
     private static final int TERMINATED = 99;  // final state
 
     // can be suspended from scheduling when unmounted
@@ -138,15 +148,12 @@
     // parking permit
     private volatile boolean parkPermit;
 
-<<<<<<< HEAD
     // used to mark thread as ready to be unblocked while it is concurrently blocking
     private volatile boolean unblocked;
 
     // a positive value if "responsible thread" blocked on monitor enter, accessed by VM
     private volatile byte recheckInterval;
 
-=======
->>>>>>> 3ffb3e97
     // carrier thread when mounted, accessed by VM
     private volatile Thread carrierThread;
 
@@ -243,7 +250,8 @@
 
         // set state to RUNNING
         int initialState = state();
-        if (initialState == STARTED || initialState == UNPARKED || initialState == YIELDED) {
+        if (initialState == STARTED || initialState == UNPARKED
+                || initialState == UNBLOCKED || initialState == YIELDED) {
             // newly started or continue after parking/blocking/Thread.yield
             if (!compareAndSetState(initialState, RUNNING)) {
                 return;
@@ -526,7 +534,6 @@
             return;
         }
 
-<<<<<<< HEAD
         // blocking on monitorenter
         if (s == BLOCKING) {
             setState(BLOCKED);
@@ -554,8 +561,6 @@
             return;
         }
 
-=======
->>>>>>> 3ffb3e97
         assert false;
     }
 
@@ -822,6 +827,19 @@
                     }
                 }
             }
+        }
+    }
+
+    /**
+     * Re-enables this virtual thread for scheduling after blocking on monitor enter.
+     * @throws RejectedExecutionException if the scheduler cannot accept a task
+     */
+    private void unblock() {
+        assert !Thread.currentThread().isVirtual();
+        unblocked = true;
+        if (state() == BLOCKED && compareAndSetState(BLOCKED, UNBLOCKED)) {
+            unblocked = false;
+            submitRunContinuation();
         }
     }
 
@@ -920,7 +938,13 @@
                 interrupted = true;
                 Interruptible b = nioBlocker;
                 if (b != null) {
-                    b.interrupt(this);
+                    // ensure current thread doesn't unmount while holding interruptLock
+                    Continuation.pin();
+                    try {
+                        b.interrupt(this);
+                    } finally {
+                        Continuation.unpin();
+                    }
                 }
 
                 // interrupt carrier thread if mounted
@@ -944,9 +968,15 @@
         assert Thread.currentThread() == this;
         boolean oldValue = interrupted;
         if (oldValue) {
-            synchronized (interruptLock) {
-                interrupted = false;
-                carrierThread.clearInterrupt();
+            // ensure current thread doesn't unmount trying to enter interruptLock
+            Continuation.pin();
+            try {
+                synchronized (interruptLock) {
+                    interrupted = false;
+                    carrierThread.clearInterrupt();
+                }
+            } finally {
+                Continuation.unpin();
             }
         }
         return oldValue;
@@ -1003,12 +1033,9 @@
             case TIMED_PARKED:
             case TIMED_PINNED:
                 return State.TIMED_WAITING;
-<<<<<<< HEAD
             case BLOCKING:
             case BLOCKED:
                 return State.BLOCKED;
-=======
->>>>>>> 3ffb3e97
             case TERMINATED:
                 return Thread.State.TERMINATED;
             default:
@@ -1062,13 +1089,13 @@
             case RUNNING, PINNED -> {
                 return null;   // mounted
             }
-            case PARKED, TIMED_PARKED -> {
+            case PARKED, TIMED_PARKED, BLOCKED -> {
                 // unmounted, not runnable
             }
-            case UNPARKED, YIELDED -> {
+            case UNPARKED, UNBLOCKED, YIELDED -> {
                 // unmounted, runnable
             }
-            case PARKING, TIMED_PARKING, YIELDING -> {
+            case PARKING, TIMED_PARKING, BLOCKING, YIELDING -> {
                 return null;  // in transition
             }
             default -> throw new InternalError();
@@ -1089,13 +1116,17 @@
             setState(initialState);
         }
         boolean resubmit = switch (initialState) {
-            case UNPARKED, YIELDED -> {
+            case UNPARKED, UNBLOCKED, YIELDED -> {
                 // resubmit as task may have run while suspended
                 yield true;
             }
             case PARKED, TIMED_PARKED -> {
                 // resubmit if unparked while suspended
                 yield parkPermit && compareAndSetState(initialState, UNPARKED);
+            }
+            case BLOCKED -> {
+                // resubmit if unblocked while suspended
+                yield unblocked && compareAndSetState(BLOCKED, UNBLOCKED);
             }
             default -> throw new InternalError();
         };
@@ -1131,6 +1162,7 @@
             String stateAsString = threadState().toString();
             sb.append(stateAsString.toLowerCase(Locale.ROOT));
         }
+
         return sb.toString();
     }
 
@@ -1353,7 +1385,6 @@
         }
         return 0;
     }
-<<<<<<< HEAD
 
     /**
      * Schedule virtual threads that are ready to be scheduled after they blocked on
@@ -1387,6 +1418,4 @@
         unblocker.setDaemon(true);
         unblocker.start();
     }
-=======
->>>>>>> 3ffb3e97
 }