/*
 * Copyright (c) 1994, 2024, Oracle and/or its affiliates. All rights reserved.
 * DO NOT ALTER OR REMOVE COPYRIGHT NOTICES OR THIS FILE HEADER.
 *
 * This code is free software; you can redistribute it and/or modify it
 * under the terms of the GNU General Public License version 2 only, as
 * published by the Free Software Foundation.  Oracle designates this
 * particular file as subject to the "Classpath" exception as provided
 * by Oracle in the LICENSE file that accompanied this code.
 *
 * This code is distributed in the hope that it will be useful, but WITHOUT
 * ANY WARRANTY; without even the implied warranty of MERCHANTABILITY or
 * FITNESS FOR A PARTICULAR PURPOSE.  See the GNU General Public License
 * version 2 for more details (a copy is included in the LICENSE file that
 * accompanied this code).
 *
 * You should have received a copy of the GNU General Public License version
 * 2 along with this work; if not, write to the Free Software Foundation,
 * Inc., 51 Franklin St, Fifth Floor, Boston, MA 02110-1301 USA.
 *
 * Please contact Oracle, 500 Oracle Parkway, Redwood Shores, CA 94065 USA
 * or visit www.oracle.com if you need additional information or have any
 * questions.
 */

package java.lang;

import java.lang.ref.Reference;
import java.lang.reflect.Field;
import java.security.AccessController;
import java.security.AccessControlContext;
import java.security.Permission;
import java.security.PrivilegedAction;
import java.security.ProtectionDomain;
import java.time.Duration;
import java.util.Map;
import java.util.HashMap;
import java.util.Objects;
import java.util.concurrent.ThreadFactory;
import java.util.concurrent.StructureViolationException;
import java.util.concurrent.locks.LockSupport;
import jdk.internal.event.ThreadSleepEvent;
import jdk.internal.misc.TerminatingThreadLocal;
import jdk.internal.misc.Unsafe;
import jdk.internal.misc.VM;
import jdk.internal.reflect.CallerSensitive;
import jdk.internal.reflect.Reflection;
import jdk.internal.vm.Continuation;
import jdk.internal.vm.ScopedValueContainer;
import jdk.internal.vm.StackableScope;
import jdk.internal.vm.ThreadContainer;
import jdk.internal.vm.annotation.ForceInline;
import jdk.internal.vm.annotation.Hidden;
import jdk.internal.vm.annotation.IntrinsicCandidate;
import jdk.internal.vm.annotation.Stable;
import sun.nio.ch.Interruptible;
import sun.security.util.SecurityConstants;
import static java.util.concurrent.TimeUnit.MILLISECONDS;
import static java.util.concurrent.TimeUnit.NANOSECONDS;

/**
 * A <i>thread</i> is a thread of execution in a program. The Java
 * virtual machine allows an application to have multiple threads of
 * execution running concurrently.
 *
 * <p> {@code Thread} defines constructors and a {@link Builder} to create threads.
 * {@linkplain #start() Starting} a thread schedules it to execute its {@link #run() run}
 * method. The newly started thread executes concurrently with the thread that caused
 * it to start.
 *
 * <p> A thread <i>terminates</i> if either its {@code run} method completes normally,
 * or if its {@code run} method completes abruptly and the appropriate {@linkplain
 * Thread.UncaughtExceptionHandler uncaught exception handler} completes normally or
 * abruptly. With no code left to run, the thread has completed execution. The
 * {@link #join() join} method can be used to wait for a thread to terminate.
 *
 * <p> Threads have a unique {@linkplain #threadId() identifier} and a {@linkplain
 * #getName() name}. The identifier is generated when a {@code Thread} is created
 * and cannot be changed. The thread name can be specified when creating a thread
 * or can be {@linkplain #setName(String) changed} at a later time.
 *
 * <p> Threads support {@link ThreadLocal} variables. These are variables that are
 * local to a thread, meaning a thread can have a copy of a variable that is set to
 * a value that is independent of the value set by other threads. {@code Thread} also
 * supports {@link InheritableThreadLocal} variables that are thread local variables
 * that are inherited at thread creation time from the parent {@code Thread}.
 * {@code Thread} supports a special inheritable thread local for the thread
 * {@linkplain #getContextClassLoader() context-class-loader}.
 *
 * <h2><a id="platform-threads">Platform threads</a></h2>
 * <p> {@code Thread} supports the creation of <i>platform threads</i> that are
 * typically mapped 1:1 to kernel threads scheduled by the operating system.
 * Platform threads will usually have a large stack and other resources that are
 * maintained by the operating system. Platforms threads are suitable for executing
 * all types of tasks but may be a limited resource.
 *
 * <p> Platform threads get an automatically generated thread name by default.
 *
 * <p> Platform threads are designated <i>daemon</i> or <i>non-daemon</i> threads.
 * When the Java virtual machine starts up, there is usually one non-daemon
 * thread (the thread that typically calls the application's {@code main} method).
 * The <a href="Runtime.html#shutdown">shutdown sequence</a> begins when all started
 * non-daemon threads have terminated. Unstarted non-daemon threads do not prevent
 * the shutdown sequence from beginning.
 *
 * <p> In addition to the daemon status, platform threads have a {@linkplain
 * #getPriority() thread priority} and are members of a {@linkplain ThreadGroup
 * thread group}.
 *
 * <h2><a id="virtual-threads">Virtual threads</a></h2>
 * <p> {@code Thread} also supports the creation of <i>virtual threads</i>.
 * Virtual threads are typically <i>user-mode threads</i> scheduled by the Java
 * runtime rather than the operating system. Virtual threads will typically require
 * few resources and a single Java virtual machine may support millions of virtual
 * threads. Virtual threads are suitable for executing tasks that spend most of
 * the time blocked, often waiting for I/O operations to complete. Virtual threads
 * are not intended for long running CPU intensive operations.
 *
 * <p> Virtual threads typically employ a small set of platform threads used as
 * <em>carrier threads</em>. Locking and I/O operations are examples of operations
 * where a carrier thread may be re-scheduled from one virtual thread to another.
 * Code executing in a virtual thread is not aware of the underlying carrier thread.
 * The {@linkplain Thread#currentThread()} method, used to obtain a reference
 * to the <i>current thread</i>, will always return the {@code Thread} object
 * for the virtual thread.
 *
 * <p> Virtual threads do not have a thread name by default. The {@link #getName()
 * getName} method returns the empty string if a thread name is not set.
 *
 * <p> Virtual threads are daemon threads and so do not prevent the
 * <a href="Runtime.html#shutdown">shutdown sequence</a> from beginning.
 * Virtual threads have a fixed {@linkplain #getPriority() thread priority}
 * that cannot be changed.
 *
 * <h2>Creating and starting threads</h2>
 *
 * <p> {@code Thread} defines public constructors for creating platform threads and
 * the {@link #start() start} method to schedule threads to execute. {@code Thread}
 * may be extended for customization and other advanced reasons although most
 * applications should have little need to do this.
 *
 * <p> {@code Thread} defines a {@link Builder} API for creating and starting both
 * platform and virtual threads. The following are examples that use the builder:
 * {@snippet :
 *   Runnable runnable = ...
 *
 *   // Start a daemon thread to run a task
 *   Thread thread = Thread.ofPlatform().daemon().start(runnable);
 *
 *   // Create an unstarted thread with name "duke", its start() method
 *   // must be invoked to schedule it to execute.
 *   Thread thread = Thread.ofPlatform().name("duke").unstarted(runnable);
 *
 *   // A ThreadFactory that creates daemon threads named "worker-0", "worker-1", ...
 *   ThreadFactory factory = Thread.ofPlatform().daemon().name("worker-", 0).factory();
 *
 *   // Start a virtual thread to run a task
 *   Thread thread = Thread.ofVirtual().start(runnable);
 *
 *   // A ThreadFactory that creates virtual threads
 *   ThreadFactory factory = Thread.ofVirtual().factory();
 * }
 *
 * <h2><a id="inheritance">Inheritance when creating threads</a></h2>
 * A {@code Thread} inherits its initial values of {@linkplain InheritableThreadLocal
 * inheritable-thread-local} variables (including the context class loader) from
 * the parent thread values at the time that the child {@code Thread} is created.
 * The 5-param {@linkplain Thread#Thread(ThreadGroup, Runnable, String, long, boolean)
 * constructor} can be used to create a thread that does not inherit its initial
 * values from the constructing thread. When using a {@code Thread.Builder}, the
 * {@link Builder#inheritInheritableThreadLocals(boolean) inheritInheritableThreadLocals}
 * method can be used to select if the initial values are inherited.
 *
 * <p> Platform threads inherit the daemon status, thread priority, and when not
 * provided (or not selected by a security manager), the thread group.
 *
 * <p> Creating a platform thread {@linkplain AccessController#getContext() captures} the
 * {@linkplain AccessControlContext caller context} to limit the {@linkplain Permission
 * permissions} of the new thread when it executes code that performs a {@linkplain
 * AccessController#doPrivileged(PrivilegedAction) privileged action}. The captured
 * caller context is the new thread's "Inherited {@link AccessControlContext}". Creating
 * a virtual thread does not capture the caller context; virtual threads have no
 * permissions when executing code that performs a privileged action.
 *
 * <p> Unless otherwise specified, passing a {@code null} argument to a constructor
 * or method in this class will cause a {@link NullPointerException} to be thrown.
 *
 * @implNote
 * In the JDK Reference Implementation, the virtual thread scheduler may be configured
 * with the following system properties:
 * <table class="striped">
 * <caption style="display:none">System properties</caption>
 *   <thead>
 *   <tr>
 *     <th scope="col">System property</th>
 *     <th scope="col">Description</th>
 *   </tr>
 *   </thead>
 *   <tbody>
 *   <tr>
 *     <th scope="row">
 *       {@systemProperty jdk.virtualThreadScheduler.parallelism}
 *     </th>
 *     <td> The number of platform threads available for scheduling virtual
 *       threads. It defaults to the number of available processors. </td>
 *   </tr>
 *   <tr>
 *     <th scope="row">
 *       {@systemProperty jdk.virtualThreadScheduler.maxPoolSize}
 *     </th>
 *     <td> The maximum number of platform threads available to the scheduler.
 *       It defaults to 256. </td>
 *   </tr>
 *   </tbody>
 * </table>
 *
 * @since   1.0
 */
public class Thread implements Runnable {
    /* Make sure registerNatives is the first thing <clinit> does. */
    private static native void registerNatives();
    static {
        registerNatives();
    }

    /*
     * Reserved for exclusive use by the JVM. Cannot be moved to the FieldHolder
     * as it needs to be set by the VM for JNI attaching threads, before executing
     * the constructor that will create the FieldHolder. The historically named
     * `eetop` holds the address of the underlying VM JavaThread, and is set to
     * non-zero when the thread is started, and reset to zero when the thread terminates.
     * A non-zero value indicates this thread isAlive().
     */
    private volatile long eetop;

    // thread id
    private final long tid;

    // thread name
    private volatile String name;

    // interrupt status (read/written by VM)
    volatile boolean interrupted;

    // context ClassLoader
    private volatile ClassLoader contextClassLoader;

    // inherited AccessControlContext, this could be moved to FieldHolder
    @SuppressWarnings("removal")
    private AccessControlContext inheritedAccessControlContext;

    // Additional fields for platform threads.
    // All fields, except task, are accessed directly by the VM.
    private static class FieldHolder {
        final ThreadGroup group;
        final Runnable task;
        final long stackSize;
        volatile int priority;
        volatile boolean daemon;
        volatile int threadStatus;

        FieldHolder(ThreadGroup group,
                    Runnable task,
                    long stackSize,
                    int priority,
                    boolean daemon) {
            this.group = group;
            this.task = task;
            this.stackSize = stackSize;
            this.priority = priority;
            if (daemon)
                this.daemon = true;
        }
    }
    private final FieldHolder holder;

    /*
     * ThreadLocal values pertaining to this thread. This map is maintained
     * by the ThreadLocal class.
     */
    ThreadLocal.ThreadLocalMap threadLocals;

    /*
     * InheritableThreadLocal values pertaining to this thread. This map is
     * maintained by the InheritableThreadLocal class.
     */
    ThreadLocal.ThreadLocalMap inheritableThreadLocals;

    /*
     * Scoped value bindings are maintained by the ScopedValue class.
     */
    private Object scopedValueBindings;

    // Special value to indicate this is a newly-created Thread
    // Note that his must match the declaration in ScopedValue.
    private static final Object NEW_THREAD_BINDINGS = Thread.class;

    static Object scopedValueBindings() {
        return currentThread().scopedValueBindings;
    }

    static void setScopedValueBindings(Object bindings) {
        currentThread().scopedValueBindings = bindings;
    }

    /**
     * Search the stack for the most recent scoped-value bindings.
     */
    @IntrinsicCandidate
    static native Object findScopedValueBindings();

    /**
     * Inherit the scoped-value bindings from the given container.
     * Invoked when starting a thread.
     */
    void inheritScopedValueBindings(ThreadContainer container) {
        ScopedValueContainer.BindingsSnapshot snapshot;
        if (container.owner() != null
                && (snapshot = container.scopedValueBindings()) != null) {

            // bindings established for running/calling an operation
            Object bindings = snapshot.scopedValueBindings();
            if (currentThread().scopedValueBindings != bindings) {
                throw new StructureViolationException("Scoped value bindings have changed");
            }

            this.scopedValueBindings = bindings;
        }
    }

    /*
     * Lock object for thread interrupt.
     */
    final Object interruptLock = new Object();

    /**
     * The argument supplied to the current call to
     * java.util.concurrent.locks.LockSupport.park.
     * Set by (private) java.util.concurrent.locks.LockSupport.setBlocker
     * Accessed using java.util.concurrent.locks.LockSupport.getBlocker
     */
    private volatile Object parkBlocker;

    /* The object in which this thread is blocked in an interruptible I/O
     * operation, if any.  The blocker's interrupt method should be invoked
     * after setting this thread's interrupt status.
     */
    private Interruptible nioBlocker;

    Interruptible nioBlocker() {
<<<<<<< HEAD
=======
        //assert Thread.holdsLock(interruptLock);
>>>>>>> 7286f529
        return nioBlocker;
    }

    /* Set the blocker field; invoked via jdk.internal.access.SharedSecrets
     * from java.nio code
     */
    void blockedOn(Interruptible b) {
        //assert Thread.currentThread() == this;
        synchronized (interruptLock) {
            nioBlocker = b;
        }
    }

    /**
     * The minimum priority that a thread can have.
     */
    public static final int MIN_PRIORITY = 1;

    /**
     * The default priority that is assigned to a thread.
     */
    public static final int NORM_PRIORITY = 5;

    /**
     * The maximum priority that a thread can have.
     */
    public static final int MAX_PRIORITY = 10;

    /*
     * Current inner-most continuation.
     */
    private Continuation cont;

    /**
     * Returns the current continuation.
     */
    Continuation getContinuation() {
        return cont;
    }

    /**
     * Sets the current continuation.
     */
    void setContinuation(Continuation cont) {
        this.cont = cont;
    }

    /**
     * Returns the Thread object for the current platform thread. If the
     * current thread is a virtual thread then this method returns the carrier.
     */
    @IntrinsicCandidate
    static native Thread currentCarrierThread();

    /**
     * Returns the Thread object for the current thread.
     * @return  the current thread
     */
    @IntrinsicCandidate
    public static native Thread currentThread();

    /**
     * Sets the Thread object to be returned by Thread.currentThread().
     */
    @IntrinsicCandidate
    native void setCurrentThread(Thread thread);

    // ScopedValue support:

    @IntrinsicCandidate
    static native Object[] scopedValueCache();

    @IntrinsicCandidate
    static native void setScopedValueCache(Object[] cache);

    @IntrinsicCandidate
    static native void ensureMaterializedForStackWalk(Object o);

    /**
     * A hint to the scheduler that the current thread is willing to yield
     * its current use of a processor. The scheduler is free to ignore this
     * hint.
     *
     * <p> Yield is a heuristic attempt to improve relative progression
     * between threads that would otherwise over-utilise a CPU. Its use
     * should be combined with detailed profiling and benchmarking to
     * ensure that it actually has the desired effect.
     *
     * <p> It is rarely appropriate to use this method. It may be useful
     * for debugging or testing purposes, where it may help to reproduce
     * bugs due to race conditions. It may also be useful when designing
     * concurrency control constructs such as the ones in the
     * {@link java.util.concurrent.locks} package.
     */
    public static void yield() {
        if (currentThread() instanceof VirtualThread vthread) {
            vthread.tryYield();
        } else {
            yield0();
        }
    }

    private static native void yield0();

    /**
     * Called before sleeping to create a jdk.ThreadSleep event.
     */
    private static ThreadSleepEvent beforeSleep(long nanos) {
        ThreadSleepEvent event = null;
        if (ThreadSleepEvent.isTurnedOn()) {
            try {
                event = new ThreadSleepEvent();
                event.time = nanos;
                event.begin();
            } catch (OutOfMemoryError e) {
                event = null;
            }
        }
        return event;
    }

    /**
     * Called after sleeping to commit the jdk.ThreadSleep event.
     */
    private static void afterSleep(ThreadSleepEvent event) {
        if (event != null) {
            try {
                event.commit();
            } catch (OutOfMemoryError e) {
                // ignore
            }
        }
    }

    /**
     * Sleep for the specified number of nanoseconds, subject to the precision
     * and accuracy of system timers and schedulers.
     */
    private static void sleepNanos(long nanos) throws InterruptedException {
        ThreadSleepEvent event = beforeSleep(nanos);
        try {
            if (currentThread() instanceof VirtualThread vthread) {
                vthread.sleepNanos(nanos);
            } else {
                sleepNanos0(nanos);
            }
        } finally {
            afterSleep(event);
        }
    }

    private static native void sleepNanos0(long nanos) throws InterruptedException;

    /**
     * Causes the currently executing thread to sleep (temporarily cease
     * execution) for the specified number of milliseconds, subject to
     * the precision and accuracy of system timers and schedulers. The thread
     * does not lose ownership of any monitors.
     *
     * @param  millis
     *         the length of time to sleep in milliseconds
     *
     * @throws  IllegalArgumentException
     *          if the value of {@code millis} is negative
     *
     * @throws  InterruptedException
     *          if any thread has interrupted the current thread. The
     *          <i>interrupted status</i> of the current thread is
     *          cleared when this exception is thrown.
     */
    public static void sleep(long millis) throws InterruptedException {
        if (millis < 0) {
            throw new IllegalArgumentException("timeout value is negative");
        }
        long nanos = MILLISECONDS.toNanos(millis);
        sleepNanos(nanos);
    }

    /**
     * Causes the currently executing thread to sleep (temporarily cease
     * execution) for the specified number of milliseconds plus the specified
     * number of nanoseconds, subject to the precision and accuracy of system
     * timers and schedulers. The thread does not lose ownership of any
     * monitors.
     *
     * @param  millis
     *         the length of time to sleep in milliseconds
     *
     * @param  nanos
     *         {@code 0-999999} additional nanoseconds to sleep
     *
     * @throws  IllegalArgumentException
     *          if the value of {@code millis} is negative, or the value of
     *          {@code nanos} is not in the range {@code 0-999999}
     *
     * @throws  InterruptedException
     *          if any thread has interrupted the current thread. The
     *          <i>interrupted status</i> of the current thread is
     *          cleared when this exception is thrown.
     */
    public static void sleep(long millis, int nanos) throws InterruptedException {
        if (millis < 0) {
            throw new IllegalArgumentException("timeout value is negative");
        }

        if (nanos < 0 || nanos > 999999) {
            throw new IllegalArgumentException("nanosecond timeout value out of range");
        }

        // total sleep time, in nanoseconds
        long totalNanos = MILLISECONDS.toNanos(millis);
        totalNanos += Math.min(Long.MAX_VALUE - totalNanos, nanos);
        sleepNanos(totalNanos);
    }

    /**
     * Causes the currently executing thread to sleep (temporarily cease
     * execution) for the specified duration, subject to the precision and
     * accuracy of system timers and schedulers. This method is a no-op if
     * the duration is {@linkplain Duration#isNegative() negative}.
     *
     * @param  duration
     *         the duration to sleep
     *
     * @throws  InterruptedException
     *          if the current thread is interrupted while sleeping. The
     *          <i>interrupted status</i> of the current thread is
     *          cleared when this exception is thrown.
     *
     * @since 19
     */
    public static void sleep(Duration duration) throws InterruptedException {
        long nanos = NANOSECONDS.convert(duration);  // MAX_VALUE if > 292 years
        if (nanos < 0) {
            return;
        }
        sleepNanos(nanos);
    }

    /**
     * Indicates that the caller is momentarily unable to progress, until the
     * occurrence of one or more actions on the part of other activities. By
     * invoking this method within each iteration of a spin-wait loop construct,
     * the calling thread indicates to the runtime that it is busy-waiting.
     * The runtime may take action to improve the performance of invoking
     * spin-wait loop constructions.
     *
     * @apiNote
     * As an example consider a method in a class that spins in a loop until
     * some flag is set outside of that method. A call to the {@code onSpinWait}
     * method should be placed inside the spin loop.
     * {@snippet :
     *     class EventHandler {
     *         volatile boolean eventNotificationNotReceived;
     *         void waitForEventAndHandleIt() {
     *             while ( eventNotificationNotReceived ) {
     *                 Thread.onSpinWait();
     *             }
     *             readAndProcessEvent();
     *         }
     *
     *         void readAndProcessEvent() {
     *             // Read event from some source and process it
     *              . . .
     *         }
     *     }
     * }
     * <p>
     * The code above would remain correct even if the {@code onSpinWait}
     * method was not called at all. However on some architectures the Java
     * Virtual Machine may issue the processor instructions to address such
     * code patterns in a more beneficial way.
     *
     * @since 9
     */
    @IntrinsicCandidate
    public static void onSpinWait() {}

    /**
     * Characteristic value signifying that initial values for {@link
     * InheritableThreadLocal inheritable-thread-locals} are not inherited from
     * the constructing thread.
     * See Thread initialization.
     */
    static final int NO_INHERIT_THREAD_LOCALS = 1 << 2;

    /**
     * Helper class to generate thread identifiers. The identifiers start at
     * 2 as this class cannot be used during early startup to generate the
     * identifier for the primordial thread. The counter is off-heap and
     * shared with the VM to allow it assign thread identifiers to non-Java
     * threads.
     * See Thread initialization.
     */
    private static class ThreadIdentifiers {
        private static final Unsafe U;
        private static final long NEXT_TID_OFFSET;
        static {
            U = Unsafe.getUnsafe();
            NEXT_TID_OFFSET = Thread.getNextThreadIdOffset();
        }
        static long next() {
            return U.getAndAddLong(null, NEXT_TID_OFFSET, 1);
        }
    }

    /**
     * Returns the context class loader to inherit from the parent thread.
     * See Thread initialization.
     */
    private static ClassLoader contextClassLoader(Thread parent) {
        @SuppressWarnings("removal")
        SecurityManager sm = System.getSecurityManager();
        if (sm == null || isCCLOverridden(parent.getClass())) {
            return parent.getContextClassLoader();
        } else {
            // skip call to getContextClassLoader
            return parent.contextClassLoader;
        }
    }

    /**
     * Initializes a platform Thread.
     *
     * @param g the Thread group, can be null
     * @param name the name of the new Thread
     * @param characteristics thread characteristics
     * @param task the object whose run() method gets called
     * @param stackSize the desired stack size for the new thread, or
     *        zero to indicate that this parameter is to be ignored.
     * @param acc the AccessControlContext to inherit, or
     *        AccessController.getContext() if null
     */
    @SuppressWarnings("removal")
    Thread(ThreadGroup g, String name, int characteristics, Runnable task,
           long stackSize, AccessControlContext acc) {

        Thread parent = currentThread();
        boolean attached = (parent == this);   // primordial or JNI attached

        if (attached) {
            if (g == null) {
                throw new InternalError("group cannot be null when attaching");
            }
            this.holder = new FieldHolder(g, task, stackSize, NORM_PRIORITY, false);
        } else {
            SecurityManager sm = System.getSecurityManager();
            if (g == null) {
                // the security manager can choose the thread group
                if (sm != null) {
                    g = sm.getThreadGroup();
                }

                // default to current thread's group
                if (g == null) {
                    g = parent.getThreadGroup();
                }
            }

            // permission checks when creating a child Thread
            if (sm != null) {
                sm.checkAccess(g);
                if (isCCLOverridden(getClass())) {
                    sm.checkPermission(SecurityConstants.SUBCLASS_IMPLEMENTATION_PERMISSION);
                }
            }

            int priority = Math.min(parent.getPriority(), g.getMaxPriority());
            this.holder = new FieldHolder(g, task, stackSize, priority, parent.isDaemon());
        }

        if (attached && VM.initLevel() < 1) {
            this.tid = 1;  // primordial thread
        } else {
            this.tid = ThreadIdentifiers.next();
        }
        this.name = (name != null) ? name : genThreadName();

        if (acc != null) {
            this.inheritedAccessControlContext = acc;
        } else {
            this.inheritedAccessControlContext = AccessController.getContext();
        }

        // thread locals
        if (!attached) {
            if ((characteristics & NO_INHERIT_THREAD_LOCALS) == 0) {
                ThreadLocal.ThreadLocalMap parentMap = parent.inheritableThreadLocals;
                if (parentMap != null && parentMap.size() > 0) {
                    this.inheritableThreadLocals = ThreadLocal.createInheritedMap(parentMap);
                }
                if (VM.isBooted()) {
                    this.contextClassLoader = contextClassLoader(parent);
                }
            } else if (VM.isBooted()) {
                // default CCL to the system class loader when not inheriting
                this.contextClassLoader = ClassLoader.getSystemClassLoader();
            }
        }

        // special value to indicate this is a newly-created Thread
        // Note that his must match the declaration in ScopedValue.
        this.scopedValueBindings = NEW_THREAD_BINDINGS;
    }

    /**
     * Initializes a virtual Thread.
     *
     * @param name thread name, can be null
     * @param characteristics thread characteristics
     * @param bound true when bound to an OS thread
     */
    Thread(String name, int characteristics, boolean bound) {
        this.tid = ThreadIdentifiers.next();
        this.name = (name != null) ? name : "";
        this.inheritedAccessControlContext = Constants.NO_PERMISSIONS_ACC;

        // thread locals
        if ((characteristics & NO_INHERIT_THREAD_LOCALS) == 0) {
            Thread parent = currentThread();
            ThreadLocal.ThreadLocalMap parentMap = parent.inheritableThreadLocals;
            if (parentMap != null && parentMap.size() > 0) {
                this.inheritableThreadLocals = ThreadLocal.createInheritedMap(parentMap);
            }
            this.contextClassLoader = contextClassLoader(parent);
        } else {
            // default CCL to the system class loader when not inheriting
            this.contextClassLoader = ClassLoader.getSystemClassLoader();
        }

        // special value to indicate this is a newly-created Thread
        this.scopedValueBindings = NEW_THREAD_BINDINGS;

        // create a FieldHolder object, needed when bound to an OS thread
        if (bound) {
            ThreadGroup g = Constants.VTHREAD_GROUP;
            int pri = NORM_PRIORITY;
            this.holder = new FieldHolder(g, null, -1, pri, true);
        } else {
            this.holder = null;
        }
    }

    /**
     * Returns a builder for creating a platform {@code Thread} or {@code ThreadFactory}
     * that creates platform threads.
     *
     * <p> <a id="ofplatform-security"><b>Interaction with security manager when
     * creating platform threads</b></a>
     * <p> Creating a platform thread when there is a security manager set will
     * invoke the security manager's {@link SecurityManager#checkAccess(ThreadGroup)
     * checkAccess(ThreadGroup)} method with the thread's thread group.
     * If the thread group has not been set with the {@link
     * Builder.OfPlatform#group(ThreadGroup) OfPlatform.group} method then the
     * security manager's {@link SecurityManager#getThreadGroup() getThreadGroup}
     * method will be invoked first to select the thread group. If the security
     * manager {@code getThreadGroup} method returns {@code null} then the thread
     * group of the constructing thread is used.
     *
     * @apiNote The following are examples using the builder:
     * {@snippet :
     *   // Start a daemon thread to run a task
     *   Thread thread = Thread.ofPlatform().daemon().start(runnable);
     *
     *   // Create an unstarted thread with name "duke", its start() method
     *   // must be invoked to schedule it to execute.
     *   Thread thread = Thread.ofPlatform().name("duke").unstarted(runnable);
     *
     *   // A ThreadFactory that creates daemon threads named "worker-0", "worker-1", ...
     *   ThreadFactory factory = Thread.ofPlatform().daemon().name("worker-", 0).factory();
     * }
     *
     * @return A builder for creating {@code Thread} or {@code ThreadFactory} objects.
     * @since 21
     */
    public static Builder.OfPlatform ofPlatform() {
        return new ThreadBuilders.PlatformThreadBuilder();
    }

    /**
     * Returns a builder for creating a virtual {@code Thread} or {@code ThreadFactory}
     * that creates virtual threads.
     *
     * @apiNote The following are examples using the builder:
     * {@snippet :
     *   // Start a virtual thread to run a task.
     *   Thread thread = Thread.ofVirtual().start(runnable);
     *
     *   // A ThreadFactory that creates virtual threads
     *   ThreadFactory factory = Thread.ofVirtual().factory();
     * }
     *
     * @return A builder for creating {@code Thread} or {@code ThreadFactory} objects.
     * @since 21
     */
    public static Builder.OfVirtual ofVirtual() {
        return new ThreadBuilders.VirtualThreadBuilder();
    }

    /**
     * A builder for {@link Thread} and {@link ThreadFactory} objects.
     *
     * <p> {@code Builder} defines methods to set {@code Thread} properties such
     * as the thread {@link #name(String) name}. This includes properties that would
     * otherwise be <a href="Thread.html#inheritance">inherited</a>. Once set, a
     * {@code Thread} or {@code ThreadFactory} is created with the following methods:
     *
     * <ul>
     *     <li> The {@linkplain #unstarted(Runnable) unstarted} method creates a new
     *          <em>unstarted</em> {@code Thread} to run a task. The {@code Thread}'s
     *          {@link Thread#start() start} method must be invoked to schedule the
     *          thread to execute.
     *     <li> The {@linkplain #start(Runnable) start} method creates a new {@code
     *          Thread} to run a task and schedules the thread to execute.
     *     <li> The {@linkplain #factory() factory} method creates a {@code ThreadFactory}.
     * </ul>
     *
     * <p> A {@code Thread.Builder} is not thread safe. The {@code ThreadFactory}
     * returned by the builder's {@code factory()} method is thread safe.
     *
     * <p> Unless otherwise specified, passing a null argument to a method in
     * this interface causes a {@code NullPointerException} to be thrown.
     *
     * @see Thread#ofPlatform()
     * @see Thread#ofVirtual()
     * @since 21
     */
    public sealed interface Builder
            permits Builder.OfPlatform, Builder.OfVirtual {

        /**
         * Sets the thread name.
         * @param name thread name
         * @return this builder
         */
        Builder name(String name);

        /**
         * Sets the thread name to be the concatenation of a string prefix and
         * the string representation of a counter value. The counter's initial
         * value is {@code start}. It is incremented after a {@code Thread} is
         * created with this builder so that the next thread is named with
         * the new counter value. A {@code ThreadFactory} created with this
         * builder is seeded with the current value of the counter. The {@code
         * ThreadFactory} increments its copy of the counter after {@link
         * ThreadFactory#newThread(Runnable) newThread} is used to create a
         * {@code Thread}.
         *
         * @apiNote
         * The following example creates a builder that is invoked twice to start
         * two threads named "{@code worker-0}" and "{@code worker-1}".
         * {@snippet :
         *   Thread.Builder builder = Thread.ofPlatform().name("worker-", 0);
         *   Thread t1 = builder.start(task1);   // name "worker-0"
         *   Thread t2 = builder.start(task2);   // name "worker-1"
         * }
         *
         * @param prefix thread name prefix
         * @param start the starting value of the counter
         * @return this builder
         * @throws IllegalArgumentException if start is negative
         */
        Builder name(String prefix, long start);

        /**
         * Sets whether the thread inherits the initial values of {@linkplain
         * InheritableThreadLocal inheritable-thread-local} variables from the
         * constructing thread. The default is to inherit.
         *
         * @param inherit {@code true} to inherit, {@code false} to not inherit
         * @return this builder
         */
        Builder inheritInheritableThreadLocals(boolean inherit);

        /**
         * Sets the uncaught exception handler.
         * @param ueh uncaught exception handler
         * @return this builder
         */
        Builder uncaughtExceptionHandler(UncaughtExceptionHandler ueh);

        /**
         * Creates a new {@code Thread} from the current state of the builder to
         * run the given task. The {@code Thread}'s {@link Thread#start() start}
         * method must be invoked to schedule the thread to execute.
         *
         * @param task the object to run when the thread executes
         * @return a new unstarted Thread
         * @throws SecurityException if denied by the security manager
         *         (See <a href="Thread.html#ofplatform-security">Interaction with
         *         security manager when creating platform threads</a>)
         *
         * @see <a href="Thread.html#inheritance">Inheritance when creating threads</a>
         */
        Thread unstarted(Runnable task);

        /**
         * Creates a new {@code Thread} from the current state of the builder and
         * schedules it to execute.
         *
         * @param task the object to run when the thread executes
         * @return a new started Thread
         * @throws SecurityException if denied by the security manager
         *         (See <a href="Thread.html#ofplatform-security">Interaction with
         *         security manager when creating platform threads</a>)
         *
         * @see <a href="Thread.html#inheritance">Inheritance when creating threads</a>
         */
        Thread start(Runnable task);

        /**
         * Returns a {@code ThreadFactory} to create threads from the current
         * state of the builder. The returned thread factory is safe for use by
         * multiple concurrent threads.
         *
         * @return a thread factory to create threads
         */
        ThreadFactory factory();

        /**
         * A builder for creating a platform {@link Thread} or {@link ThreadFactory}
         * that creates platform threads.
         *
         * <p> Unless otherwise specified, passing a null argument to a method in
         * this interface causes a {@code NullPointerException} to be thrown.
         *
         * @see Thread#ofPlatform()
         * @since 21
         */
        sealed interface OfPlatform extends Builder
                permits ThreadBuilders.PlatformThreadBuilder {

            @Override OfPlatform name(String name);

            /**
             * @throws IllegalArgumentException {@inheritDoc}
             */
            @Override OfPlatform name(String prefix, long start);

            @Override OfPlatform inheritInheritableThreadLocals(boolean inherit);
            @Override OfPlatform uncaughtExceptionHandler(UncaughtExceptionHandler ueh);

            /**
             * Sets the thread group.
             * @param group the thread group
             * @return this builder
             */
            OfPlatform group(ThreadGroup group);

            /**
             * Sets the daemon status.
             * @param on {@code true} to create daemon threads
             * @return this builder
             */
            OfPlatform daemon(boolean on);

            /**
             * Sets the daemon status to {@code true}.
             * @implSpec The default implementation invokes {@linkplain #daemon(boolean)} with
             * a value of {@code true}.
             * @return this builder
             */
            default OfPlatform daemon() {
                return daemon(true);
            }

            /**
             * Sets the thread priority.
             * @param priority priority
             * @return this builder
             * @throws IllegalArgumentException if the priority is less than
             *        {@link Thread#MIN_PRIORITY} or greater than {@link Thread#MAX_PRIORITY}
             */
            OfPlatform priority(int priority);

            /**
             * Sets the desired stack size.
             *
             * <p> The stack size is the approximate number of bytes of address space
             * that the Java virtual machine is to allocate for the thread's stack. The
             * effect is highly platform dependent and the Java virtual machine is free
             * to treat the {@code stackSize} parameter as a "suggestion". If the value
             * is unreasonably low for the platform then a platform specific minimum
             * may be used. If the value is unreasonably high then a platform specific
             * maximum may be used. A value of zero is always ignored.
             *
             * @param stackSize the desired stack size
             * @return this builder
             * @throws IllegalArgumentException if the stack size is negative
             */
            OfPlatform stackSize(long stackSize);
        }

        /**
         * A builder for creating a virtual {@link Thread} or {@link ThreadFactory}
         * that creates virtual threads.
         *
         * <p> Unless otherwise specified, passing a null argument to a method in
         * this interface causes a {@code NullPointerException} to be thrown.
         *
         * @see Thread#ofVirtual()
         * @since 21
         */
        sealed interface OfVirtual extends Builder
                permits ThreadBuilders.VirtualThreadBuilder {

            @Override OfVirtual name(String name);

            /**
             * @throws IllegalArgumentException {@inheritDoc}
             */
            @Override OfVirtual name(String prefix, long start);

            @Override OfVirtual inheritInheritableThreadLocals(boolean inherit);
            @Override OfVirtual uncaughtExceptionHandler(UncaughtExceptionHandler ueh);
        }
    }

    /**
     * Throws CloneNotSupportedException as a Thread can not be meaningfully
     * cloned. Construct a new Thread instead.
     *
     * @throws  CloneNotSupportedException
     *          always
     */
    @Override
    protected Object clone() throws CloneNotSupportedException {
        throw new CloneNotSupportedException();
    }

    /**
     * Helper class for auto-numbering platform threads. The numbers start at
     * 0 and are separate from the thread identifier for historical reasons.
     */
    private static class ThreadNumbering {
        private static final Unsafe U;
        private static final Object NEXT_BASE;
        private static final long NEXT_OFFSET;
        static {
            U = Unsafe.getUnsafe();
            try {
                Field nextField = ThreadNumbering.class.getDeclaredField("next");
                NEXT_BASE = U.staticFieldBase(nextField);
                NEXT_OFFSET = U.staticFieldOffset(nextField);
            } catch (NoSuchFieldException e) {
                throw new ExceptionInInitializerError(e);
            }
        }
        private static volatile int next;
        static int next() {
            return U.getAndAddInt(NEXT_BASE, NEXT_OFFSET, 1);
        }
    }

    /**
     * Generates a thread name of the form {@code Thread-<n>}.
     */
    static String genThreadName() {
        return "Thread-" + ThreadNumbering.next();
    }

    /**
     * Throws NullPointerException if the name is null. Avoids use of
     * Objects.requireNonNull in early startup.
     */
    private static String checkName(String name) {
        if (name == null)
            throw new NullPointerException("'name' is null");
        return name;
    }

    /**
     * Initializes a new platform {@code Thread}. This constructor has the same
     * effect as {@linkplain #Thread(ThreadGroup,Runnable,String) Thread}
     * {@code (null, null, gname)}, where {@code gname} is a newly generated
     * name. Automatically generated names are of the form
     * {@code "Thread-"+}<i>n</i>, where <i>n</i> is an integer.
     *
     * <p> This constructor is only useful when extending {@code Thread} to
     * override the {@link #run()} method.
     *
     * @see <a href="#inheritance">Inheritance when creating threads</a>
     */
    public Thread() {
        this(null, null, 0, null, 0, null);
    }

    /**
     * Initializes a new platform {@code Thread}. This constructor has the same
     * effect as {@linkplain #Thread(ThreadGroup,Runnable,String) Thread}
     * {@code (null, task, gname)}, where {@code gname} is a newly generated
     * name. Automatically generated names are of the form
     * {@code "Thread-"+}<i>n</i>, where <i>n</i> is an integer.
     *
     * <p> For a non-null task, invoking this constructor directly is equivalent to:
     * <pre>{@code Thread.ofPlatform().unstarted(task); }</pre>
     *
     * @param  task
     *         the object whose {@code run} method is invoked when this thread
     *         is started. If {@code null}, this classes {@code run} method does
     *         nothing.
     *
     * @see <a href="#inheritance">Inheritance when creating threads</a>
     */
    public Thread(Runnable task) {
        this(null, null, 0, task, 0, null);
    }

    /**
     * Creates a new Thread that inherits the given AccessControlContext
     * but thread-local variables are not inherited.
     * This is not a public constructor.
     */
    Thread(Runnable task, @SuppressWarnings("removal") AccessControlContext acc) {
        this(null, null, 0, task, 0, acc);
    }

    /**
     * Initializes a new platform {@code Thread}. This constructor has the same
     * effect as {@linkplain #Thread(ThreadGroup,Runnable,String) Thread}
     * {@code (group, task, gname)}, where {@code gname} is a newly generated
     * name. Automatically generated names are of the form
     * {@code "Thread-"+}<i>n</i>, where <i>n</i> is an integer.
     *
     * <p> For a non-null group and task, invoking this constructor directly is
     * equivalent to:
     * <pre>{@code Thread.ofPlatform().group(group).unstarted(task); }</pre>
     *
     * @param  group
     *         the thread group. If {@code null} and there is a security
     *         manager, the group is determined by {@linkplain
     *         SecurityManager#getThreadGroup SecurityManager.getThreadGroup()}.
     *         If there is not a security manager or {@code
     *         SecurityManager.getThreadGroup()} returns {@code null}, the group
     *         is set to the current thread's thread group.
     *
     * @param  task
     *         the object whose {@code run} method is invoked when this thread
     *         is started. If {@code null}, this thread's run method is invoked.
     *
     * @throws  SecurityException
     *          if the current thread cannot create a thread in the specified
     *          thread group
     *
     * @see <a href="#inheritance">Inheritance when creating threads</a>
     */
    public Thread(ThreadGroup group, Runnable task) {
        this(group, null, 0, task, 0, null);
    }

    /**
     * Initializes a new platform {@code Thread}. This constructor has the same
     * effect as {@linkplain #Thread(ThreadGroup,Runnable,String) Thread}
     * {@code (null, null, name)}.
     *
     * <p> This constructor is only useful when extending {@code Thread} to
     * override the {@link #run()} method.
     *
     * @param   name
     *          the name of the new thread
     *
     * @see <a href="#inheritance">Inheritance when creating threads</a>
     */
    public Thread(String name) {
        this(null, checkName(name), 0, null, 0, null);
    }

    /**
     * Initializes a new platform {@code Thread}. This constructor has the same
     * effect as {@linkplain #Thread(ThreadGroup,Runnable,String) Thread}
     * {@code (group, null, name)}.
     *
     * <p> This constructor is only useful when extending {@code Thread} to
     * override the {@link #run()} method.
     *
     * @param  group
     *         the thread group. If {@code null} and there is a security
     *         manager, the group is determined by {@linkplain
     *         SecurityManager#getThreadGroup SecurityManager.getThreadGroup()}.
     *         If there is not a security manager or {@code
     *         SecurityManager.getThreadGroup()} returns {@code null}, the group
     *         is set to the current thread's thread group.
     *
     * @param  name
     *         the name of the new thread
     *
     * @throws  SecurityException
     *          if the current thread cannot create a thread in the specified
     *          thread group
     *
     * @see <a href="#inheritance">Inheritance when creating threads</a>
     */
    public Thread(ThreadGroup group, String name) {
        this(group, checkName(name), 0, null, 0, null);
    }

    /**
     * Initializes a new platform {@code Thread}. This constructor has the same
     * effect as {@linkplain #Thread(ThreadGroup,Runnable,String) Thread}
     * {@code (null, task, name)}.
     *
     * <p> For a non-null task and name, invoking this constructor directly is
     * equivalent to:
     * <pre>{@code Thread.ofPlatform().name(name).unstarted(task); }</pre>
     *
     * @param  task
     *         the object whose {@code run} method is invoked when this thread
     *         is started. If {@code null}, this thread's run method is invoked.
     *
     * @param  name
     *         the name of the new thread
     *
     * @see <a href="#inheritance">Inheritance when creating threads</a>
     */
    public Thread(Runnable task, String name) {
        this(null, checkName(name), 0, task, 0, null);
    }

    /**
     * Initializes a new platform {@code Thread} so that it has {@code task}
     * as its run object, has the specified {@code name} as its name,
     * and belongs to the thread group referred to by {@code group}.
     *
     * <p>If there is a security manager, its
     * {@link SecurityManager#checkAccess(ThreadGroup) checkAccess}
     * method is invoked with the ThreadGroup as its argument.
     *
     * <p>In addition, its {@code checkPermission} method is invoked with
     * the {@code RuntimePermission("enableContextClassLoaderOverride")}
     * permission when invoked directly or indirectly by the constructor
     * of a subclass which overrides the {@code getContextClassLoader}
     * or {@code setContextClassLoader} methods.
     *
     * <p>The priority of the newly created thread is the smaller of
     * priority of the thread creating it and the maximum permitted
     * priority of the thread group. The method {@linkplain #setPriority
     * setPriority} may be used to change the priority to a new value.
     *
     * <p>The newly created thread is initially marked as being a daemon
     * thread if and only if the thread creating it is currently marked
     * as a daemon thread. The method {@linkplain #setDaemon setDaemon}
     * may be used to change whether or not a thread is a daemon.
     *
     * <p>For a non-null group, task, and name, invoking this constructor directly
     * is equivalent to:
     * <pre>{@code Thread.ofPlatform().group(group).name(name).unstarted(task); }</pre>
     *
     * @param  group
     *         the thread group. If {@code null} and there is a security
     *         manager, the group is determined by {@linkplain
     *         SecurityManager#getThreadGroup SecurityManager.getThreadGroup()}.
     *         If there is not a security manager or {@code
     *         SecurityManager.getThreadGroup()} returns {@code null}, the group
     *         is set to the current thread's thread group.
     *
     * @param  task
     *         the object whose {@code run} method is invoked when this thread
     *         is started. If {@code null}, this thread's run method is invoked.
     *
     * @param  name
     *         the name of the new thread
     *
     * @throws  SecurityException
     *          if the current thread cannot create a thread in the specified
     *          thread group or cannot override the context class loader methods.
     *
     * @see <a href="#inheritance">Inheritance when creating threads</a>
     */
    public Thread(ThreadGroup group, Runnable task, String name) {
        this(group, checkName(name), 0, task, 0, null);
    }

    /**
     * Initializes a new platform {@code Thread} so that it has {@code task}
     * as its run object, has the specified {@code name} as its name,
     * and belongs to the thread group referred to by {@code group}, and has
     * the specified <i>stack size</i>.
     *
     * <p>This constructor is identical to {@link
     * #Thread(ThreadGroup,Runnable,String)} with the exception of the fact
     * that it allows the thread stack size to be specified.  The stack size
     * is the approximate number of bytes of address space that the virtual
     * machine is to allocate for this thread's stack.  <b>The effect of the
     * {@code stackSize} parameter, if any, is highly platform dependent.</b>
     *
     * <p>On some platforms, specifying a higher value for the
     * {@code stackSize} parameter may allow a thread to achieve greater
     * recursion depth before throwing a {@link StackOverflowError}.
     * Similarly, specifying a lower value may allow a greater number of
     * threads to exist concurrently without throwing an {@link
     * OutOfMemoryError} (or other internal error).  The details of
     * the relationship between the value of the {@code stackSize} parameter
     * and the maximum recursion depth and concurrency level are
     * platform-dependent.  <b>On some platforms, the value of the
     * {@code stackSize} parameter may have no effect whatsoever.</b>
     *
     * <p>The virtual machine is free to treat the {@code stackSize}
     * parameter as a suggestion.  If the specified value is unreasonably low
     * for the platform, the virtual machine may instead use some
     * platform-specific minimum value; if the specified value is unreasonably
     * high, the virtual machine may instead use some platform-specific
     * maximum.  Likewise, the virtual machine is free to round the specified
     * value up or down as it sees fit (or to ignore it completely).
     *
     * <p>Specifying a value of zero for the {@code stackSize} parameter will
     * cause this constructor to behave exactly like the
     * {@code Thread(ThreadGroup, Runnable, String)} constructor.
     *
     * <p><i>Due to the platform-dependent nature of the behavior of this
     * constructor, extreme care should be exercised in its use.
     * The thread stack size necessary to perform a given computation will
     * likely vary from one JRE implementation to another.  In light of this
     * variation, careful tuning of the stack size parameter may be required,
     * and the tuning may need to be repeated for each JRE implementation on
     * which an application is to run.</i>
     *
     * <p>Implementation note: Java platform implementers are encouraged to
     * document their implementation's behavior with respect to the
     * {@code stackSize} parameter.
     *
     * <p>For a non-null group, task, and name, invoking this constructor directly
     * is equivalent to:
     * <pre>{@code Thread.ofPlatform().group(group).name(name).stackSize(stackSize).unstarted(task); }</pre>
     *
     * @param  group
     *         the thread group. If {@code null} and there is a security
     *         manager, the group is determined by {@linkplain
     *         SecurityManager#getThreadGroup SecurityManager.getThreadGroup()}.
     *         If there is not a security manager or {@code
     *         SecurityManager.getThreadGroup()} returns {@code null}, the group
     *         is set to the current thread's thread group.
     *
     * @param  task
     *         the object whose {@code run} method is invoked when this thread
     *         is started. If {@code null}, this thread's run method is invoked.
     *
     * @param  name
     *         the name of the new thread
     *
     * @param  stackSize
     *         the desired stack size for the new thread, or zero to indicate
     *         that this parameter is to be ignored.
     *
     * @throws  SecurityException
     *          if the current thread cannot create a thread in the specified
     *          thread group
     *
     * @since 1.4
     * @see <a href="#inheritance">Inheritance when creating threads</a>
     */
    public Thread(ThreadGroup group, Runnable task, String name, long stackSize) {
        this(group, checkName(name), 0, task, stackSize, null);
    }

    /**
     * Initializes a new platform {@code Thread} so that it has {@code task}
     * as its run object, has the specified {@code name} as its name,
     * belongs to the thread group referred to by {@code group}, has
     * the specified {@code stackSize}, and inherits initial values for
     * {@linkplain InheritableThreadLocal inheritable thread-local} variables
     * if {@code inheritThreadLocals} is {@code true}.
     *
     * <p> This constructor is identical to {@link
     * #Thread(ThreadGroup,Runnable,String,long)} with the added ability to
     * suppress, or not, the inheriting of initial values for inheritable
     * thread-local variables from the constructing thread. This allows for
     * finer grain control over inheritable thread-locals. Care must be taken
     * when passing a value of {@code false} for {@code inheritThreadLocals},
     * as it may lead to unexpected behavior if the new thread executes code
     * that expects a specific thread-local value to be inherited.
     *
     * <p> Specifying a value of {@code true} for the {@code inheritThreadLocals}
     * parameter will cause this constructor to behave exactly like the
     * {@code Thread(ThreadGroup, Runnable, String, long)} constructor.
     *
     * <p> For a non-null group, task, and name, invoking this constructor directly
     * is equivalent to:
     * <pre>{@code Thread.ofPlatform()
     *      .group(group)
     *      .name(name)
     *      .stackSize(stackSize)
     *      .inheritInheritableThreadLocals(inheritInheritableThreadLocals)
     *      .unstarted(task); }</pre>
     *
     * @param  group
     *         the thread group. If {@code null} and there is a security
     *         manager, the group is determined by {@linkplain
     *         SecurityManager#getThreadGroup SecurityManager.getThreadGroup()}.
     *         If there is not a security manager or {@code
     *         SecurityManager.getThreadGroup()} returns {@code null}, the group
     *         is set to the current thread's thread group.
     *
     * @param  task
     *         the object whose {@code run} method is invoked when this thread
     *         is started. If {@code null}, this thread's run method is invoked.
     *
     * @param  name
     *         the name of the new thread
     *
     * @param  stackSize
     *         the desired stack size for the new thread, or zero to indicate
     *         that this parameter is to be ignored
     *
     * @param  inheritInheritableThreadLocals
     *         if {@code true}, inherit initial values for inheritable
     *         thread-locals from the constructing thread, otherwise no initial
     *         values are inherited
     *
     * @throws  SecurityException
     *          if the current thread cannot create a thread in the specified
     *          thread group
     *
     * @since 9
     * @see <a href="#inheritance">Inheritance when creating threads</a>
     */
    public Thread(ThreadGroup group, Runnable task, String name,
                  long stackSize, boolean inheritInheritableThreadLocals) {
        this(group, checkName(name),
                (inheritInheritableThreadLocals ? 0 : NO_INHERIT_THREAD_LOCALS),
                task, stackSize, null);
    }

    /**
     * Creates a virtual thread to execute a task and schedules it to execute.
     *
     * <p> This method is equivalent to:
     * <pre>{@code Thread.ofVirtual().start(task); }</pre>
     *
     * @param task the object to run when the thread executes
     * @return a new, and started, virtual thread
     * @see <a href="#inheritance">Inheritance when creating threads</a>
     * @since 21
     */
    public static Thread startVirtualThread(Runnable task) {
        Objects.requireNonNull(task);
        var thread = ThreadBuilders.newVirtualThread(null, null, 0, task);
        thread.start();
        return thread;
    }

    /**
     * Returns {@code true} if this thread is a virtual thread. A virtual thread
     * is scheduled by the Java virtual machine rather than the operating system.
     *
     * @return {@code true} if this thread is a virtual thread
     *
     * @since 21
     */
    public final boolean isVirtual() {
        return (this instanceof BaseVirtualThread);
    }

    /**
     * Schedules this thread to begin execution. The thread will execute
     * independently of the current thread.
     *
     * <p> A thread can be started at most once. In particular, a thread can not
     * be restarted after it has terminated.
     *
     * @throws IllegalThreadStateException if the thread was already started
     */
    public void start() {
        synchronized (this) {
            // zero status corresponds to state "NEW".
            if (holder.threadStatus != 0)
                throw new IllegalThreadStateException();
            start0();
        }
    }

    /**
     * Schedules this thread to begin execution in the given thread container.
     * @throws IllegalStateException if the container is shutdown or closed
     * @throws IllegalThreadStateException if the thread has already been started
     */
    void start(ThreadContainer container) {
        synchronized (this) {
            // zero status corresponds to state "NEW".
            if (holder.threadStatus != 0)
                throw new IllegalThreadStateException();

            // bind thread to container
            if (this.container != null)
                throw new IllegalThreadStateException();
            setThreadContainer(container);

            // start thread
            boolean started = false;
            container.onStart(this);  // may throw
            try {
                // scoped values may be inherited
                inheritScopedValueBindings(container);

                start0();
                started = true;
            } finally {
                if (!started) {
                    container.onExit(this);
                }
            }
        }
    }

    private native void start0();

    /**
     * This method is run by the thread when it executes. Subclasses of {@code
     * Thread} may override this method.
     *
     * <p> This method is not intended to be invoked directly. If this thread is a
     * platform thread created with a {@link Runnable} task then invoking this method
     * will invoke the task's {@code run} method. If this thread is a virtual thread
     * then invoking this method directly does nothing.
     *
     * @implSpec The default implementation executes the {@link Runnable} task that
     * the {@code Thread} was created with. If the thread was created without a task
     * then this method does nothing.
     */
    @Override
    public void run() {
        Runnable task = holder.task;
        if (task != null) {
            Object bindings = scopedValueBindings();
            runWith(bindings, task);
        }
    }

    /**
     * The VM recognizes this method as special, so any changes to the
     * name or signature require corresponding changes in
     * JVM_FindScopedValueBindings().
     */
    @Hidden
    @ForceInline
    final void runWith(Object bindings, Runnable op) {
        ensureMaterializedForStackWalk(bindings);
        op.run();
        Reference.reachabilityFence(bindings);
    }

    /**
     * Null out reference after Thread termination.
     */
    void clearReferences() {
        threadLocals = null;
        inheritableThreadLocals = null;
        inheritedAccessControlContext = null;
        if (uncaughtExceptionHandler != null)
            uncaughtExceptionHandler = null;
        if (nioBlocker != null)
            nioBlocker = null;
    }

    /**
     * This method is called by the VM to give a Thread
     * a chance to clean up before it actually exits.
     */
    private void exit() {
        try {
            // pop any remaining scopes from the stack, this may block
            if (headStackableScopes != null) {
                StackableScope.popAll();
            }
        } finally {
            // notify container that thread is exiting
            ThreadContainer container = threadContainer();
            if (container != null) {
                container.onExit(this);
            }
        }

        try {
            if (threadLocals != null && TerminatingThreadLocal.REGISTRY.isPresent()) {
                TerminatingThreadLocal.threadTerminated();
            }
        } finally {
            clearReferences();
        }
    }

    /**
     * Throws {@code UnsupportedOperationException}.
     *
     * @throws  UnsupportedOperationException always
     *
     * @deprecated This method was originally specified to "stop" a victim
     *       thread by causing the victim thread to throw a {@link ThreadDeath}.
     *       It was inherently unsafe. Stopping a thread caused it to unlock
     *       all of the monitors that it had locked (as a natural consequence
     *       of the {@code ThreadDeath} exception propagating up the stack). If
     *       any of the objects previously protected by these monitors were in
     *       an inconsistent state, the damaged objects became visible to
     *       other threads, potentially resulting in arbitrary behavior.
     *       Usages of {@code stop} should be replaced by code that simply
     *       modifies some variable to indicate that the target thread should
     *       stop running.  The target thread should check this variable
     *       regularly, and return from its run method in an orderly fashion
     *       if the variable indicates that it is to stop running.  If the
     *       target thread waits for long periods (on a condition variable,
     *       for example), the {@code interrupt} method should be used to
     *       interrupt the wait.
     *       For more information, see
     *       <a href="{@docRoot}/java.base/java/lang/doc-files/threadPrimitiveDeprecation.html">Why
     *       is Thread.stop deprecated and the ability to stop a thread removed?</a>.
     */
    @Deprecated(since="1.2", forRemoval=true)
    public final void stop() {
        throw new UnsupportedOperationException();
    }

    /**
     * Interrupts this thread.
     *
     * <p> Unless the current thread is interrupting itself, which is
     * always permitted, the {@link #checkAccess() checkAccess} method
     * of this thread is invoked, which may cause a {@link
     * SecurityException} to be thrown.
     *
     * <p> If this thread is blocked in an invocation of the {@link
     * Object#wait() wait()}, {@link Object#wait(long) wait(long)}, or {@link
     * Object#wait(long, int) wait(long, int)} methods of the {@link Object}
     * class, or of the {@link #join()}, {@link #join(long)}, {@link
     * #join(long, int)}, {@link #sleep(long)}, or {@link #sleep(long, int)}
     * methods of this class, then its interrupt status will be cleared and it
     * will receive an {@link InterruptedException}.
     *
     * <p> If this thread is blocked in an I/O operation upon an {@link
     * java.nio.channels.InterruptibleChannel InterruptibleChannel}
     * then the channel will be closed, the thread's interrupt
     * status will be set, and the thread will receive a {@link
     * java.nio.channels.ClosedByInterruptException}.
     *
     * <p> If this thread is blocked in a {@link java.nio.channels.Selector}
     * then the thread's interrupt status will be set and it will return
     * immediately from the selection operation, possibly with a non-zero
     * value, just as if the selector's {@link
     * java.nio.channels.Selector#wakeup wakeup} method were invoked.
     *
     * <p> If none of the previous conditions hold then this thread's interrupt
     * status will be set. </p>
     *
     * <p> Interrupting a thread that is not alive need not have any effect.
     *
     * @implNote In the JDK Reference Implementation, interruption of a thread
     * that is not alive still records that the interrupt request was made and
     * will report it via {@link #interrupted()} and {@link #isInterrupted()}.
     *
     * @throws  SecurityException
     *          if the current thread cannot modify this thread
     */
    public void interrupt() {
        if (this != Thread.currentThread()) {
            checkAccess();

            // thread may be blocked in an I/O operation
            Interruptible blocker;
            synchronized (interruptLock) {
                blocker = nioBlocker;
                if (blocker != null) {
                    interrupted = true;
                    interrupt0();  // inform VM of interrupt
                    blocker.interrupt(this);
                }
            }
            if (blocker != null) {
                blocker.postInterrupt();
                return;
            }
        }
        interrupted = true;
        interrupt0();  // inform VM of interrupt
    }

    /**
     * Tests whether the current thread has been interrupted.  The
     * <i>interrupted status</i> of the thread is cleared by this method.  In
     * other words, if this method were to be called twice in succession, the
     * second call would return false (unless the current thread were
     * interrupted again, after the first call had cleared its interrupted
     * status and before the second call had examined it).
     *
     * @return  {@code true} if the current thread has been interrupted;
     *          {@code false} otherwise.
     * @see #isInterrupted()
     */
    public static boolean interrupted() {
        return currentThread().getAndClearInterrupt();
    }

    /**
     * Tests whether this thread has been interrupted.  The <i>interrupted
     * status</i> of the thread is unaffected by this method.
     *
     * @return  {@code true} if this thread has been interrupted;
     *          {@code false} otherwise.
     * @see     #interrupted()
     */
    public boolean isInterrupted() {
        return interrupted;
    }

    final void setInterrupt() {
        // assert Thread.currentCarrierThread() == this;
        if (!interrupted) {
            interrupted = true;
            interrupt0();  // inform VM of interrupt
        }
    }

    final void clearInterrupt() {
        // assert Thread.currentCarrierThread() == this;
        if (interrupted) {
            interrupted = false;
            clearInterruptEvent();
        }
    }

    boolean getAndClearInterrupt() {
        boolean oldValue = interrupted;
        // We may have been interrupted the moment after we read the field,
        // so only clear the field if we saw that it was set and will return
        // true; otherwise we could lose an interrupt.
        if (oldValue) {
            interrupted = false;
            clearInterruptEvent();
        }
        return oldValue;
    }

    /**
     * Tests if this thread is alive. A thread is alive if it has
     * been started and has not yet terminated.
     *
     * @return  {@code true} if this thread is alive;
     *          {@code false} otherwise.
     */
    public final boolean isAlive() {
        return alive();
    }

    /**
     * Returns true if this thread is alive.
     * This method is non-final so it can be overridden.
     */
    boolean alive() {
        return eetop != 0;
    }

    /**
     * Changes the priority of this thread.
     *
     * For platform threads, the priority is set to the smaller of the specified
     * {@code newPriority} and the maximum permitted priority of the thread's
     * {@linkplain ThreadGroup thread group}.
     *
     * The priority of a virtual thread is always {@link Thread#NORM_PRIORITY}
     * and {@code newPriority} is ignored.
     *
     * @param newPriority the new thread priority
     * @throws  IllegalArgumentException if the priority is not in the
     *          range {@code MIN_PRIORITY} to {@code MAX_PRIORITY}.
     * @throws  SecurityException
     *          if {@link #checkAccess} determines that the current
     *          thread cannot modify this thread
     * @see #setPriority(int)
     * @see ThreadGroup#getMaxPriority()
     */
    public final void setPriority(int newPriority) {
        checkAccess();
        if (newPriority > MAX_PRIORITY || newPriority < MIN_PRIORITY) {
            throw new IllegalArgumentException();
        }
        if (!isVirtual()) {
            priority(newPriority);
        }
    }

    void priority(int newPriority) {
        ThreadGroup g = holder.group;
        if (g != null) {
            int maxPriority = g.getMaxPriority();
            if (newPriority > maxPriority) {
                newPriority = maxPriority;
            }
            setPriority0(holder.priority = newPriority);
        }
    }

    /**
     * Returns this thread's priority.
     *
     * <p> The priority of a virtual thread is always {@link Thread#NORM_PRIORITY}.
     *
     * @return  this thread's priority.
     * @see     #setPriority
     */
    public final int getPriority() {
        if (isVirtual()) {
            return Thread.NORM_PRIORITY;
        } else {
            return holder.priority;
        }
    }

    /**
     * Changes the name of this thread to be equal to the argument {@code name}.
     * <p>
     * First the {@code checkAccess} method of this thread is called
     * with no arguments. This may result in throwing a
     * {@code SecurityException}.
     *
     * @implNote In the JDK Reference Implementation, if this thread is the
     * current thread, and it's a platform thread that was not attached to the
     * VM with the Java Native Interface
     * <a href="{@docRoot}/../specs/jni/invocation.html#attachcurrentthread">
     * AttachCurrentThread</a> function, then this method will set the operating
     * system thread name. This may be useful for debugging and troubleshooting
     * purposes.
     *
     * @param      name   the new name for this thread.
     * @throws     SecurityException  if the current thread cannot modify this
     *             thread.
     *
     * @spec jni/index.html Java Native Interface Specification
     * @see        #getName
     * @see        #checkAccess()
     */
    public final synchronized void setName(String name) {
        checkAccess();
        if (name == null) {
            throw new NullPointerException("name cannot be null");
        }
        this.name = name;
        if (!isVirtual() && Thread.currentThread() == this) {
            setNativeName(name);
        }
    }

    /**
     * Returns this thread's name.
     *
     * @return  this thread's name.
     * @see     #setName(String)
     */
    public final String getName() {
        return name;
    }

    /**
     * Returns the thread's thread group or {@code null} if the thread has
     * terminated.
     *
     * <p> The thread group returned for a virtual thread is the special
     * <a href="ThreadGroup.html#virtualthreadgroup"><em>ThreadGroup for
     * virtual threads</em></a>.
     *
     * @return  this thread's thread group or {@code null}
     */
    public final ThreadGroup getThreadGroup() {
        if (isTerminated()) {
            return null;
        } else {
            return isVirtual() ? virtualThreadGroup() : holder.group;
        }
    }

    /**
     * Returns an estimate of the number of {@linkplain #isAlive() live}
     * platform threads in the current thread's thread group and its subgroups.
     * Virtual threads are not included in the estimate.
     *
     * <p> The value returned is only an estimate because the number of
     * threads may change dynamically while this method traverses internal
     * data structures, and might be affected by the presence of certain
     * system threads. This method is intended primarily for debugging
     * and monitoring purposes.
     *
     * @return  an estimate of the number of live platform threads in the
     *          current thread's thread group and in any other thread group
     *          that has the current thread's thread group as an ancestor
     */
    public static int activeCount() {
        return currentThread().getThreadGroup().activeCount();
    }

    /**
     * Copies into the specified array every {@linkplain #isAlive() live}
     * platform thread in the current thread's thread group and its subgroups.
     * This method simply invokes the {@link java.lang.ThreadGroup#enumerate(Thread[])}
     * method of the current thread's thread group. Virtual threads are
     * not enumerated by this method.
     *
     * <p> An application might use the {@linkplain #activeCount activeCount}
     * method to get an estimate of how big the array should be, however
     * <i>if the array is too short to hold all the threads, the extra threads
     * are silently ignored.</i>  If it is critical to obtain every live
     * thread in the current thread's thread group and its subgroups, the
     * invoker should verify that the returned int value is strictly less
     * than the length of {@code tarray}.
     *
     * <p> Due to the inherent race condition in this method, it is recommended
     * that the method only be used for debugging and monitoring purposes.
     *
     * @param  tarray
     *         an array into which to put the list of threads
     *
     * @return  the number of threads put into the array
     *
     * @throws  SecurityException
     *          if {@link java.lang.ThreadGroup#checkAccess} determines that
     *          the current thread cannot access its thread group
     */
    public static int enumerate(Thread[] tarray) {
        return currentThread().getThreadGroup().enumerate(tarray);
    }

    /**
     * Waits at most {@code millis} milliseconds for this thread to terminate.
     * A timeout of {@code 0} means to wait forever.
     * This method returns immediately, without waiting, if the thread has not
     * been {@link #start() started}.
     *
     * @implNote
     * For platform threads, the implementation uses a loop of {@code this.wait}
     * calls conditioned on {@code this.isAlive}. As a thread terminates the
     * {@code this.notifyAll} method is invoked. It is recommended that
     * applications not use {@code wait}, {@code notify}, or
     * {@code notifyAll} on {@code Thread} instances.
     *
     * @param  millis
     *         the time to wait in milliseconds
     *
     * @throws  IllegalArgumentException
     *          if the value of {@code millis} is negative
     *
     * @throws  InterruptedException
     *          if any thread has interrupted the current thread. The
     *          <i>interrupted status</i> of the current thread is
     *          cleared when this exception is thrown.
     */
    public final void join(long millis) throws InterruptedException {
        if (millis < 0)
            throw new IllegalArgumentException("timeout value is negative");

        if (this instanceof VirtualThread vthread) {
            if (isAlive()) {
                long nanos = MILLISECONDS.toNanos(millis);
                vthread.joinNanos(nanos);
            }
            return;
        }

        synchronized (this) {
            if (millis > 0) {
                if (isAlive()) {
                    final long startTime = System.nanoTime();
                    long delay = millis;
                    do {
                        wait(delay);
                    } while (isAlive() && (delay = millis -
                             NANOSECONDS.toMillis(System.nanoTime() - startTime)) > 0);
                }
            } else {
                while (isAlive()) {
                    wait(0);
                }
            }
        }
    }

    /**
     * Waits at most {@code millis} milliseconds plus
     * {@code nanos} nanoseconds for this thread to terminate.
     * If both arguments are {@code 0}, it means to wait forever.
     * This method returns immediately, without waiting, if the thread has not
     * been {@link #start() started}.
     *
     * @implNote
     * For platform threads, the implementation uses a loop of {@code this.wait}
     * calls conditioned on {@code this.isAlive}. As a thread terminates the
     * {@code this.notifyAll} method is invoked. It is recommended that
     * applications not use {@code wait}, {@code notify}, or
     * {@code notifyAll} on {@code Thread} instances.
     *
     * @param  millis
     *         the time to wait in milliseconds
     *
     * @param  nanos
     *         {@code 0-999999} additional nanoseconds to wait
     *
     * @throws  IllegalArgumentException
     *          if the value of {@code millis} is negative, or the value
     *          of {@code nanos} is not in the range {@code 0-999999}
     *
     * @throws  InterruptedException
     *          if any thread has interrupted the current thread. The
     *          <i>interrupted status</i> of the current thread is
     *          cleared when this exception is thrown.
     */
    public final void join(long millis, int nanos) throws InterruptedException {
        if (millis < 0) {
            throw new IllegalArgumentException("timeout value is negative");
        }

        if (nanos < 0 || nanos > 999999) {
            throw new IllegalArgumentException("nanosecond timeout value out of range");
        }

        if (this instanceof VirtualThread vthread) {
            if (isAlive()) {
                // convert arguments to a total in nanoseconds
                long totalNanos = MILLISECONDS.toNanos(millis);
                totalNanos += Math.min(Long.MAX_VALUE - totalNanos, nanos);
                vthread.joinNanos(totalNanos);
            }
            return;
        }

        if (nanos > 0 && millis < Long.MAX_VALUE) {
            millis++;
        }
        join(millis);
    }

    /**
     * Waits for this thread to terminate.
     *
     * <p> An invocation of this method behaves in exactly the same
     * way as the invocation
     *
     * <blockquote>
     * {@linkplain #join(long) join}{@code (0)}
     * </blockquote>
     *
     * @throws  InterruptedException
     *          if any thread has interrupted the current thread. The
     *          <i>interrupted status</i> of the current thread is
     *          cleared when this exception is thrown.
     */
    public final void join() throws InterruptedException {
        join(0);
    }

    /**
     * Waits for this thread to terminate for up to the given waiting duration.
     *
     * <p> This method does not wait if the duration to wait is less than or
     * equal to zero. In this case, the method just tests if the thread has
     * terminated.
     *
     * @param   duration
     *          the maximum duration to wait
     *
     * @return  {@code true} if the thread has terminated, {@code false} if the
     *          thread has not terminated
     *
     * @throws  InterruptedException
     *          if the current thread is interrupted while waiting.
     *          The <i>interrupted status</i> of the current thread is cleared
     *          when this exception is thrown.
     *
     * @throws  IllegalThreadStateException
     *          if this thread has not been started.
     *
     * @since 19
     */
    public final boolean join(Duration duration) throws InterruptedException {
        long nanos = NANOSECONDS.convert(duration); // MAX_VALUE if > 292 years

        Thread.State state = threadState();
        if (state == State.NEW)
            throw new IllegalThreadStateException("Thread not started");
        if (state == State.TERMINATED)
            return true;
        if (nanos <= 0)
            return false;

        if (this instanceof VirtualThread vthread) {
            return vthread.joinNanos(nanos);
        }

        // convert to milliseconds
        long millis = MILLISECONDS.convert(nanos, NANOSECONDS);
        if (nanos > NANOSECONDS.convert(millis, MILLISECONDS)) {
            millis += 1L;
        }
        join(millis);
        return isTerminated();
    }

    /**
     * Prints a stack trace of the current thread to the standard error stream.
     * This method is useful for debugging.
     */
    public static void dumpStack() {
        new Exception("Stack trace").printStackTrace();
    }

    /**
     * Marks this thread as either a <i>daemon</i> or <i>non-daemon</i> thread.
     * The <a href="Runtime.html#shutdown">shutdown sequence</a> begins when all
     * started non-daemon threads have terminated.
     *
     * <p> The daemon status of a virtual thread is always {@code true} and cannot be
     * changed by this method to {@code false}.
     *
     * <p> This method must be invoked before the thread is started. The behavior
     * of this method when the thread has terminated is not specified.
     *
     * @param  on
     *         if {@code true}, marks this thread as a daemon thread
     *
     * @throws  IllegalArgumentException
     *          if this is a virtual thread and {@code on} is false
     * @throws  IllegalThreadStateException
     *          if this thread is {@linkplain #isAlive alive}
     * @throws  SecurityException
     *          if {@link #checkAccess} determines that the current
     *          thread cannot modify this thread
     */
    public final void setDaemon(boolean on) {
        checkAccess();
        if (isVirtual() && !on)
            throw new IllegalArgumentException("'false' not legal for virtual threads");
        if (isAlive())
            throw new IllegalThreadStateException();
        if (!isVirtual())
            daemon(on);
    }

    void daemon(boolean on) {
        holder.daemon = on;
    }

    /**
     * Tests if this thread is a daemon thread.
     * The daemon status of a virtual thread is always {@code true}.
     *
     * @return  {@code true} if this thread is a daemon thread;
     *          {@code false} otherwise.
     * @see     #setDaemon(boolean)
     */
    public final boolean isDaemon() {
        if (isVirtual()) {
            return true;
        } else {
            return holder.daemon;
        }
    }

    /**
     * Determines if the currently running thread has permission to
     * modify this thread.
     * <p>
     * If there is a security manager, its {@code checkAccess} method
     * is called with this thread as its argument. This may result in
     * throwing a {@code SecurityException}.
     *
     * @throws  SecurityException  if the current thread is not allowed to
     *          access this thread.
     * @see        SecurityManager#checkAccess(Thread)
     * @deprecated This method is only useful in conjunction with
     *       {@linkplain SecurityManager the Security Manager}, which is
     *       deprecated and subject to removal in a future release.
     *       Consequently, this method is also deprecated and subject to
     *       removal. There is no replacement for the Security Manager or this
     *       method.
     */
    @Deprecated(since="17", forRemoval=true)
    public final void checkAccess() {
        @SuppressWarnings("removal")
        SecurityManager security = System.getSecurityManager();
        if (security != null) {
            security.checkAccess(this);
        }
    }

    /**
     * Returns a string representation of this thread. The string representation
     * will usually include the thread's {@linkplain #threadId() identifier} and
     * name. The default implementation for platform threads includes the thread's
     * identifier, name, priority, and the name of the thread group.
     *
     * @return  a string representation of this thread.
     */
    public String toString() {
        StringBuilder sb = new StringBuilder("Thread[#");
        sb.append(threadId());
        sb.append(",");
        sb.append(getName());
        sb.append(",");
        sb.append(getPriority());
        sb.append(",");
        ThreadGroup group = getThreadGroup();
        if (group != null)
            sb.append(group.getName());
        sb.append("]");
        return sb.toString();
    }

    /**
     * Returns the context {@code ClassLoader} for this thread.
     * The context {@code ClassLoader} may be set by the creator of the thread
     * for use by code running in this thread when loading classes and resources.
     * If not {@linkplain #setContextClassLoader set}, the default is to inherit
     * the context class loader from the parent thread.
     *
     * <p> The context {@code ClassLoader} of the primordial thread is typically
     * set to the class loader used to load the application.
     *
     * @return  the context {@code ClassLoader} for this thread, or {@code null}
     *          indicating the system class loader (or, failing that, the
     *          bootstrap class loader)
     *
     * @throws  SecurityException
     *          if a security manager is present, and the caller's class loader
     *          is not {@code null} and is not the same as or an ancestor of the
     *          context class loader, and the caller does not have the
     *          {@link RuntimePermission}{@code ("getClassLoader")}
     *
     * @since 1.2
     */
    @CallerSensitive
    public ClassLoader getContextClassLoader() {
        ClassLoader cl = this.contextClassLoader;
        if (cl == null)
            return null;
        @SuppressWarnings("removal")
        SecurityManager sm = System.getSecurityManager();
        if (sm != null) {
            Class<?> caller = Reflection.getCallerClass();
            ClassLoader.checkClassLoaderPermission(cl, caller);
        }
        return cl;
    }

    /**
     * Sets the context {@code ClassLoader} for this thread.
     *
     * <p> The context {@code ClassLoader} may be set by the creator of the thread
     * for use by code running in this thread when loading classes and resources.
     *
     * <p> If a security manager is present, its {@link
     * SecurityManager#checkPermission(java.security.Permission) checkPermission}
     * method is invoked with a {@link RuntimePermission RuntimePermission}{@code
     * ("setContextClassLoader")} permission to see if setting the context
     * ClassLoader is permitted.
     *
     * @param  cl
     *         the context ClassLoader for this Thread, or null  indicating the
     *         system class loader (or, failing that, the bootstrap class loader)
     *
     * @throws  SecurityException
     *          if the current thread cannot set the context ClassLoader
     *
     * @since 1.2
     */
    public void setContextClassLoader(ClassLoader cl) {
        @SuppressWarnings("removal")
        SecurityManager sm = System.getSecurityManager();
        if (sm != null) {
            sm.checkPermission(new RuntimePermission("setContextClassLoader"));
        }
        contextClassLoader = cl;
    }

    /**
     * Returns {@code true} if and only if the current thread holds the
     * monitor lock on the specified object.
     *
     * <p>This method is designed to allow a program to assert that
     * the current thread already holds a specified lock:
     * <pre>
     *     assert Thread.holdsLock(obj);
     * </pre>
     *
     * @param  obj the object on which to test lock ownership
     * @return {@code true} if the current thread holds the monitor lock on
     *         the specified object.
     * @since 1.4
     */
    public static native boolean holdsLock(Object obj);

    private static final StackTraceElement[] EMPTY_STACK_TRACE
        = new StackTraceElement[0];

    /**
     * Returns an array of stack trace elements representing the stack dump
     * of this thread.  This method will return a zero-length array if
     * this thread has not started, has started but has not yet been
     * scheduled to run by the system, or has terminated.
     * If the returned array is of non-zero length then the first element of
     * the array represents the top of the stack, which is the most recent
     * method invocation in the sequence.  The last element of the array
     * represents the bottom of the stack, which is the least recent method
     * invocation in the sequence.
     *
     * <p>If there is a security manager, and this thread is not
     * the current thread, then the security manager's
     * {@code checkPermission} method is called with a
     * {@code RuntimePermission("getStackTrace")} permission
     * to see if it's ok to get the stack trace.
     *
     * <p>Some virtual machines may, under some circumstances, omit one
     * or more stack frames from the stack trace.  In the extreme case,
     * a virtual machine that has no stack trace information concerning
     * this thread is permitted to return a zero-length array from this
     * method.
     *
     * @return an array of {@code StackTraceElement},
     * each represents one stack frame.
     *
     * @throws SecurityException
     *        if a security manager exists and its
     *        {@code checkPermission} method doesn't allow
     *        getting the stack trace of thread.
     * @see Throwable#getStackTrace
     *
     * @since 1.5
     */
    public StackTraceElement[] getStackTrace() {
        if (this != Thread.currentThread()) {
            // check for getStackTrace permission
            @SuppressWarnings("removal")
            SecurityManager security = System.getSecurityManager();
            if (security != null) {
                security.checkPermission(SecurityConstants.GET_STACK_TRACE_PERMISSION);
            }
            // optimization so we do not call into the vm for threads that
            // have not yet started or have terminated
            if (!isAlive()) {
                return EMPTY_STACK_TRACE;
            }
            StackTraceElement[] stackTrace = asyncGetStackTrace();
            return (stackTrace != null) ? stackTrace : EMPTY_STACK_TRACE;
        } else {
            return (new Exception()).getStackTrace();
        }
    }

    /**
     * Returns an array of stack trace elements representing the stack dump of
     * this thread. Returns null if the stack trace cannot be obtained. In
     * the default implementation, null is returned if the thread is a virtual
     * thread that is not mounted or the thread is a platform thread that has
     * terminated.
     */
    StackTraceElement[] asyncGetStackTrace() {
        Object stackTrace = getStackTrace0();
        if (stackTrace == null) {
            return null;
        }
        StackTraceElement[] stes = (StackTraceElement[]) stackTrace;
        if (stes.length == 0) {
            return null;
        } else {
            return StackTraceElement.of(stes);
        }
    }

    private native Object getStackTrace0();

    /**
     * Returns a map of stack traces for all live platform threads. The map
     * does not include virtual threads.
     * The map keys are threads and each map value is an array of
     * {@code StackTraceElement} that represents the stack dump
     * of the corresponding {@code Thread}.
     * The returned stack traces are in the format specified for
     * the {@link #getStackTrace getStackTrace} method.
     *
     * <p>The threads may be executing while this method is called.
     * The stack trace of each thread only represents a snapshot and
     * each stack trace may be obtained at different time.  A zero-length
     * array will be returned in the map value if the virtual machine has
     * no stack trace information about a thread.
     *
     * <p>If there is a security manager, then the security manager's
     * {@code checkPermission} method is called with a
     * {@code RuntimePermission("getStackTrace")} permission as well as
     * {@code RuntimePermission("modifyThreadGroup")} permission
     * to see if it is ok to get the stack trace of all threads.
     *
     * @return a {@code Map} from {@code Thread} to an array of
     * {@code StackTraceElement} that represents the stack trace of
     * the corresponding thread.
     *
     * @throws SecurityException
     *        if a security manager exists and its
     *        {@code checkPermission} method doesn't allow
     *        getting the stack trace of thread.
     * @see #getStackTrace
     * @see Throwable#getStackTrace
     *
     * @since 1.5
     */
    public static Map<Thread, StackTraceElement[]> getAllStackTraces() {
        // check for getStackTrace permission
        @SuppressWarnings("removal")
        SecurityManager security = System.getSecurityManager();
        if (security != null) {
            security.checkPermission(SecurityConstants.GET_STACK_TRACE_PERMISSION);
            security.checkPermission(SecurityConstants.MODIFY_THREADGROUP_PERMISSION);
        }

        // Get a snapshot of the list of all threads
        Thread[] threads = getThreads();
        StackTraceElement[][] traces = dumpThreads(threads);
        Map<Thread, StackTraceElement[]> m = HashMap.newHashMap(threads.length);
        for (int i = 0; i < threads.length; i++) {
            StackTraceElement[] stackTrace = traces[i];
            if (stackTrace != null) {
                m.put(threads[i], stackTrace);
            }
            // else terminated so we don't put it in the map
        }
        return m;
    }

    /** cache of subclass security audit results */
    private static class Caches {
        /** cache of subclass security audit results */
        static final ClassValue<Boolean> subclassAudits =
            new ClassValue<>() {
                @Override
                protected Boolean computeValue(Class<?> type) {
                    return auditSubclass(type);
                }
            };
    }

    /**
     * Verifies that this (possibly subclass) instance can be constructed
     * without violating security constraints: the subclass must not override
     * security-sensitive non-final methods, or else the
     * "enableContextClassLoaderOverride" RuntimePermission is checked.
     */
    private static boolean isCCLOverridden(Class<?> cl) {
        if (cl == Thread.class)
            return false;

        return Caches.subclassAudits.get(cl);
    }

    /**
     * Performs reflective checks on given subclass to verify that it doesn't
     * override security-sensitive non-final methods.  Returns true if the
     * subclass overrides any of the methods, false otherwise.
     */
    private static boolean auditSubclass(final Class<?> subcl) {
        @SuppressWarnings("removal")
        Boolean result = AccessController.doPrivileged(
            new PrivilegedAction<>() {
                public Boolean run() {
                    for (Class<?> cl = subcl;
                         cl != Thread.class;
                         cl = cl.getSuperclass())
                    {
                        try {
                            cl.getDeclaredMethod("getContextClassLoader", new Class<?>[0]);
                            return Boolean.TRUE;
                        } catch (NoSuchMethodException ex) {
                        }
                        try {
                            Class<?>[] params = {ClassLoader.class};
                            cl.getDeclaredMethod("setContextClassLoader", params);
                            return Boolean.TRUE;
                        } catch (NoSuchMethodException ex) {
                        }
                    }
                    return Boolean.FALSE;
                }
            }
        );
        return result.booleanValue();
    }

    /**
     * Return an array of all live threads.
     */
    static Thread[] getAllThreads() {
        return getThreads();
    }

    private static native StackTraceElement[][] dumpThreads(Thread[] threads);
    private static native Thread[] getThreads();

    /**
     * Returns the identifier of this Thread.  The thread ID is a positive
     * {@code long} number generated when this thread was created.
     * The thread ID is unique and remains unchanged during its lifetime.
     *
     * @return this thread's ID
     *
     * @deprecated This method is not final and may be overridden to return a
     * value that is not the thread ID. Use {@link #threadId()} instead.
     *
     * @since 1.5
     */
    @Deprecated(since="19")
    public long getId() {
        return threadId();
    }

    /**
     * Returns the identifier of this Thread.  The thread ID is a positive
     * {@code long} number generated when this thread was created.
     * The thread ID is unique and remains unchanged during its lifetime.
     *
     * @return this thread's ID
     * @since 19
     */
    public final long threadId() {
        return tid;
    }

    /**
     * A thread state.  A thread can be in one of the following states:
     * <ul>
     * <li>{@link #NEW}<br>
     *     A thread that has not yet started is in this state.
     *     </li>
     * <li>{@link #RUNNABLE}<br>
     *     A thread executing in the Java virtual machine is in this state.
     *     </li>
     * <li>{@link #BLOCKED}<br>
     *     A thread that is blocked waiting for a monitor lock
     *     is in this state.
     *     </li>
     * <li>{@link #WAITING}<br>
     *     A thread that is waiting indefinitely for another thread to
     *     perform a particular action is in this state.
     *     </li>
     * <li>{@link #TIMED_WAITING}<br>
     *     A thread that is waiting for another thread to perform an action
     *     for up to a specified waiting time is in this state.
     *     </li>
     * <li>{@link #TERMINATED}<br>
     *     A thread that has exited is in this state.
     *     </li>
     * </ul>
     *
     * <p>
     * A thread can be in only one state at a given point in time.
     * These states are virtual machine states which do not reflect
     * any operating system thread states.
     *
     * @since   1.5
     * @see #getState
     */
    public enum State {
        /**
         * Thread state for a thread which has not yet started.
         */
        NEW,

        /**
         * Thread state for a runnable thread.  A thread in the runnable
         * state is executing in the Java virtual machine but it may
         * be waiting for other resources from the operating system
         * such as processor.
         */
        RUNNABLE,

        /**
         * Thread state for a thread blocked waiting for a monitor lock.
         * A thread in the blocked state is waiting for a monitor lock
         * to enter a synchronized block/method or
         * reenter a synchronized block/method after calling
         * {@link Object#wait() Object.wait}.
         */
        BLOCKED,

        /**
         * Thread state for a waiting thread.
         * A thread is in the waiting state due to calling one of the
         * following methods:
         * <ul>
         *   <li>{@link Object#wait() Object.wait} with no timeout</li>
         *   <li>{@link #join() Thread.join} with no timeout</li>
         *   <li>{@link LockSupport#park() LockSupport.park}</li>
         * </ul>
         *
         * <p>A thread in the waiting state is waiting for another thread to
         * perform a particular action.
         *
         * For example, a thread that has called {@code Object.wait()}
         * on an object is waiting for another thread to call
         * {@code Object.notify()} or {@code Object.notifyAll()} on
         * that object. A thread that has called {@code Thread.join()}
         * is waiting for a specified thread to terminate.
         */
        WAITING,

        /**
         * Thread state for a waiting thread with a specified waiting time.
         * A thread is in the timed waiting state due to calling one of
         * the following methods with a specified positive waiting time:
         * <ul>
         *   <li>{@link #sleep Thread.sleep}</li>
         *   <li>{@link Object#wait(long) Object.wait} with timeout</li>
         *   <li>{@link #join(long) Thread.join} with timeout</li>
         *   <li>{@link LockSupport#parkNanos LockSupport.parkNanos}</li>
         *   <li>{@link LockSupport#parkUntil LockSupport.parkUntil}</li>
         * </ul>
         */
        TIMED_WAITING,

        /**
         * Thread state for a terminated thread.
         * The thread has completed execution.
         */
        TERMINATED;
    }

    /**
     * Returns the state of this thread.
     * This method is designed for use in monitoring of the system state,
     * not for synchronization control.
     *
     * @return this thread's state.
     * @since 1.5
     */
    public State getState() {
        return threadState();
    }

    /**
     * Returns the state of this thread.
     * This method can be used instead of getState as getState is not final and
     * so can be overridden to run arbitrary code.
     */
    State threadState() {
        return jdk.internal.misc.VM.toThreadState(holder.threadStatus);
    }

    /**
     * Returns true if the thread has terminated.
     */
    boolean isTerminated() {
        return threadState() == State.TERMINATED;
    }

    /**
     * Interface for handlers invoked when a {@code Thread} abruptly
     * terminates due to an uncaught exception.
     * <p>When a thread is about to terminate due to an uncaught exception
     * the Java Virtual Machine will query the thread for its
     * {@code UncaughtExceptionHandler} using
     * {@link #getUncaughtExceptionHandler} and will invoke the handler's
     * {@code uncaughtException} method, passing the thread and the
     * exception as arguments.
     * If a thread has not had its {@code UncaughtExceptionHandler}
     * explicitly set, then its {@code ThreadGroup} object acts as its
     * {@code UncaughtExceptionHandler}. If the {@code ThreadGroup} object
     * has no
     * special requirements for dealing with the exception, it can forward
     * the invocation to the {@linkplain #getDefaultUncaughtExceptionHandler
     * default uncaught exception handler}.
     *
     * @see #setDefaultUncaughtExceptionHandler
     * @see #setUncaughtExceptionHandler
     * @see ThreadGroup#uncaughtException
     * @since 1.5
     */
    @FunctionalInterface
    public interface UncaughtExceptionHandler {
        /**
         * Method invoked when the given thread terminates due to the
         * given uncaught exception.
         * <p>Any exception thrown by this method will be ignored by the
         * Java Virtual Machine.
         * @param t the thread
         * @param e the exception
         */
        void uncaughtException(Thread t, Throwable e);
    }

    // null unless explicitly set
    private volatile UncaughtExceptionHandler uncaughtExceptionHandler;

    // null unless explicitly set
    private static volatile UncaughtExceptionHandler defaultUncaughtExceptionHandler;

    /**
     * Set the default handler invoked when a thread abruptly terminates
     * due to an uncaught exception, and no other handler has been defined
     * for that thread.
     *
     * <p>Uncaught exception handling is controlled first by the thread, then
     * by the thread's {@link ThreadGroup} object and finally by the default
     * uncaught exception handler. If the thread does not have an explicit
     * uncaught exception handler set, and the thread's thread group
     * (including parent thread groups)  does not specialize its
     * {@code uncaughtException} method, then the default handler's
     * {@code uncaughtException} method will be invoked.
     * <p>By setting the default uncaught exception handler, an application
     * can change the way in which uncaught exceptions are handled (such as
     * logging to a specific device, or file) for those threads that would
     * already accept whatever &quot;default&quot; behavior the system
     * provided.
     *
     * <p>Note that the default uncaught exception handler should not usually
     * defer to the thread's {@code ThreadGroup} object, as that could cause
     * infinite recursion.
     *
     * @param ueh the object to use as the default uncaught exception handler.
     * If {@code null} then there is no default handler.
     *
     * @throws SecurityException if a security manager is present and it denies
     *         {@link RuntimePermission}{@code ("setDefaultUncaughtExceptionHandler")}
     *
     * @see #setUncaughtExceptionHandler
     * @see #getUncaughtExceptionHandler
     * @see ThreadGroup#uncaughtException
     * @since 1.5
     */
    public static void setDefaultUncaughtExceptionHandler(UncaughtExceptionHandler ueh) {
        @SuppressWarnings("removal")
        SecurityManager sm = System.getSecurityManager();
        if (sm != null) {
            sm.checkPermission(
                new RuntimePermission("setDefaultUncaughtExceptionHandler"));
        }
        defaultUncaughtExceptionHandler = ueh;
    }

    /**
     * Returns the default handler invoked when a thread abruptly terminates
     * due to an uncaught exception. If the returned value is {@code null},
     * there is no default.
     * @since 1.5
     * @see #setDefaultUncaughtExceptionHandler
     * @return the default uncaught exception handler for all threads
     */
    public static UncaughtExceptionHandler getDefaultUncaughtExceptionHandler(){
        return defaultUncaughtExceptionHandler;
    }

    /**
     * Returns the handler invoked when this thread abruptly terminates
     * due to an uncaught exception. If this thread has not had an
     * uncaught exception handler explicitly set then this thread's
     * {@code ThreadGroup} object is returned, unless this thread
     * has terminated, in which case {@code null} is returned.
     * @since 1.5
     * @return the uncaught exception handler for this thread
     */
    public UncaughtExceptionHandler getUncaughtExceptionHandler() {
        if (isTerminated()) {
            // uncaughtExceptionHandler may be set to null after thread terminates
            return null;
        } else {
            UncaughtExceptionHandler ueh = uncaughtExceptionHandler;
            return (ueh != null) ? ueh : getThreadGroup();
        }
    }

    /**
     * Set the handler invoked when this thread abruptly terminates
     * due to an uncaught exception.
     * <p>A thread can take full control of how it responds to uncaught
     * exceptions by having its uncaught exception handler explicitly set.
     * If no such handler is set then the thread's {@code ThreadGroup}
     * object acts as its handler.
     * @param ueh the object to use as this thread's uncaught exception
     * handler. If {@code null} then this thread has no explicit handler.
     * @throws  SecurityException  if the current thread is not allowed to
     *          modify this thread.
     * @see #setDefaultUncaughtExceptionHandler
     * @see ThreadGroup#uncaughtException
     * @since 1.5
     */
    public void setUncaughtExceptionHandler(UncaughtExceptionHandler ueh) {
        checkAccess();
        uncaughtExceptionHandler(ueh);
    }

    void uncaughtExceptionHandler(UncaughtExceptionHandler ueh) {
        uncaughtExceptionHandler = ueh;
    }

    /**
     * Dispatch an uncaught exception to the handler. This method is
     * called when a thread terminates with an exception.
     */
    void dispatchUncaughtException(Throwable e) {
        getUncaughtExceptionHandler().uncaughtException(this, e);
    }

    /**
     * Holder class for constants.
     */
    @SuppressWarnings("removal")
    private static class Constants {
        // Thread group for virtual threads.
        static final ThreadGroup VTHREAD_GROUP;

        // AccessControlContext that doesn't support any permissions.
        @SuppressWarnings("removal")
        static final AccessControlContext NO_PERMISSIONS_ACC;

        static {
            var getThreadGroup  = new PrivilegedAction<ThreadGroup>() {
                @Override
                public ThreadGroup run() {
                    ThreadGroup parent = Thread.currentCarrierThread().getThreadGroup();
                    for (ThreadGroup p; (p = parent.getParent()) != null; )
                        parent = p;
                    return parent;
                }
            };
            @SuppressWarnings("removal")
            ThreadGroup root = AccessController.doPrivileged(getThreadGroup);
            VTHREAD_GROUP = new ThreadGroup(root, "VirtualThreads", MAX_PRIORITY, false);

            NO_PERMISSIONS_ACC = new AccessControlContext(new ProtectionDomain[] {
                new ProtectionDomain(null, null)
            });
        }
    }

    /**
     * Returns the special ThreadGroup for virtual threads.
     */
    static ThreadGroup virtualThreadGroup() {
        return Constants.VTHREAD_GROUP;
    }

    // The following three initially uninitialized fields are exclusively
    // managed by class java.util.concurrent.ThreadLocalRandom. These
    // fields are used to build the high-performance PRNGs in the
    // concurrent code.

    /** The current seed for a ThreadLocalRandom */
    long threadLocalRandomSeed;

    /** Probe hash value; nonzero if threadLocalRandomSeed initialized */
    int threadLocalRandomProbe;

    /** Secondary seed isolated from public ThreadLocalRandom sequence */
    int threadLocalRandomSecondarySeed;

    /** The thread container that this thread is in */
    private @Stable ThreadContainer container;
    ThreadContainer threadContainer() {
        return container;
    }
    void setThreadContainer(ThreadContainer container) {
        // assert this.container == null;
        this.container = container;
    }

    /** The top of this stack of stackable scopes owned by this thread */
    private volatile StackableScope headStackableScopes;
    StackableScope headStackableScopes() {
        return headStackableScopes;
    }
    static void setHeadStackableScope(StackableScope scope) {
        currentThread().headStackableScopes = scope;
    }

    /* Some private helper methods */
    private native void setPriority0(int newPriority);
    private native void interrupt0();
    private static native void clearInterruptEvent();
    private native void setNativeName(String name);

    // The address of the next thread identifier, see ThreadIdentifiers.
    private static native long getNextThreadIdOffset();
}<|MERGE_RESOLUTION|>--- conflicted
+++ resolved
@@ -348,10 +348,7 @@
     private Interruptible nioBlocker;
 
     Interruptible nioBlocker() {
-<<<<<<< HEAD
-=======
         //assert Thread.holdsLock(interruptLock);
->>>>>>> 7286f529
         return nioBlocker;
     }
 
