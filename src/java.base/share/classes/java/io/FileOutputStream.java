/*
 * Copyright (c) 1994, 2021, Oracle and/or its affiliates. All rights reserved.
 * DO NOT ALTER OR REMOVE COPYRIGHT NOTICES OR THIS FILE HEADER.
 *
 * This code is free software; you can redistribute it and/or modify it
 * under the terms of the GNU General Public License version 2 only, as
 * published by the Free Software Foundation.  Oracle designates this
 * particular file as subject to the "Classpath" exception as provided
 * by Oracle in the LICENSE file that accompanied this code.
 *
 * This code is distributed in the hope that it will be useful, but WITHOUT
 * ANY WARRANTY; without even the implied warranty of MERCHANTABILITY or
 * FITNESS FOR A PARTICULAR PURPOSE.  See the GNU General Public License
 * version 2 for more details (a copy is included in the LICENSE file that
 * accompanied this code).
 *
 * You should have received a copy of the GNU General Public License version
 * 2 along with this work; if not, write to the Free Software Foundation,
 * Inc., 51 Franklin St, Fifth Floor, Boston, MA 02110-1301 USA.
 *
 * Please contact Oracle, 500 Oracle Parkway, Redwood Shores, CA 94065 USA
 * or visit www.oracle.com if you need additional information or have any
 * questions.
 */

package java.io;

import java.nio.channels.FileChannel;
import jdk.internal.access.SharedSecrets;
import jdk.internal.access.JavaIOFileDescriptorAccess;
import jdk.internal.misc.Blocker;
import sun.nio.ch.FileChannelImpl;


/**
 * A file output stream is an output stream for writing data to a
 * {@code File} or to a {@code FileDescriptor}. Whether or not
 * a file is available or may be created depends upon the underlying
 * platform.  Some platforms, in particular, allow a file to be opened
 * for writing by only one {@code FileOutputStream} (or other
 * file-writing object) at a time.  In such situations the constructors in
 * this class will fail if the file involved is already open.
 *
 * <p>{@code FileOutputStream} is meant for writing streams of raw bytes
 * such as image data. For writing streams of characters, consider using
 * {@code FileWriter}.
 *
 * @apiNote
 * To release resources used by this stream {@link #close} should be called
 * directly or by try-with-resources. Subclasses are responsible for the cleanup
 * of resources acquired by the subclass.
 * Subclasses that override {@link #finalize} in order to perform cleanup
 * should be modified to use alternative cleanup mechanisms such as
 * {@link java.lang.ref.Cleaner} and remove the overriding {@code finalize} method.
 *
 * @implSpec
 * If this FileOutputStream has been subclassed and the {@link #close}
 * method has been overridden, the {@link #close} method will be
 * called when the FileInputStream is unreachable.
 * Otherwise, it is implementation specific how the resource cleanup described in
 * {@link #close} is performed.
 *
 * @author  Arthur van Hoff
 * @see     java.io.File
 * @see     java.io.FileDescriptor
 * @see     java.io.FileInputStream
 * @see     java.nio.file.Files#newOutputStream
 * @since   1.0
 */
public class FileOutputStream extends OutputStream
{
    /**
     * Access to FileDescriptor internals.
     */
    private static final JavaIOFileDescriptorAccess fdAccess =
        SharedSecrets.getJavaIOFileDescriptorAccess();

    /**
     * The system dependent file descriptor.
     */
    private final FileDescriptor fd;

    /**
     * The associated channel, initialized lazily.
     */
    private volatile FileChannel channel;

    /**
     * The path of the referenced file
     * (null if the stream is created with a file descriptor)
     */
    private final String path;

    private final Object closeLock = new Object();

    private volatile boolean closed;

    /**
     * Creates a file output stream to write to the file with the
     * specified name. A new {@code FileDescriptor} object is
     * created to represent this file connection.
     * <p>
     * First, if there is a security manager, its {@code checkWrite}
     * method is called with {@code name} as its argument.
     * <p>
     * If the file exists but is a directory rather than a regular file, does
     * not exist but cannot be created, or cannot be opened for any other
     * reason then a {@code FileNotFoundException} is thrown.
     *
     * @implSpec Invoking this constructor with the parameter {@code name} is
     * equivalent to invoking {@link #FileOutputStream(String,boolean)
     * new FileOutputStream(name, false)}.
     *
     * @param      name   the system-dependent filename
     * @throws     FileNotFoundException  if the file exists but is a directory
     *                   rather than a regular file, does not exist but cannot
     *                   be created, or cannot be opened for any other reason
     * @throws     SecurityException  if a security manager exists and its
     *               {@code checkWrite} method denies write access
     *               to the file.
     * @see        java.lang.SecurityManager#checkWrite(java.lang.String)
     */
    public FileOutputStream(String name) throws FileNotFoundException {
        this(name != null ? new File(name) : null, false);
    }

    /**
     * Creates a file output stream to write to the file with the specified
     * name.  If the second argument is {@code true}, then
     * bytes will be written to the end of the file rather than the beginning.
     * A new {@code FileDescriptor} object is created to represent this
     * file connection.
     * <p>
     * First, if there is a security manager, its {@code checkWrite}
     * method is called with {@code name} as its argument.
     * <p>
     * If the file exists but is a directory rather than a regular file, does
     * not exist but cannot be created, or cannot be opened for any other
     * reason then a {@code FileNotFoundException} is thrown.
     *
     * @param     name        the system-dependent file name
     * @param     append      if {@code true}, then bytes will be written
     *                   to the end of the file rather than the beginning
     * @throws     FileNotFoundException  if the file exists but is a directory
     *                   rather than a regular file, does not exist but cannot
     *                   be created, or cannot be opened for any other reason.
     * @throws     SecurityException  if a security manager exists and its
     *               {@code checkWrite} method denies write access
     *               to the file.
     * @see        java.lang.SecurityManager#checkWrite(java.lang.String)
     * @since     1.1
     */
    public FileOutputStream(String name, boolean append)
        throws FileNotFoundException
    {
        this(name != null ? new File(name) : null, append);
    }

    /**
     * Creates a file output stream to write to the file represented by
     * the specified {@code File} object. A new
     * {@code FileDescriptor} object is created to represent this
     * file connection.
     * <p>
     * First, if there is a security manager, its {@code checkWrite}
     * method is called with the path represented by the {@code file}
     * argument as its argument.
     * <p>
     * If the file exists but is a directory rather than a regular file, does
     * not exist but cannot be created, or cannot be opened for any other
     * reason then a {@code FileNotFoundException} is thrown.
     *
     * @param      file               the file to be opened for writing.
     * @throws     FileNotFoundException  if the file exists but is a directory
     *                   rather than a regular file, does not exist but cannot
     *                   be created, or cannot be opened for any other reason
     * @throws     SecurityException  if a security manager exists and its
     *               {@code checkWrite} method denies write access
     *               to the file.
     * @see        java.io.File#getPath()
     * @see        java.lang.SecurityException
     * @see        java.lang.SecurityManager#checkWrite(java.lang.String)
     */
    public FileOutputStream(File file) throws FileNotFoundException {
        this(file, false);
    }

    /**
     * Creates a file output stream to write to the file represented by
     * the specified {@code File} object. If the second argument is
     * {@code true}, then bytes will be written to the end of the file
     * rather than the beginning. A new {@code FileDescriptor} object is
     * created to represent this file connection.
     * <p>
     * First, if there is a security manager, its {@code checkWrite}
     * method is called with the path represented by the {@code file}
     * argument as its argument.
     * <p>
     * If the file exists but is a directory rather than a regular file, does
     * not exist but cannot be created, or cannot be opened for any other
     * reason then a {@code FileNotFoundException} is thrown.
     *
     * @param      file               the file to be opened for writing.
     * @param     append      if {@code true}, then bytes will be written
     *                   to the end of the file rather than the beginning
     * @throws     FileNotFoundException  if the file exists but is a directory
     *                   rather than a regular file, does not exist but cannot
     *                   be created, or cannot be opened for any other reason
     * @throws     SecurityException  if a security manager exists and its
     *               {@code checkWrite} method denies write access
     *               to the file.
     * @see        java.io.File#getPath()
     * @see        java.lang.SecurityException
     * @see        java.lang.SecurityManager#checkWrite(java.lang.String)
     * @since 1.4
     */
    public FileOutputStream(File file, boolean append)
        throws FileNotFoundException
    {
        String name = (file != null ? file.getPath() : null);
        @SuppressWarnings("removal")
        SecurityManager security = System.getSecurityManager();
        if (security != null) {
            security.checkWrite(name);
        }
        if (name == null) {
            throw new NullPointerException();
        }
        if (file.isInvalid()) {
            throw new FileNotFoundException("Invalid file path");
        }
        this.fd = new FileDescriptor();
        fd.attach(this);
        this.path = name;

        open(name, append);
        FileCleanable.register(fd);   // open sets the fd, register the cleanup
    }

    /**
     * Creates a file output stream to write to the specified file
     * descriptor, which represents an existing connection to an actual
     * file in the file system.
     * <p>
     * First, if there is a security manager, its {@code checkWrite}
     * method is called with the file descriptor {@code fdObj}
     * argument as its argument.
     * <p>
     * If {@code fdObj} is null then a {@code NullPointerException}
     * is thrown.
     * <p>
     * This constructor does not throw an exception if {@code fdObj}
     * is {@link java.io.FileDescriptor#valid() invalid}.
     * However, if the methods are invoked on the resulting stream to attempt
     * I/O on the stream, an {@code IOException} is thrown.
     *
     * @param      fdObj   the file descriptor to be opened for writing
     * @throws     SecurityException  if a security manager exists and its
     *               {@code checkWrite} method denies
     *               write access to the file descriptor
     * @see        java.lang.SecurityManager#checkWrite(java.io.FileDescriptor)
     */
    public FileOutputStream(FileDescriptor fdObj) {
        @SuppressWarnings("removal")
        SecurityManager security = System.getSecurityManager();
        if (fdObj == null) {
            throw new NullPointerException();
        }
        if (security != null) {
            security.checkWrite(fdObj);
        }
        this.fd = fdObj;
        this.path = null;

        fd.attach(this);
    }

    /**
     * Opens a file, with the specified name, for overwriting or appending.
     * @param name name of file to be opened
     * @param append whether the file is to be opened in append mode
     */
    private native void open0(String name, boolean append)
        throws FileNotFoundException;

    // wrap native call to allow instrumentation
    /**
     * Opens a file, with the specified name, for overwriting or appending.
     * @param name name of file to be opened
     * @param append whether the file is to be opened in append mode
     */
    private void open(String name, boolean append) throws FileNotFoundException {
        if (Thread.currentThread().isVirtual()) {
            Blocker.managedBlock(() -> open0(name, append));
        } else {
            open0(name, append);
        }
    }

    /**
     * Writes the specified byte to this file output stream.
     *
     * @param   b   the byte to be written.
     * @param   append   {@code true} if the write operation first
     *     advances the position to the end of file
     */
    private native void write(int b, boolean append) throws IOException;

    /**
     * Writes the specified byte to this file output stream. Implements
     * the {@code write} method of {@code OutputStream}.
     *
     * @param      b   the byte to be written.
     * @throws     IOException  if an I/O error occurs.
     */
    public void write(int b) throws IOException {
        boolean append = fdAccess.getAppend(fd);
        if (Thread.currentThread().isVirtual()) {
            Blocker.managedBlock(() -> write(b, append));
        } else {
            write(b, append);
        }
    }

    /**
     * Writes a sub array as a sequence of bytes.
     * @param b the data to be written
     * @param off the start offset in the data
     * @param len the number of bytes that are written
     * @param append {@code true} to first advance the position to the
     *     end of file
     * @throws    IOException If an I/O error has occurred.
     */
    private native void writeBytes(byte[] b, int off, int len, boolean append)
        throws IOException;

    /**
     * Writes {@code b.length} bytes from the specified byte array
     * to this file output stream.
     *
     * @param      b   the data.
     * @throws     IOException  if an I/O error occurs.
     */
<<<<<<< HEAD
    public void write(byte b[]) throws IOException {
        boolean append = fdAccess.getAppend(fd);
        if (Thread.currentThread().isVirtual()) {
            Blocker.managedBlock(() -> writeBytes(b, 0, b.length, append));
        } else {
            writeBytes(b, 0, b.length, append);
        }
=======
    public void write(byte[] b) throws IOException {
        writeBytes(b, 0, b.length, fdAccess.getAppend(fd));
>>>>>>> 96107e31
    }

    /**
     * Writes {@code len} bytes from the specified byte array
     * starting at offset {@code off} to this file output stream.
     *
     * @param      b     the data.
     * @param      off   the start offset in the data.
     * @param      len   the number of bytes to write.
     * @throws     IOException  if an I/O error occurs.
     */
<<<<<<< HEAD
    public void write(byte b[], int off, int len) throws IOException {
        boolean append = fdAccess.getAppend(fd);
        if (Thread.currentThread().isVirtual()) {
            Blocker.managedBlock(() -> writeBytes(b, off, len, append));
        } else {
            writeBytes(b, off, len, append);
        }
=======
    public void write(byte[] b, int off, int len) throws IOException {
        writeBytes(b, off, len, fdAccess.getAppend(fd));
>>>>>>> 96107e31
    }

    /**
     * Closes this file output stream and releases any system resources
     * associated with this stream. This file output stream may no longer
     * be used for writing bytes.
     *
     * <p> If this stream has an associated channel then the channel is closed
     * as well.
     *
     * @apiNote
     * Overriding {@link #close} to perform cleanup actions is reliable
     * only when called directly or when called by try-with-resources.
     * Do not depend on finalization to invoke {@code close};
     * finalization is not reliable and is deprecated.
     * If cleanup of native resources is needed, other mechanisms such as
     * {@linkplain java.lang.ref.Cleaner} should be used.
     *
     * @throws     IOException  if an I/O error occurs.
     *
     * @revised 1.4
     */
    public void close() throws IOException {
        if (closed) {
            return;
        }
        synchronized (closeLock) {
            if (closed) {
                return;
            }
            closed = true;
        }

        FileChannel fc = channel;
        if (fc != null) {
            // possible race with getChannel(), benign since
            // FileChannel.close is final and idempotent
            fc.close();
        }

        fd.closeAll(new Closeable() {
            public void close() throws IOException {
               fd.close();
           }
        });
    }

    /**
     * Returns the file descriptor associated with this stream.
     *
     * @return  the {@code FileDescriptor} object that represents
     *          the connection to the file in the file system being used
     *          by this {@code FileOutputStream} object.
     *
     * @throws     IOException  if an I/O error occurs.
     * @see        java.io.FileDescriptor
     */
     public final FileDescriptor getFD()  throws IOException {
        if (fd != null) {
            return fd;
        }
        throw new IOException();
     }

    /**
     * Returns the unique {@link java.nio.channels.FileChannel FileChannel}
     * object associated with this file output stream.
     *
     * <p> The initial {@link java.nio.channels.FileChannel#position()
     * position} of the returned channel will be equal to the
     * number of bytes written to the file so far unless this stream is in
     * append mode, in which case it will be equal to the size of the file.
     * Writing bytes to this stream will increment the channel's position
     * accordingly.  Changing the channel's position, either explicitly or by
     * writing, will change this stream's file position.
     *
     * @return  the file channel associated with this file output stream
     *
     * @since 1.4
     */
    public FileChannel getChannel() {
        FileChannel fc = this.channel;
        if (fc == null) {
            synchronized (this) {
                fc = this.channel;
                if (fc == null) {
                    this.channel = fc = FileChannelImpl.open(fd, path, false,
                        true, false, this);
                    if (closed) {
                        try {
                            // possible race with close(), benign since
                            // FileChannel.close is final and idempotent
                            fc.close();
                        } catch (IOException ioe) {
                            throw new InternalError(ioe); // should not happen
                        }
                    }
                }
            }
        }
        return fc;
    }

    private static native void initIDs();

    static {
        initIDs();
    }
}<|MERGE_RESOLUTION|>--- conflicted
+++ resolved
@@ -341,18 +341,13 @@
      * @param      b   the data.
      * @throws     IOException  if an I/O error occurs.
      */
-<<<<<<< HEAD
-    public void write(byte b[]) throws IOException {
+    public void write(byte[] b) throws IOException {
         boolean append = fdAccess.getAppend(fd);
         if (Thread.currentThread().isVirtual()) {
             Blocker.managedBlock(() -> writeBytes(b, 0, b.length, append));
         } else {
             writeBytes(b, 0, b.length, append);
         }
-=======
-    public void write(byte[] b) throws IOException {
-        writeBytes(b, 0, b.length, fdAccess.getAppend(fd));
->>>>>>> 96107e31
     }
 
     /**
@@ -364,18 +359,13 @@
      * @param      len   the number of bytes to write.
      * @throws     IOException  if an I/O error occurs.
      */
-<<<<<<< HEAD
-    public void write(byte b[], int off, int len) throws IOException {
+    public void write(byte[] b, int off, int len) throws IOException {
         boolean append = fdAccess.getAppend(fd);
         if (Thread.currentThread().isVirtual()) {
             Blocker.managedBlock(() -> writeBytes(b, off, len, append));
         } else {
             writeBytes(b, off, len, append);
         }
-=======
-    public void write(byte[] b, int off, int len) throws IOException {
-        writeBytes(b, off, len, fdAccess.getAppend(fd));
->>>>>>> 96107e31
     }
 
     /**
