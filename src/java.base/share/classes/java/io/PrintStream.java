--- conflicted
+++ resolved
@@ -217,7 +217,7 @@
         this.autoFlush = autoFlush;
         this.charOut = new OutputStreamWriter(this, charset);
         this.textOut = new BufferedWriter(charOut);
-<<<<<<< HEAD
+        this.charset = charset;
 
         // use monitors when PrintStream is sub-classed
         if (getClass() == PrintStream.class) {
@@ -225,9 +225,6 @@
         } else {
             lock = null;
         }
-=======
-        this.charset = charset;
->>>>>>> 8683de5e
     }
 
     /**
@@ -1541,7 +1538,15 @@
         return this;
     }
 
-<<<<<<< HEAD
+    /**
+     * {@return the charset used in this {@code PrintStream} instance}
+     *
+     * @since 18
+     */
+    public Charset charset() {
+        return charset;
+    }
+    
     static {
         SharedSecrets.setJavaIOCPrintStreamAccess(new JavaIOPrintStreamAccess() {
             public Object lock(PrintStream ps) {
@@ -1549,14 +1554,5 @@
                 return (lock != null) ? lock : ps;
             }
         });
-=======
-    /**
-     * {@return the charset used in this {@code PrintStream} instance}
-     *
-     * @since 18
-     */
-    public Charset charset() {
-        return charset;
->>>>>>> 8683de5e
     }
 }