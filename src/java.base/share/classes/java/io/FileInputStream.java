--- conflicted
+++ resolved
@@ -259,17 +259,12 @@
      *             the file has been reached.
      * @throws     IOException  if an I/O error occurs.
      */
-<<<<<<< HEAD
-    public int read(byte b[]) throws IOException {
+    public int read(byte[] b) throws IOException {
         if (Thread.currentThread().isVirtual()) {
             return Blocker.managedBlock(() -> readBytes(b, 0, b.length));
         } else {
             return readBytes(b, 0, b.length);
         }
-=======
-    public int read(byte[] b) throws IOException {
-        return readBytes(b, 0, b.length);
->>>>>>> 96107e31
     }
 
     /**
@@ -290,17 +285,12 @@
      *             {@code b.length - off}
      * @throws     IOException  if an I/O error occurs.
      */
-<<<<<<< HEAD
-    public int read(byte b[], int off, int len) throws IOException {
+    public int read(byte[] b, int off, int len) throws IOException {
         if (Thread.currentThread().isVirtual()) {
             return Blocker.managedBlock(() -> readBytes(b, off, len));
         } else {
             return readBytes(b, off, len);
         }
-=======
-    public int read(byte[] b, int off, int len) throws IOException {
-        return readBytes(b, off, len);
->>>>>>> 96107e31
     }
 
     public byte[] readAllBytes() throws IOException {
