--- conflicted
+++ resolved
@@ -167,13 +167,9 @@
         jdk.jlink,
         jdk.jfr,
         jdk.net,
-<<<<<<< HEAD
-        jdk.incubator.concurrent;
-=======
         jdk.incubator.concurrent,
         jdk.sctp,
         jdk.crypto.cryptoki;
->>>>>>> cf63f2e3
     exports jdk.internal.foreign to
         jdk.incubator.vector;
     exports jdk.internal.event to
