/*
 * Copyright (c) 2013, 2021, Oracle and/or its affiliates. All rights reserved.
 * DO NOT ALTER OR REMOVE COPYRIGHT NOTICES OR THIS FILE HEADER.
 *
 * This code is free software; you can redistribute it and/or modify it
 * under the terms of the GNU General Public License version 2 only, as
 * published by the Free Software Foundation.
 *
 * This code is distributed in the hope that it will be useful, but WITHOUT
 * ANY WARRANTY; without even the implied warranty of MERCHANTABILITY or
 * FITNESS FOR A PARTICULAR PURPOSE.  See the GNU General Public License
 * version 2 for more details (a copy is included in the LICENSE file that
 * accompanied this code).
 *
 * You should have received a copy of the GNU General Public License version
 * 2 along with this work; if not, write to the Free Software Foundation,
 * Inc., 51 Franklin St, Fifth Floor, Boston, MA 02110-1301 USA.
 *
 * Please contact Oracle, 500 Oracle Parkway, Redwood Shores, CA 94065 USA
 * or visit www.oracle.com if you need additional information or have any
 * questions.
 */

package jdk.jfr.event.gc.collection;
import jdk.test.lib.jfr.GCHelper;

/**
 * @test
 * @key jfr
 * @requires vm.hasJFR
 *
 * @requires vm.gc == "G1" | vm.gc == null
 * @requires vm.opt.ExplicitGCInvokesConcurrent != true
 * @library /test/lib /test/jdk
 *
 * @run driver jdk.jfr.event.gc.collection.TestGCCauseWithG1FullCollection
 */
public class TestGCCauseWithG1FullCollection {
    public static void main(String[] args) throws Exception {
        String testID = "G1FullCollection";
        String[] vmFlags = {"-XX:+UseG1GC"};
        String[] gcNames = {GCHelper.gcG1New, GCHelper.gcG1Old, GCHelper.gcG1Full};
<<<<<<< HEAD
        String[] gcCauses = {"Metadata GC Threshold", "G1 Evacuation Pause", "Allocation Failure", "System.gc()"};
=======
        String[] gcCauses = {"G1 Evacuation Pause", "G1 Preventive Collection", "G1 Compaction Pause", "System.gc()"};
>>>>>>> 72b3b0af
        GCGarbageCollectionUtil.test(testID, vmFlags, gcNames, gcCauses);
    }
}<|MERGE_RESOLUTION|>--- conflicted
+++ resolved
@@ -40,11 +40,7 @@
         String testID = "G1FullCollection";
         String[] vmFlags = {"-XX:+UseG1GC"};
         String[] gcNames = {GCHelper.gcG1New, GCHelper.gcG1Old, GCHelper.gcG1Full};
-<<<<<<< HEAD
-        String[] gcCauses = {"Metadata GC Threshold", "G1 Evacuation Pause", "Allocation Failure", "System.gc()"};
-=======
-        String[] gcCauses = {"G1 Evacuation Pause", "G1 Preventive Collection", "G1 Compaction Pause", "System.gc()"};
->>>>>>> 72b3b0af
+        String[] gcCauses = {"Metadata GC Threshold", "G1 Evacuation Pause", "G1 Preventive Collection", "G1 Compaction Pause", "System.gc()"};
         GCGarbageCollectionUtil.test(testID, vmFlags, gcNames, gcCauses);
     }
 }