###########################################################################
#
# Copyright (c) 2009, 2020, Oracle and/or its affiliates. All rights reserved.
# DO NOT ALTER OR REMOVE COPYRIGHT NOTICES OR THIS FILE HEADER.
#
# This code is free software; you can redistribute it and/or modify it
# under the terms of the GNU General Public License version 2 only, as
# published by the Free Software Foundation.
#
# This code is distributed in the hope that it will be useful, but WITHOUT
# ANY WARRANTY; without even the implied warranty of MERCHANTABILITY or
# FITNESS FOR A PARTICULAR PURPOSE.  See the GNU General Public License
# version 2 for more details (a copy is included in the LICENSE file that
# accompanied this code).
#
# You should have received a copy of the GNU General Public License version
# 2 along with this work; if not, write to the Free Software Foundation,
# Inc., 51 Franklin St, Fifth Floor, Boston, MA 02110-1301 USA.
#
# Please contact Oracle, 500 Oracle Parkway, Redwood Shores, CA 94065 USA
# or visit www.oracle.com if you need additional information or have any
# questions.
#
###########################################################################
#
# List of tests that should not be run by test/Makefile, for various reasons:
#   1. Does not run with jtreg -samevm mode
#   2. Causes problems in jtreg -samevm mode for jtreg or tests that follow it
#   3. The test is too slow or consumes too many system resources
#   4. The test fails when run on any official build systems
#
# It is possible that a test being on this list is a mistake, and that some
#   other test in samevm mode caused tests to fail, mistakes happen.
#
# Tests marked @ignore are not run by test/Makefile, but harmless to be listed.
#
# Tests that explicitly state "@run main/othervm ...", and are not listed here,
#   will be run in the same batch as the samevm tests.
#
# Shell tests are othervm by default.
#
# List items are testnames followed by labels, all MUST BE commented
#   as to why they are here and use a label:
#     generic-all   Problems on all platforms
#     generic-ARCH  Where ARCH is one of: x64, i586, ppc64, ppc64le, s390x etc.
#     OSNAME-all    Where OSNAME is one of: linux, windows, macosx, aix
#     OSNAME-ARCH   Specific on to one OSNAME and ARCH, e.g. macosx-x64
#     OSNAME-REV    Specific on to one OSNAME and REV, e.g. macosx-10.7.4
#
# More than one label is allowed but must be on the same line comma seperated,
# without spaces.
# If there are several lines mentioning the same test, the last one is used.
#
#############################################################################
#
# Running the tests:
#    cd test && make JT_HOME=jtreg_home PRODUCT_HOME=jdk_home jdk_all
#  Or instead of jdk_all, use any of the jdk_* targets.
#
# Samevm Notes:
#  * Although some tests may have only been seen to fail on some platforms,
#    they might be flagged as 'generic-all' because the problem they have
#    could cause hidden slowdowns on other platforms.
#    Most samevm problems will be generic-all, but windows usually dislikes
#    them the most.
#    Address already in use or connection errors indicate a generic port issue.
#    (this is not necessarily a samevm issue, but an issue for running the tests
#     on shared machines, two people or two test runs will collide).
#  * Samevm problem (windows in particular) is not closing all input/output
#  * Samevm problem when a test calls setSecurityManager()
#  * Samevm problem with setHttps*() is used? (not exactly sure here)
#  * Samevm problem when stuffing system properties with non Strings or anything
#  * Samevm problem when changing vm settings, or registering any vm actions
#  * Samevm problems with deleteOnExit(), if it must happen at end of test
#  * Samevm problems with URLClassLoader? (no details here)
#  * Samevm problems with dependence on predictable GC or finalizations
#
# Any of the above problems may mean the test needs to be flagged as "othervm".
#
#############################################################################
#
# Fixing the tests:
#
# Some tests just may need to be run with "othervm", and that can easily be
#   done by adding a @run line (or modifying any existing @run):
#      @run main/othervm NameOfMainClass
#   Make sure this @run follows any use of @library.
#   Otherwise, if the test is a samevm possibility, make sure the test is
#     cleaning up after itself, closing all streams, deleting temp files, etc.
#
# Keep in mind that the bug could be in many places, and even different per
#   platform, it could be a bug in any one of:
#      - the testcase
#      - the jdk (jdk classes, native code, or hotspot)
#      - the native compiler
#      - the javac compiler
#      - the OS (depends on what the testcase does)
#
# If you managed to really fix one of these tests, here is how you can
#    remove tests from this list:
#  1. Make sure test passes on all platforms with samevm, or mark it othervm
#  2. Make sure test passes on all platforms when run with it's entire group
#  3. Make sure both VMs are tested, -server and -client, if possible
#  4. Use your favorite build and test system to verify these results
#  5. Delete lines in this file, include the changes with your test changes
#
# You may need to repeat your testing 2 or even 3 times to verify good
#   results, some of these samevm failures are not very predictable.
#
#############################################################################

############################################################################

# jdk_awt

java/awt/event/MouseEvent/MouseClickTest/MouseClickTest.java 8168389 windows-all,macosx-all
java/awt/event/KeyEvent/SwallowKeyEvents/SwallowKeyEvents.java 8224055 macosx-all
java/awt/Focus/ActualFocusedWindowTest/ActualFocusedWindowBlockingTest.java 8168408 windows-all,macosx-all
java/awt/Focus/FocusOwnerFrameOnClick/FocusOwnerFrameOnClick.java 8081489 generic-all
java/awt/Focus/IconifiedFrameFocusChangeTest/IconifiedFrameFocusChangeTest.java 6849364 generic-all
java/awt/Focus/AutoRequestFocusTest/AutoRequestFocusToFrontTest.java 6848406 generic-all
java/awt/Focus/AutoRequestFocusTest/AutoRequestFocusSetVisibleTest.java 6848407 generic-all
java/awt/Focus/UnaccessibleChoice/AccessibleChoiceTest.java 8239801 macosx-all
java/awt/Frame/MaximizedUndecorated/MaximizedUndecorated.java 8022302 generic-all
java/awt/Frame/FrameLocation/FrameLocation.java 8233703 linux-all
java/awt/FileDialog/FileDialogIconTest/FileDialogIconTest.java 8160558 windows-all
java/awt/FileDialog/8003399/bug8003399.java 8198334 windows-all
java/awt/event/MouseWheelEvent/InfiniteRecursion/InfiniteRecursion.java 8060176 windows-all,macosx-all
java/awt/event/MouseWheelEvent/InfiniteRecursion/InfiniteRecursion_1.java 8060176 windows-all,macosx-all
java/awt/dnd/DropTargetEnterExitTest/MissedDragExitTest.java 8159694 linux-all
java/awt/dnd/MissingEventsOnModalDialog/MissingEventsOnModalDialogTest.java 8164464 linux-all,macosx-all
java/awt/dnd/URIListBetweenJVMsTest/URIListBetweenJVMsTest.java 8171510 macosx-all
javax/swing/dnd/7171812/bug7171812.java 8041447 macosx-all
java/awt/Focus/ChoiceFocus/ChoiceFocus.java 8169103 windows-all,macosx-all
java/awt/Focus/ClearLwQueueBreakTest/ClearLwQueueBreakTest.java 8198618 macosx-all
java/awt/Focus/ConsumeNextKeyTypedOnModalShowTest/ConsumeNextKeyTypedOnModalShowTest.java 6986252 macosx-all
java/awt/Focus/FocusTraversalPolicy/ButtonGroupLayoutTraversal/ButtonGroupLayoutTraversalTest.java 8198619 macosx-all
java/awt/Focus/KeyEventForBadFocusOwnerTest/KeyEventForBadFocusOwnerTest.java 8198621 macosx-all
java/awt/Focus/MouseClickRequestFocusRaceTest/MouseClickRequestFocusRaceTest.java 8194753 linux-all,macosx-all
java/awt/Focus/NoAutotransferToDisabledCompTest/NoAutotransferToDisabledCompTest.java 7152980 macosx-all
java/awt/Focus/SimpleWindowActivationTest/SimpleWindowActivationTest.java 8159599 macosx-all
java/awt/Focus/TypeAhead/TestFocusFreeze.java 8198622,6447537 macosx-all,windows-all,linux-all
java/awt/Focus/ToFrontFocusTest/ToFrontFocus.java 7156130 linux-all
java/awt/Focus/WrongKeyTypedConsumedTest/WrongKeyTypedConsumedTest.java 8169096 macosx-all
java/awt/event/KeyEvent/CorrectTime/CorrectTime.java 6626492 generic-all
java/awt/EventQueue/6980209/bug6980209.java 8198615 macosx-all
java/awt/Frame/ExceptionOnSetExtendedStateTest/ExceptionOnSetExtendedStateTest.java 8198237 macosx-all
java/awt/Frame/ShapeNotSetSometimes/ShapeNotSetSometimes.java 8144030 macosx-all,linux-all
java/awt/grab/EmbeddedFrameTest1/EmbeddedFrameTest1.java 7080150 macosx-all
java/awt/event/InputEvent/EventWhenTest/EventWhenTest.java 8168646 generic-all
java/awt/KeyboardFocusmanager/TypeAhead/TestDialogTypeAhead.java 8198626 macosx-all
java/awt/Mixing/AWT_Mixing/HierarchyBoundsListenerMixingTest.java 8049405 macosx-all
java/awt/Mixing/AWT_Mixing/OpaqueOverlappingChoice.java 8048171 generic-all
java/awt/Mixing/AWT_Mixing/JMenuBarOverlapping.java 8159451 linux-all,windows-all,macosx-all
java/awt/Mixing/AWT_Mixing/JSplitPaneOverlapping.java 6986109 generic-all
java/awt/Mixing/AWT_Mixing/JInternalFrameMoveOverlapping.java 6986109 windows-all
java/awt/Mixing/AWT_Mixing/MixingPanelsResizing.java 8049405 generic-all
java/awt/Mixing/AWT_Mixing/JComboBoxOverlapping.java 8049405 macosx-all
java/awt/Mixing/AWT_Mixing/JPopupMenuOverlapping.java 8049405 macosx-all
java/awt/Mixing/AWT_Mixing/JButtonInGlassPaneOverlapping.java 8158801 windows-all
java/awt/Mixing/AWT_Mixing/JButtonOverlapping.java 8158801 windows-all
java/awt/Mixing/AWT_Mixing/JColorChooserOverlapping.java 8158801 windows-all
java/awt/Mixing/AWT_Mixing/JEditorPaneInGlassPaneOverlapping.java 8158801 windows-all
java/awt/Mixing/AWT_Mixing/JEditorPaneOverlapping.java 8158801 windows-all
java/awt/Mixing/AWT_Mixing/JLabelInGlassPaneOverlapping.java 8158801 windows-all
java/awt/Mixing/AWT_Mixing/JLabelOverlapping.java 8158801 windows-all
java/awt/Mixing/AWT_Mixing/JListInGlassPaneOverlapping.java 8158801 windows-all
java/awt/Mixing/AWT_Mixing/JListOverlapping.java 8158801 windows-all
java/awt/Mixing/AWT_Mixing/JPanelInGlassPaneOverlapping.java 8158801 windows-all
java/awt/Mixing/AWT_Mixing/JPanelOverlapping.java 8158801 windows-all
java/awt/Mixing/AWT_Mixing/JProgressBarInGlassPaneOverlapping.java 8158801 windows-all
java/awt/Mixing/AWT_Mixing/JProgressBarOverlapping.java 8158801 windows-all
java/awt/Mixing/AWT_Mixing/JScrollBarInGlassPaneOverlapping.java 8158801 windows-all
java/awt/Mixing/AWT_Mixing/JScrollBarOverlapping.java 8158801 windows-all
java/awt/Mixing/AWT_Mixing/JSliderInGlassPaneOverlapping.java 8158801 windows-all
java/awt/Mixing/AWT_Mixing/JSliderOverlapping.java 8158801 windows-all
java/awt/Mixing/AWT_Mixing/JSpinnerInGlassPaneOverlapping.java 8158801 windows-all
java/awt/Mixing/AWT_Mixing/JSpinnerOverlapping.java 8158801 windows-all
java/awt/Mixing/AWT_Mixing/JTableInGlassPaneOverlapping.java 8158801 windows-all
java/awt/Mixing/AWT_Mixing/JTableOverlapping.java 8158801 windows-all
java/awt/Mixing/AWT_Mixing/JTextAreaInGlassPaneOverlapping.java 8158801 windows-all
java/awt/Mixing/AWT_Mixing/JTextAreaOverlapping.java 8158801 windows-all
java/awt/Mixing/AWT_Mixing/JTextFieldInGlassPaneOverlapping.java 8158801 windows-all
java/awt/Mixing/AWT_Mixing/JTextFieldOverlapping.java 8158801 windows-all
java/awt/Mixing/AWT_Mixing/JToggleButtonInGlassPaneOverlapping.java 8158801 windows-all
java/awt/Mixing/AWT_Mixing/JToggleButtonOverlapping.java 8158801 windows-all
java/awt/Mixing/MixingOnDialog.java 8225777 linux-all
java/awt/Mixing/NonOpaqueInternalFrame.java 7124549 macosx-all
java/awt/Mouse/GetMousePositionTest/GetMousePositionWithOverlay.java 8168388 linux-all
java/awt/Focus/ActualFocusedWindowTest/ActualFocusedWindowRetaining.java 6829264 generic-all
java/awt/datatransfer/DragImage/MultiResolutionDragImageTest.java 8080982 generic-all
java/awt/datatransfer/SystemFlavorMap/AddFlavorTest.java 8079268 linux-all
java/awt/Toolkit/ScreenInsetsTest/ScreenInsetsTest.java 6829250 windows-all
java/awt/Toolkit/RealSync/Test.java 6849383 linux-all
java/awt/LightweightComponent/LightweightEventTest/LightweightEventTest.java 8159252 windows-all
java/awt/EventDispatchThread/HandleExceptionOnEDT/HandleExceptionOnEDT.java 8203047 macosx-all
java/awt/EventDispatchThread/LoopRobustness/LoopRobustness.java 8073636 macosx-all
java/awt/FullScreen/FullScreenInsets/FullScreenInsets.java 7019055 windows-all,linux-all
java/awt/Focus/8013611/JDK8013611.java 8175366 windows-all,macosx-all
java/awt/Focus/6378278/InputVerifierTest.java 8198616 macosx-all
java/awt/Focus/6382144/EndlessLoopTest.java 8198617 macosx-all
java/awt/Focus/6981400/Test1.java 8029675 windows-all,macosx-all
java/awt/Focus/8073453/AWTFocusTransitionTest.java 8136517 macosx-all
java/awt/Focus/8073453/SwingFocusTransitionTest.java 8136517 macosx-all
java/awt/Focus/6981400/Test3.java 8173264 generic-all
java/awt/event/KeyEvent/ExtendedKeyCode/ExtendedKeyCodeTest.java 8169476 windows-all,macosx-all
java/awt/event/KeyEvent/KeyChar/KeyCharTest.java 8169474,8224055 macosx-all,windows-all
java/awt/event/MouseEvent/SpuriousExitEnter/SpuriousExitEnter_3.java 6854300 generic-all
java/awt/event/KeyEvent/ExtendedModifiersTest/ExtendedModifiersTest.java 8129778 generic-all
java/awt/event/KeyEvent/KeyMaskTest/KeyMaskTest.java 8129778 generic-all
java/awt/event/MouseEvent/MouseButtonsAndKeyMasksTest/MouseButtonsAndKeyMasksTest.java 8129778 generic-all

java/awt/dnd/URIListToFileListBetweenJVMsTest/URIListToFileListBetweenJVMsTest.java 8194947 generic-all
java/awt/Frame/FramesGC/FramesGC.java 8079069 macosx-all
java/awt/FullScreen/AltTabCrashTest/AltTabCrashTest.java 8047218 generic-all
java/awt/GridLayout/LayoutExtraGaps/LayoutExtraGaps.java 8000171 windows-all
java/awt/Mouse/GetMousePositionTest/GetMousePositionWithPopup.java 8196017 windows-all
java/awt/Scrollbar/ScrollbarMouseWheelTest/ScrollbarMouseWheelTest.java 8196018 windows-all,linux-all
java/awt/TrayIcon/ActionCommand/ActionCommand.java 8150540 windows-all
java/awt/TrayIcon/ActionEventMask/ActionEventMask.java 8150540 windows-all
java/awt/TrayIcon/ActionEventTest/ActionEventTest.java 8150540,8242801 windows-all,macosx-all
java/awt/TrayIcon/ModalityTest/ModalityTest.java 8150540 windows-all,macosx-all
java/awt/TrayIcon/MouseEventMask/MouseEventMaskTest.java 8150540 windows-all
java/awt/TrayIcon/MouseMovedTest/MouseMovedTest.java 8150540 windows-all
java/awt/TrayIcon/SecurityCheck/FunctionalityCheck/FunctionalityCheck.java 8150540 windows-all
java/awt/TrayIcon/SystemTrayInstance/SystemTrayInstanceTest.java 8193543 linux-all
java/awt/TrayIcon/TrayIconEventModifiers/TrayIconEventModifiersTest.java 8150540 windows-all
java/awt/TrayIcon/TrayIconEvents/TrayIconEventsTest.java 8150540 windows-all
java/awt/TrayIcon/TrayIconMouseTest/TrayIconMouseTest.java 8150540 windows-all
java/awt/TrayIcon/TrayIconPopup/TrayIconPopupClickTest.java 8150540 windows-all,macosx-all
java/awt/TrayIcon/TrayIconPopup/TrayIconPopupTest.java 8150540 windows-all
java/awt/TrayIcon/PopupMenuLeakTest/PopupMenuLeakTest.java 8196440 linux-all

java/awt/Window/ShapedAndTranslucentWindows/SetShapeAndClick.java 8197936 macosx-all
java/awt/Window/ShapedAndTranslucentWindows/SetShapeDynamicallyAndClick.java 8013450 macosx-all
java/awt/Window/ShapedAndTranslucentWindows/ShapedTranslucentWindowClick.java 8013450 macosx-all
java/awt/Window/ShapedAndTranslucentWindows/TranslucentChoice.java 8221901 linux-all
java/awt/Window/MultiWindowApp/ChildAlwaysOnTopTest.java 8222323 windows-all
java/awt/Window/ShapedAndTranslucentWindows/FocusAWTTest.java 8222328 windows-all,linux-all,macosx-all
java/awt/Window/ShapedAndTranslucentWindows/Shaped.java  8222328 windows-all,linux-all,macosx-all
java/awt/Window/ShapedAndTranslucentWindows/ShapedByAPI.java 8222328 windows-all,linux-all,macosx-all
java/awt/Window/ShapedAndTranslucentWindows/ShapedTranslucent.java 8222328 windows-all,linux-all,macosx-all
java/awt/Window/ShapedAndTranslucentWindows/StaticallyShaped.java 8165218,8222328 windows-all,macosx-all,linux-all
java/awt/Window/ShapedAndTranslucentWindows/Translucent.java 8222328 windows-all,linux-all,macosx-all
java/awt/Window/AlwaysOnTop/AutoTestOnTop.java 6847593 linux-all
java/awt/Window/GrabSequence/GrabSequence.java 6848409 macosx-all,linux-all
java/awt/Window/LocationAtScreenCorner/LocationAtScreenCorner.java 8203371 linux-all
java/awt/font/TextLayout/CombiningPerf.java 8192931 generic-all
java/awt/font/TextLayout/TextLayoutBounds.java 8169188 generic-all
java/awt/font/StyledMetrics/BoldSpace.java 8198422 linux-all
java/awt/FontMetrics/FontCrash.java 8198336 windows-all
java/awt/image/BufferedImage/ICMColorDataTest/ICMColorDataTest.java 8233028 generic-all
java/awt/image/DrawImage/IncorrectAlphaSurface2SW.java 8056077 generic-all
java/awt/image/DrawImage/IncorrectClipXorModeSW2Surface.java 8196025 windows-all
java/awt/image/DrawImage/IncorrectClipXorModeSurface2Surface.java 8196025 windows-all
java/awt/image/DrawImage/IncorrectSourceOffset.java 8196086 windows-all
java/awt/image/DrawImage/IncorrectUnmanagedImageRotatedClip.java 8196087 windows-all
java/awt/image/MultiResolutionImage/MultiResolutionDrawImageWithTransformTest.java 8198390 generic-all
java/awt/image/multiresolution/MultiresolutionIconTest.java 8169187 macosx-all,windows-all
java/awt/print/Headless/HeadlessPrinterJob.java 8196088 windows-all
java/awt/print/PrinterJob/TestPgfmtSetMPA.java 8198343 generic-all
sun/awt/datatransfer/SuplementaryCharactersTransferTest.java 8011371 generic-all
sun/awt/shell/ShellFolderMemoryLeak.java 8197794 windows-all
sun/awt/shell/FileSystemViewMemoryLeak.java 8241806 windows-all
sun/java2d/DirectX/OnScreenRenderingResizeTest/OnScreenRenderingResizeTest.java 8022403 generic-all
sun/java2d/DirectX/OverriddenInsetsTest/OverriddenInsetsTest.java 8196102 generic-all
sun/java2d/DirectX/RenderingToCachedGraphicsTest/RenderingToCachedGraphicsTest.java 8196180 windows-all,macosx-all
java/awt/Graphics2D/CopyAreaOOB.java 7001973 windows-all,macosx-all
sun/java2d/SunGraphics2D/EmptyClipRenderingTest.java 8144029 macosx-all,linux-all
sun/java2d/SunGraphics2D/DrawImageBilinear.java 8191406 generic-all
sun/java2d/SunGraphics2D/PolyVertTest.java 6986565 generic-all
sun/java2d/SunGraphics2D/SimplePrimQuality.java 6992007 generic-all
sun/java2d/SunGraphics2D/SourceClippingBlitTest/SourceClippingBlitTest.java 8196185 generic-all

sun/java2d/pipe/InterpolationQualityTest.java 8171303 windows-all,linux-all,macosx-all
sun/java2d/X11SurfaceData/SharedMemoryPixmapsTest/SharedMemoryPixmapsTest.sh 8221451 linux-all
java/awt/FullScreen/DisplayChangeVITest/DisplayChangeVITest.java 8169469 windows-all
java/awt/Graphics2D/DrawString/DrawRotatedStringUsingRotatedFont.java 8197796 generic-all
java/awt/TextArea/TextAreaScrolling/TextAreaScrolling.java 8196300 windows-all
java/awt/print/PrinterJob/PSQuestionMark.java 7003378 generic-all
java/awt/print/PrinterJob/GlyphPositions.java 7003378 generic-all
java/awt/print/PrinterJob/Margins.java 8196301 windows-all,macosx-all
java/awt/PrintJob/PrinterException.java 8196301 windows-all,macosx-all
java/awt/Choice/PopupPosTest/PopupPosTest.java  8197811 windows-all
java/awt/Choice/ChoiceMouseWheelTest/ChoiceMouseWheelTest.java 7100044 macosx-all,linux-all
java/awt/Component/CreateImage/CreateImage.java 8198334  windows-all
java/awt/Component/GetScreenLocTest/GetScreenLocTest.java 4753654 generic-all
java/awt/Component/SetEnabledPerformance/SetEnabledPerformance.java 8165863 macosx-all
java/awt/Clipboard/HTMLTransferTest/HTMLTransferTest.java 8017454 macosx-all
java/awt/Focus/NonFocusableWindowTest/NoEventsTest.java 8000171 windows-all
java/awt/Frame/MiscUndecorated/RepaintTest.java 8079267 windows-all,linux-all
java/awt/Robot/ModifierRobotKey/ModifierRobotKeyTest.java 8157173 generic-all
java/awt/Modal/FileDialog/FileDialogAppModal1Test.java 7186009 macosx-all
java/awt/Modal/FileDialog/FileDialogAppModal2Test.java 7186009 macosx-all
java/awt/Modal/FileDialog/FileDialogAppModal3Test.java 7186009 macosx-all
java/awt/Modal/FileDialog/FileDialogAppModal4Test.java 7186009 macosx-all
java/awt/Modal/FileDialog/FileDialogAppModal5Test.java 7186009 macosx-all
java/awt/Modal/FileDialog/FileDialogAppModal6Test.java 7186009 macosx-all
java/awt/Modal/FileDialog/FileDialogDocModal1Test.java 7186009 macosx-all
java/awt/Modal/FileDialog/FileDialogDocModal2Test.java 7186009 macosx-all
java/awt/Modal/FileDialog/FileDialogDocModal3Test.java 7186009 macosx-all
java/awt/Modal/FileDialog/FileDialogDocModal4Test.java 7186009 macosx-all
java/awt/Modal/FileDialog/FileDialogDocModal5Test.java 7186009 macosx-all
java/awt/Modal/FileDialog/FileDialogDocModal6Test.java 7186009 macosx-all
java/awt/Modal/FileDialog/FileDialogDocModal7Test.java 7186009 macosx-all,linux-all
java/awt/Modal/FileDialog/FileDialogModal1Test.java 7186009 macosx-all
java/awt/Modal/FileDialog/FileDialogModal2Test.java 7186009 macosx-all
java/awt/Modal/FileDialog/FileDialogModal3Test.java 7186009 macosx-all
java/awt/Modal/FileDialog/FileDialogModal4Test.java 7186009 macosx-all
java/awt/Modal/FileDialog/FileDialogModal5Test.java 7186009 macosx-all
java/awt/Modal/FileDialog/FileDialogModal6Test.java 7186009 macosx-all
java/awt/Modal/FileDialog/FileDialogNonModal1Test.java 7186009 macosx-all
java/awt/Modal/FileDialog/FileDialogNonModal2Test.java 7186009 macosx-all,linux-all
java/awt/Modal/FileDialog/FileDialogNonModal3Test.java 7186009 macosx-all
java/awt/Modal/FileDialog/FileDialogNonModal4Test.java 7186009 macosx-all
java/awt/Modal/FileDialog/FileDialogNonModal5Test.java 7186009 macosx-all
java/awt/Modal/FileDialog/FileDialogNonModal6Test.java 7186009 macosx-all,linux-all
java/awt/Modal/FileDialog/FileDialogNonModal7Test.java 7186009 macosx-all,linux-all
java/awt/Modal/FileDialog/FileDialogTKModal1Test.java 8196430 generic-all
java/awt/Modal/FileDialog/FileDialogTKModal2Test.java 8196430 generic-all
java/awt/Modal/FileDialog/FileDialogTKModal3Test.java 8196430 generic-all
java/awt/Modal/FileDialog/FileDialogTKModal4Test.java 8196430 generic-all
java/awt/Modal/FileDialog/FileDialogTKModal5Test.java 8196430 generic-all
java/awt/Modal/FileDialog/FileDialogTKModal6Test.java 8196430 generic-all
java/awt/Modal/FileDialog/FileDialogTKModal7Test.java 8196430 macosx-all
java/awt/Modal/ModalBlockingTests/BlockingDDAppModalTest.java 8198665 macosx-all
java/awt/Modal/ModalBlockingTests/BlockingDDDocModalTest.java 8198665 macosx-all
java/awt/Modal/ModalBlockingTests/BlockingDDModelessTest.java 8198665 macosx-all
java/awt/Modal/ModalBlockingTests/BlockingDDNonModalTest.java 8198665 macosx-all
java/awt/Modal/ModalBlockingTests/BlockingDDSetModalTest.java 8198665 macosx-all
java/awt/Modal/ModalBlockingTests/BlockingDDToolkitModalTest.java 8198665 macosx-all
java/awt/Modal/ModalBlockingTests/BlockingDFAppModalTest.java 8198665 macosx-all
java/awt/Modal/ModalBlockingTests/BlockingDFSetModalTest.java 8198665 macosx-all
java/awt/Modal/ModalBlockingTests/BlockingDFToolkitModalTest.java 8198665 macosx-all
java/awt/Modal/ModalBlockingTests/BlockingDFWModeless1Test.java 8198665 macosx-all
java/awt/Modal/ModalBlockingTests/BlockingDFWModeless2Test.java 8198665 macosx-all
java/awt/Modal/ModalBlockingTests/BlockingDFWNonModal1Test.java 8198665 macosx-all
java/awt/Modal/ModalBlockingTests/BlockingDFWNonModal2Test.java 8198665 macosx-all
java/awt/Modal/ModalBlockingTests/BlockingDocModalTest.java 8198665 macosx-all
java/awt/Modal/ModalBlockingTests/BlockingFDModelessTest.java 8198665 macosx-all
java/awt/Modal/ModalBlockingTests/BlockingFDNonModalTest.java 8198665 macosx-all
java/awt/Modal/ModalBlockingTests/BlockingFDWDocModal1Test.java 8198665 macosx-all
java/awt/Modal/ModalBlockingTests/BlockingFDWDocModal2Test.java 8198665 macosx-all
java/awt/Modal/ModalBlockingTests/BlockingFDWDocModal3Test.java 8198665 macosx-all
java/awt/Modal/ModalBlockingTests/BlockingFDWDocModal4Test.java 8198665 macosx-all
java/awt/Modal/ModalBlockingTests/BlockingFDWModeless1Test.java 8198665 macosx-all
java/awt/Modal/ModalBlockingTests/BlockingFDWModeless2Test.java 8198665 macosx-all
java/awt/Modal/ModalBlockingTests/BlockingFDWModeless3Test.java 8198665 macosx-all
java/awt/Modal/ModalBlockingTests/BlockingFDWModeless4Test.java 8198665 macosx-all
java/awt/Modal/ModalBlockingTests/BlockingFDWNonModal1Test.java 8198665 macosx-all
java/awt/Modal/ModalBlockingTests/BlockingFDWNonModal2Test.java 8198665 macosx-all
java/awt/Modal/ModalBlockingTests/BlockingFDWNonModal3Test.java 8198665 macosx-all
java/awt/Modal/ModalBlockingTests/BlockingFDWNonModal4Test.java 8198665 macosx-all
java/awt/Modal/ModalBlockingTests/BlockingWindowsAppModal1Test.java 8198665 macosx-all
java/awt/Modal/ModalBlockingTests/BlockingWindowsAppModal2Test.java 8198665 macosx-all
java/awt/Modal/ModalBlockingTests/BlockingWindowsAppModal3Test.java 8198665 macosx-all
java/awt/Modal/ModalBlockingTests/BlockingWindowsAppModal4Test.java 8198665 macosx-all
java/awt/Modal/ModalBlockingTests/BlockingWindowsAppModal5Test.java 8198665 macosx-all
java/awt/Modal/ModalBlockingTests/BlockingWindowsAppModal6Test.java 8198665 macosx-all
java/awt/Modal/ModalBlockingTests/BlockingWindowsDocModal1Test.java 8198665 macosx-all
java/awt/Modal/ModalBlockingTests/BlockingWindowsDocModal2Test.java 8198665 macosx-all
java/awt/Modal/ModalBlockingTests/BlockingWindowsSetModal1Test.java 8198665 macosx-all
java/awt/Modal/ModalBlockingTests/BlockingWindowsSetModal2Test.java 8198665 macosx-all
java/awt/Modal/ModalBlockingTests/BlockingWindowsSetModal3Test.java 8198665 macosx-all
java/awt/Modal/ModalBlockingTests/BlockingWindowsSetModal4Test.java 8198665 macosx-all
java/awt/Modal/ModalBlockingTests/BlockingWindowsSetModal5Test.java 8198665 macosx-all
java/awt/Modal/ModalBlockingTests/BlockingWindowsSetModal6Test.java 8198665 macosx-all
java/awt/Modal/ModalBlockingTests/BlockingWindowsToolkitModal1Test.java 8198665 macosx-all
java/awt/Modal/ModalBlockingTests/BlockingWindowsToolkitModal2Test.java 8198665 macosx-all
java/awt/Modal/ModalBlockingTests/BlockingWindowsToolkitModal3Test.java 8198665 macosx-all
java/awt/Modal/ModalBlockingTests/BlockingWindowsToolkitModal4Test.java 8198665 macosx-all
java/awt/Modal/ModalBlockingTests/BlockingWindowsToolkitModal5Test.java 8198665 macosx-all
java/awt/Modal/ModalBlockingTests/BlockingWindowsToolkitModal6Test.java 8198665 macosx-all
java/awt/Modal/ModalBlockingTests/UnblockedDialogAppModalTest.java 8198665 macosx-all
java/awt/Modal/ModalBlockingTests/UnblockedDialogDocModalTest.java 8198665 macosx-all
java/awt/Modal/ModalBlockingTests/UnblockedDialogModelessTest.java 8198665 macosx-all
java/awt/Modal/ModalBlockingTests/UnblockedDialogNonModalTest.java 8198665 macosx-all
java/awt/Modal/ModalBlockingTests/UnblockedDialogSetModalTest.java 8198665 macosx-all
java/awt/Modal/ModalBlockingTests/UnblockedDialogToolkitModalTest.java 8198665 macosx-all
java/awt/Modal/ModalDialogOrderingTest/ModalDialogOrderingTest.java 8066259 macosx-all
java/awt/Modal/ModalExclusionTests/ApplicationExcludeFrameFileTest.java 8047179 linux-all,macosx-all
java/awt/Modal/ModalExclusionTests/ApplicationExcludeDialogFileTest.java 8047179 linux-all,macosx-all
java/awt/Modal/ModalExclusionTests/ApplicationExcludeDialogPageSetupTest.java 8196431 linux-all,macosx-all
java/awt/Modal/ModalExclusionTests/ApplicationExcludeDialogPrintSetupTest.java 8196431 linux-all,macosx-all
java/awt/Modal/ModalExclusionTests/ApplicationExcludeFramePageSetupTest.java 8196431 linux-all,macosx-all
java/awt/Modal/ModalExclusionTests/ApplicationExcludeFramePrintSetupTest.java 8196431 linux-all,macosx-all
java/awt/Modal/ModalExclusionTests/ToolkitExcludeFrameFileTest.java 8047179 linux-all,macosx-all
java/awt/Modal/ModalExclusionTests/ToolkitExcludeDialogFileTest.java 8047179 linux-all,macosx-all
java/awt/Modal/ModalExclusionTests/ToolkitExcludeDialogPageSetupTest.java 8196431 linux-all,macosx-all
java/awt/Modal/ModalExclusionTests/ToolkitExcludeDialogPrintSetupTest.java 8196431 linux-all,macosx-all
java/awt/Modal/ModalExclusionTests/ToolkitExcludeFramePageSetupTest.java 8196431 linux-all,macosx-all
java/awt/Modal/ModalExclusionTests/ToolkitExcludeFramePrintSetupTest.java 8196431 linux-all,macosx-all
java/awt/Modal/ModalFocusTransferTests/FocusTransferWDFAppModal2Test.java 8058813 windows-all
java/awt/Modal/ModalFocusTransferTests/FocusTransferWDFModeless2Test.java 8196191 windows-all
java/awt/Modal/ModalFocusTransferTests/FocusTransferDWFDocModalTest.java 8196432 linux-all,macosx-all
java/awt/Modal/ModalFocusTransferTests/FocusTransferDWFModelessTest.java 8196432 linux-all,macosx-all
java/awt/Modal/ModalFocusTransferTests/FocusTransferDWFNonModalTest.java 8196432 linux-all,macosx-all
java/awt/Modal/ModalFocusTransferTests/FocusTransferDialogsModelessTest.java 8196432 linux-all
java/awt/Modal/ModalFocusTransferTests/FocusTransferDialogsNonModalTest.java 8196432 linux-all
java/awt/Modal/ModalFocusTransferTests/FocusTransferFDWDocModalTest.java 8196432 linux-all
java/awt/Modal/ModalFocusTransferTests/FocusTransferFDWModelessTest.java 8196432 linux-all
java/awt/Modal/ModalFocusTransferTests/FocusTransferFDWNonModalTest.java 8196432 linux-all
java/awt/Modal/ModalFocusTransferTests/FocusTransferFWDAppModal1Test.java 8196432 linux-all,macosx-all
java/awt/Modal/ModalFocusTransferTests/FocusTransferFWDAppModal2Test.java 8196432 linux-all,macosx-all
java/awt/Modal/ModalFocusTransferTests/FocusTransferFWDAppModal3Test.java 8196432 linux-all,macosx-all
java/awt/Modal/ModalFocusTransferTests/FocusTransferFWDAppModal4Test.java 8196432 linux-all,macosx-all
java/awt/Modal/ModalFocusTransferTests/FocusTransferFWDDocModal1Test.java 8196432 linux-all,macosx-all
java/awt/Modal/ModalFocusTransferTests/FocusTransferFWDDocModal2Test.java 8196432 linux-all,macosx-all
java/awt/Modal/ModalFocusTransferTests/FocusTransferFWDDocModal3Test.java 8196432 linux-all,macosx-all
java/awt/Modal/ModalFocusTransferTests/FocusTransferFWDDocModal4Test.java 8196432 linux-all,macosx-all
java/awt/Modal/ModalFocusTransferTests/FocusTransferFWDModeless1Test.java 8196432 linux-all,macosx-all
java/awt/Modal/ModalFocusTransferTests/FocusTransferFWDModeless2Test.java 8196432 linux-all,macosx-all
java/awt/Modal/ModalFocusTransferTests/FocusTransferFWDModeless3Test.java 8196432 linux-all,macosx-all
java/awt/Modal/ModalFocusTransferTests/FocusTransferFWDModeless4Test.java 8196432 linux-all,macosx-all
java/awt/Modal/ModalFocusTransferTests/FocusTransferFWDNonModal1Test.java 8196432 linux-all,macosx-all
java/awt/Modal/ModalFocusTransferTests/FocusTransferFWDNonModal2Test.java 8196432 linux-all,macosx-all
java/awt/Modal/ModalFocusTransferTests/FocusTransferFWDNonModal3Test.java 8196432 linux-all,macosx-all
java/awt/Modal/ModalFocusTransferTests/FocusTransferFWDNonModal4Test.java 8196432 linux-all,macosx-all
java/awt/Modal/ModalFocusTransferTests/FocusTransferWDFDocModal2Test.java 8196432 linux-all
java/awt/Modal/ModalFocusTransferTests/FocusTransferWDFNonModal2Test.java 8196432 linux-all
java/awt/Modal/MultipleDialogs/MultipleDialogs1Test.java 8198665 macosx-all
java/awt/Modal/MultipleDialogs/MultipleDialogs2Test.java 8198665 macosx-all
java/awt/Modal/MultipleDialogs/MultipleDialogs3Test.java 8198665 macosx-all
java/awt/Modal/MultipleDialogs/MultipleDialogs4Test.java 8198665 macosx-all
java/awt/Modal/MultipleDialogs/MultipleDialogs5Test.java 8198665 macosx-all
java/awt/Mouse/EnterExitEvents/DragWindowOutOfFrameTest.java 8177326 macosx-all
java/awt/Mouse/EnterExitEvents/DragWindowTest.java 8023562 macosx-all
java/awt/Mouse/EnterExitEvents/ResizingFrameTest.java 8005021 macosx-all
java/awt/Mouse/EnterExitEvents/FullscreenEnterEventTest.java 8051455 macosx-all
java/awt/Mouse/MouseModifiersUnitTest/MouseModifiersUnitTest_Standard.java 7124407 macosx-all
java/awt/Mouse/RemovedComponentMouseListener/RemovedComponentMouseListener.java 8157170 macosx-all
java/awt/Modal/ToFront/DialogToFrontModeless1Test.java 8213530 linux-all
java/awt/Modal/ToFront/DialogToFrontNonModalTest.java 8221899 linux-all
java/awt/Modal/ToBack/ToBackAppModal1Test.java 8196441 linux-all,macosx-all
java/awt/Modal/ToBack/ToBackAppModal2Test.java 8196441 linux-all,macosx-all
java/awt/Modal/ToBack/ToBackAppModal3Test.java 8196441 linux-all,macosx-all
java/awt/Modal/ToBack/ToBackAppModal4Test.java 8196441 linux-all,macosx-all
java/awt/Modal/ToBack/ToBackAppModal5Test.java 8196441 macosx-all
java/awt/Modal/ToBack/ToBackAppModal6Test.java 8196441 linux-all
java/awt/Modal/ToBack/ToBackModal1Test.java 8196441 linux-all,macosx-all
java/awt/Modal/ToBack/ToBackModal2Test.java 8196441 linux-all,macosx-all
java/awt/Modal/ToBack/ToBackModal3Test.java 8196441 linux-all,macosx-all
java/awt/Modal/ToBack/ToBackModal4Test.java 8196441 linux-all,macosx-all
java/awt/Modal/ToBack/ToBackTKModal1Test.java 8196441 linux-all,macosx-all
java/awt/Modal/ToBack/ToBackTKModal2Test.java 8196441 linux-all,macosx-all
java/awt/Modal/ToBack/ToBackTKModal3Test.java 8196441 linux-all,macosx-all
java/awt/Modal/ToBack/ToBackTKModal4Test.java 8196441 linux-all,macosx-all
java/awt/Modal/ToBack/ToBackTKModal5Test.java 8196441 macosx-all
java/awt/Modal/ToBack/ToBackDocModal1Test.java 8196441 linux-all,macosx-all
java/awt/Modal/ToBack/ToBackDocModal2Test.java 8196441 linux-all,macosx-all
java/awt/Modal/ToBack/ToBackDocModal3Test.java 8196441 linux-all,macosx-all
java/awt/Modal/ToBack/ToBackDocModal4Test.java 8196441 linux-all,macosx-all
java/awt/Modal/ToBack/ToBackDocModal5Test.java 8196441 linux-all,macosx-all
java/awt/Modal/ToBack/ToBackModeless1Test.java 8196441 macosx-all,linux-all
java/awt/Modal/ToBack/ToBackModeless2Test.java 8196441 macosx-all,linux-all
java/awt/Modal/ToBack/ToBackModeless3Test.java 8196441 macosx-all,linux-all
java/awt/Modal/ToBack/ToBackModeless4Test.java 8196441 macosx-all,linux-all
java/awt/Modal/ToBack/ToBackModeless5Test.java 8196441 macosx-all
java/awt/Modal/ToBack/ToBackNonModal1Test.java 8196441 macosx-all,linux-all
java/awt/Modal/ToBack/ToBackNonModal2Test.java 8196441 macosx-all,linux-all
java/awt/Modal/ToBack/ToBackNonModal3Test.java 8196441 macosx-all,linux-all
java/awt/Modal/ToBack/ToBackNonModal4Test.java 8196441 macosx-all,linux-all
java/awt/Modal/ToBack/ToBackNonModal5Test.java 8196441 macosx-all
java/awt/Modal/OnTop/OnTopAppModal1Test.java 8198666 macosx-all
java/awt/Modal/OnTop/OnTopAppModal2Test.java 8198666 macosx-all
java/awt/Modal/OnTop/OnTopAppModal3Test.java 8198666 macosx-all
java/awt/Modal/OnTop/OnTopAppModal4Test.java 8198666 macosx-all
java/awt/Modal/OnTop/OnTopAppModal5Test.java 8198666 macosx-all
java/awt/Modal/OnTop/OnTopAppModal6Test.java 8198666 macosx-all
java/awt/Modal/OnTop/OnTopDocModal1Test.java 8198666 macosx-all
java/awt/Modal/OnTop/OnTopDocModal2Test.java 8198666 macosx-all
java/awt/Modal/OnTop/OnTopDocModal3Test.java 8198666 macosx-all
java/awt/Modal/OnTop/OnTopDocModal4Test.java 8198666 macosx-all
java/awt/Modal/OnTop/OnTopDocModal5Test.java 8198666 macosx-all
java/awt/Modal/OnTop/OnTopDocModal6Test.java 8198666 macosx-all
java/awt/Modal/OnTop/OnTopModal1Test.java 8198666 macosx-all
java/awt/Modal/OnTop/OnTopModal2Test.java 8198666 macosx-all
java/awt/Modal/OnTop/OnTopModal3Test.java 8198666 macosx-all
java/awt/Modal/OnTop/OnTopModal4Test.java 8198666 macosx-all
java/awt/Modal/OnTop/OnTopModal5Test.java 8198666 macosx-all
java/awt/Modal/OnTop/OnTopModal6Test.java 8198666 macosx-all
java/awt/Modal/OnTop/OnTopModeless1Test.java 8198666 macosx-all
java/awt/Modal/OnTop/OnTopModeless2Test.java 8198666 macosx-all
java/awt/Modal/OnTop/OnTopModeless3Test.java 8198666 macosx-all
java/awt/Modal/OnTop/OnTopModeless4Test.java 8198666 macosx-all
java/awt/Modal/OnTop/OnTopModeless5Test.java 8198666 macosx-all
java/awt/Modal/OnTop/OnTopModeless6Test.java 8198666 macosx-all
java/awt/Modal/OnTop/OnTopTKModal1Test.java 8198666 macosx-all
java/awt/Modal/OnTop/OnTopTKModal2Test.java 8198666 macosx-all
java/awt/Modal/OnTop/OnTopTKModal3Test.java 8198666 macosx-all
java/awt/Modal/OnTop/OnTopTKModal4Test.java 8198666 macosx-all
java/awt/Modal/OnTop/OnTopTKModal5Test.java 8198666 macosx-all
java/awt/Modal/OnTop/OnTopTKModal6Test.java 8198666 macosx-all
java/awt/List/SingleModeDeselect/SingleModeDeselect.java 8196367 windows-all
java/awt/SplashScreen/MultiResolutionSplash/MultiResolutionSplashTest.java 8061235 macosx-all
javax/print/PrintSEUmlauts/PrintSEUmlauts.java 8135174 generic-all
java/awt/font/TextLayout/LigatureCaretTest.java 8197821 generic-all
java/awt/image/VolatileImage/CustomCompositeTest.java 8199002 windows-all,linux-all
java/awt/image/VolatileImage/GradientPaints.java 8199003 linux-all
java/awt/JAWT/JAWT.sh 8197798 windows-all,linux-all
java/awt/Debug/DumpOnKey/DumpOnKey.java 8202667 windows-all
java/awt/Robot/RobotWheelTest/RobotWheelTest.java 8129827 generic-all
java/awt/Focus/WindowUpdateFocusabilityTest/WindowUpdateFocusabilityTest.java 8202926 linux-all
java/awt/datatransfer/ConstructFlavoredObjectTest/ConstructFlavoredObjectTest.java 8202860 linux-all
java/awt/dnd/DisposeFrameOnDragCrash/DisposeFrameOnDragTest.java 8202790 macosx-all,linux-all
java/awt/FileDialog/FilenameFilterTest/FilenameFilterTest.java 8202882 linux-all
java/awt/dnd/MissingDragExitEventTest/MissingDragExitEventTest.java 8030121 macosx-all,linux-all
java/awt/Choice/ChoicePopupLocation/ChoicePopupLocation.java 8202931 macosx-all,linux-all
java/awt/Focus/NonFocusableBlockedOwnerTest/NonFocusableBlockedOwnerTest.java 7124275 macosx-all
java/awt/Focus/TranserFocusToWindow/TranserFocusToWindow.java 6848810 macosx-all,linux-all
java/awt/Component/NativeInLightShow/NativeInLightShow.java 8202932 linux-all
java/awt/FileDialog/ModalFocus/FileDialogModalFocusTest.java 8194751 linux-all
java/awt/image/VolatileImage/BitmaskVolatileImage.java 8133102 linux-all
java/awt/SplashScreen/MultiResolutionSplash/unix/UnixMultiResolutionSplashTest.java 8203004 linux-all
java/awt/Robot/AcceptExtraMouseButtons/AcceptExtraMouseButtons.java 7107528 linux-all,macosx-all
java/awt/Mouse/MouseDragEvent/MouseDraggedTest.java 8080676 linux-all
java/awt/Mouse/MouseModifiersUnitTest/MouseModifiersInKeyEvent.java 8157147 linux-all,windows-all,macosx-all
java/awt/Mouse/TitleBarDoubleClick/TitleBarDoubleClick.java 8148041 linux-all
java/awt/Toolkit/DesktopProperties/rfe4758438.java 8193547 linux-all
java/awt/Toolkit/ToolkitPropertyTest/ToolkitPropertyTest_Enable.java 6847163
java/awt/xembed/server/RunTestXEmbed.java 7034201 linux-all
java/awt/Modal/ModalFocusTransferTests/FocusTransferDialogsDocModalTest.java 8164473 linux-all
java/awt/im/memoryleak/InputContextMemoryLeakTest.java 8023814 linux-all
java/awt/Frame/DisposeParentGC/DisposeParentGC.java 8079786 macosx-all
java/awt/FullScreen/NoResizeEventOnDMChangeTest/NoResizeEventOnDMChangeTest.java 8169468 macosx-all
java/awt/TextArea/AutoScrollOnSelectAndAppend/AutoScrollOnSelectAndAppend.java 8213120 macosx-all
java/awt/Window/MainKeyWindowTest/TestMainKeyWindow.java 8213126 macosx-all

java/awt/GraphicsDevice/DisplayModes/CycleDMImage.java 7099223 linux-all,windows-all
java/awt/Window/WindowResizing/DoubleClickTitleBarTest.java 8233557 macosx-all
java/awt/Window/WindowOwnedByEmbeddedFrameTest/WindowOwnedByEmbeddedFrameTest.java 8233558 macosx-all
java/awt/Mouse/MouseComboBoxTest/MouseComboBoxTest.java 8233564 macosx-all
java/awt/Modal/NullModalityDialogTest/NullModalityDialogTest.java 8233565 macosx-all
java/awt/keyboard/AllKeyCode/AllKeyCode.java 8242930 macosx-all
java/awt/FullScreen/8013581/bug8013581.java 8169471 macosx-all
java/awt/Focus/FocusSubRequestTest/FocusSubRequestTest.java 8233567 macosx-all
java/awt/event/MouseEvent/RobotLWTest/RobotLWTest.java 8233568 macosx-all
java/awt/event/MouseEvent/MultipleMouseButtonsTest/MultipleMouseButtonsTest.java 8233568 macosx-all
java/awt/event/MouseEvent/ClickDuringKeypress/ClickDuringKeypress.java 8233568 macosx-all
java/awt/event/KeyEvent/DeadKey/DeadKeyMacOSXInputText.java 8233568 macosx-all
java/awt/event/KeyEvent/DeadKey/deadKeyMacOSX.java 8233568 macosx-all
com/apple/eawt/DefaultMenuBar/DefaultMenuBarTest.java 8233648 macosx-all
java/awt/Choice/ChoiceKeyEventReaction/ChoiceKeyEventReaction.java 7185258 macosx-all
java/awt/TrayIcon/RightClickWhenBalloonDisplayed/RightClickWhenBalloonDisplayed.java 8238720 windows-all
java/awt/PopupMenu/PopupMenuLocation.java 8238720 windows-all
java/awt/GridLayout/ComponentPreferredSize/ComponentPreferredSize.java 8238720 windows-all
java/awt/GridLayout/ChangeGridSize/ChangeGridSize.java   8238720 windows-all
java/awt/event/MouseEvent/FrameMouseEventAbsoluteCoordsTest/FrameMouseEventAbsoluteCoordsTest.java


############################################################################

# jdk_beans

java/beans/Introspector/8132566/OverridePropertyInfoTest.java   8132565 generic-all
java/beans/Introspector/8132566/OverrideUserDefPropertyInfoTest.java 8132565 generic-all

java/beans/XMLEncoder/Test6570354.java 8015593 macosx-all

############################################################################

# jdk_foreign

java/foreign/TestMismatch.java 8249684 macosx-all

############################################################################

# jdk_lang

java/lang/StringCoding/CheckEncodings.sh                        7008363 generic-all
java/lang/ProcessHandle/InfoTest.java                           8211847 aix-ppc64
java/lang/invoke/LFCaching/LFMultiThreadCachingTest.java        8151492 generic-all
java/lang/invoke/LFCaching/LFGarbageCollectedTest.java          8078602 generic-all
java/lang/invoke/lambda/LambdaFileEncodingSerialization.java    8249079 linux-x64

java/lang/Continuation/Fuzz.java                                0000000 generic-all

############################################################################

# jdk_instrument

java/lang/instrument/RedefineBigClass.sh                        8065756 generic-all
java/lang/instrument/RetransformBigClass.sh                     8065756 generic-all

java/lang/management/MemoryMXBean/Pending.java                  8158837 generic-all
java/lang/management/MemoryMXBean/PendingAllGC.sh               8158837 generic-all

javax/management/monitor/DerivedGaugeMonitorTest.java         8042211 generic-all

############################################################################

# jdk_io

java/io/pathNames/GeneralWin32.java                             8180264 windows-all
java/io/File/GetXSpace.java                                     8249703 macosx-all

############################################################################

# jdk_management

com/sun/management/OperatingSystemMXBean/GetProcessCpuLoad.java 8030957 aix-all
com/sun/management/OperatingSystemMXBean/GetSystemCpuLoad.java  8030957 aix-all

java/lang/management/ThreadMXBean/ThreadMXBeanStateTest.java    8247426 generic-all

sun/management/jdp/JdpDefaultsTest.java                         8241865 macosx-all
sun/management/jdp/JdpJmxRemoteDynamicPortTest.java             8241865 macosx-all
sun/management/jdp/JdpSpecificAddressTest.java                  8241865 macosx-all

############################################################################

# jdk_jmx

javax/management/MBeanServer/OldMBeanServerTest.java            8030957 aix-all

javax/management/remote/mandatory/notif/NotifReconnectDeadlockTest.java 8042215 generic-all

############################################################################

# jdk_net

java/net/MulticastSocket/NoLoopbackPackets.java                 7122846 macosx-all
java/net/MulticastSocket/SetLoopbackMode.java                   7122846 macosx-all

java/net/MulticastSocket/Test.java                              7145658 macosx-all

java/net/MulticastSocket/SetGetNetworkInterfaceTest.java        8219083 windows-all

java/net/ServerSocket/AcceptInheritHandle.java                  8211854 aix-ppc64

############################################################################

# jdk_nio

java/nio/channels/DatagramChannel/Unref.java                    8233519 generic-all

java/nio/channels/AsynchronousSocketChannel/StressLoopback.java 8211851 aix-ppc64

java/nio/channels/Selector/Wakeup.java                          6963118 windows-all

<<<<<<< HEAD
sun/nio/ch/TestMaxCachedBufferSize.java                         8212812 macosx-all

# test too fragile
sun/nio/ch/TestMaxCachedBufferSize.java                         0000000 generic-all

=======
>>>>>>> 99c7b2b8
############################################################################

# jdk_rmi

java/rmi/server/Unreferenced/finiteGCLatency/FiniteGCLatency.java 7140992 generic-all

java/rmi/transport/rapidExportUnexport/RapidExportUnexport.java 7146541 linux-all

java/rmi/transport/checkLeaseInfoLeak/CheckLeaseLeak.java       7191877 generic-all

java/rmi/activation/Activatable/extLoadedImpl/ext.sh            8062724 generic-all

java/rmi/activation/ActivationGroup/downloadActivationGroup/DownloadActivationGroup.java 8169569 windows-all

java/rmi/activation/rmidViaInheritedChannel/InheritedChannelNotServerSocket.java 8170562 generic-all

java/rmi/registry/readTest/CodebaseTest.java                    8173324 windows-all

############################################################################

# jdk_sctp

com/sun/nio/sctp/SctpMultiChannel/SendFailed.java               8141694 linux-all

com/sun/nio/sctp/SctpMultiChannel/SocketOptionTests.java        8141694 linux-all

com/sun/nio/sctp/SctpChannel/SocketOptionTests.java             8141694 linux-all

############################################################################

# jdk_security

sun/security/pkcs11/ec/TestKeyFactory.java                      8026976 generic-all
sun/security/pkcs11/sslecc/ClientJSSEServerJSSE.java            8161536 generic-all

sun/security/tools/keytool/ListKeychainStore.sh                 8156889 macosx-all

sun/security/tools/jarsigner/warnings/BadKeyUsageTest.java      8026393 generic-all

javax/net/ssl/ServerName/SSLEngineExplorerMatchedSNI.java       8212096 generic-all
javax/net/ssl/DTLS/PacketLossRetransmission.java                8169086 macosx-x64
javax/net/ssl/DTLS/RespondToRetransmit.java                     8169086 macosx-x64
javax/net/ssl/DTLS/CipherSuite.java                             8202059 macosx-x64

sun/security/provider/KeyStore/DKSTest.sh                       8180266 windows-all

sun/security/pkcs11/KeyStore/SecretKeysBasic.sh                 8209398 generic-all

security/infra/java/security/cert/CertPathValidator/certification/ActalisCA.java  8224768 generic-all

sun/security/smartcardio/TestChannel.java                       8039280 generic-all
sun/security/smartcardio/TestConnect.java                       8039280 generic-all
sun/security/smartcardio/TestConnectAgain.java                  8039280 generic-all
sun/security/smartcardio/TestControl.java                       8039280 generic-all
sun/security/smartcardio/TestDefault.java                       8039280 generic-all
sun/security/smartcardio/TestDirect.java                        8039280 generic-all
sun/security/smartcardio/TestExclusive.java                     8039280 generic-all
sun/security/smartcardio/TestMultiplePresent.java               8039280 generic-all
sun/security/smartcardio/TestPresent.java                       8039280 generic-all
sun/security/smartcardio/TestTransmit.java                      8039280 generic-all
com/sun/crypto/provider/Cipher/DES/PerformanceTest.java         8039280 generic-all
com/sun/security/auth/callback/TextCallbackHandler/Default.java 8039280 generic-all
com/sun/security/auth/callback/TextCallbackHandler/Password.java 8039280 generic-all
com/sun/security/sasl/gsskerb/AuthOnly.java                     8039280 generic-all
com/sun/security/sasl/gsskerb/ConfSecurityLayer.java            8039280 generic-all
com/sun/security/sasl/gsskerb/NoSecurityLayer.java              8039280 generic-all
javax/security/auth/kerberos/KerberosHashEqualsTest.java        8039280 generic-all
javax/security/auth/kerberos/KerberosTixDateTest.java           8039280 generic-all
sun/security/provider/PolicyFile/GrantAllPermToExtWhenNoPolicy.java 8039280 generic-all
sun/security/provider/PolicyParser/ExtDirsChange.java           8039280 generic-all
sun/security/provider/PolicyParser/PrincipalExpansionError.java 8039280 generic-all

############################################################################

# jdk_sound
javax/sound/sampled/DirectAudio/bug6372428.java                      8055097 generic-all
javax/sound/sampled/Clip/bug5070081.java                             8055097 generic-all
javax/sound/sampled/DataLine/LongFramePosition.java                  8055097 generic-all

javax/sound/sampled/Clip/Drain/ClipDrain.java          7062792 generic-all

javax/sound/sampled/Mixers/DisabledAssertionCrash.java 7067310 generic-all

javax/sound/midi/Sequencer/Recording.java 8167580 linux-all
javax/sound/midi/Sequencer/MetaCallback.java 8178698 linux-all

############################################################################

# jdk_imageio

############################################################################

# jdk_swing

com/sun/java/swing/plaf/windows/Test8173145.java 8198334 windows-all
javax/swing/plaf/basic/BasicTextUI/8001470/bug8001470.java 8233177 linux-all,windows-all

javax/swing/border/TestTitledBorderLeak.java 8213531 linux-all
javax/swing/JComponent/7154030/bug7154030.java 7190978 generic-all
javax/swing/JComponent/6683775/bug6683775.java 8172337 generic-all
javax/swing/JComboBox/6236162/bug6236162.java 8028707 windows-all,macosx-all
javax/swing/text/html/parser/Test8017492.java 8022535 generic-all
javax/swing/JWindow/ShapedAndTranslucentWindows/ShapedTranslucentPerPixelTranslucentGradient.java 8233582 linux-all
javax/swing/JWindow/ShapedAndTranslucentWindows/ShapedPerPixelTranslucentGradient.java 8233582 linux-all
javax/swing/JWindow/ShapedAndTranslucentWindows/PerPixelTranslucentSwing.java 8194128 macosx-all
javax/swing/JWindow/ShapedAndTranslucentWindows/SetShapeAndClickSwing.java 8013450 macosx-all
javax/swing/JWindow/ShapedAndTranslucentWindows/TranslucentJComboBox.java 8024627 macosx-all
# The next test below is an intermittent failure
javax/swing/JComboBox/8033069/bug8033069ScrollBar.java 8163367 generic-all
javax/swing/JColorChooser/Test6827032.java 8197825 windows-all
javax/swing/JColorChooser/Test6541987.java 8143021 windows-all,linux-all,macosx-all
javax/swing/JColorChooser/Test7194184.java 8194126 linux-all,macosx-all
javax/swing/JTable/4235420/bug4235420.java     8079127 generic-all
javax/swing/JSplitPane/4201995/bug4201995.java 8079127 generic-all
javax/swing/JTree/DnD/LastNodeLowerHalfDrop.java 8159131 linux-all
javax/swing/JTree/4633594/JTreeFocusTest.java 8173125 macosx-all
javax/swing/JFileChooser/8041694/bug8041694.java 8196302 windows-all,macosx-all
javax/swing/AbstractButton/6711682/bug6711682.java 8060765 windows-all,macosx-all
javax/swing/Action/8133039/bug8133039.java 8196089 windows-all,macosx-all
javax/swing/JComboBox/6559152/bug6559152.java 8196090 windows-all,macosx-all
javax/swing/JComboBox/8032878/bug8032878.java 8196092,8196439 windows-all,macosx-all,linux-all
javax/swing/JComboBox/8072767/bug8072767.java 8196093 windows-all,macosx-all
javax/swing/JFileChooser/4524490/bug4524490.java 8042380 generic-all
javax/swing/JFileChooser/6396844/TwentyThousandTest.java 8198003 generic-all
javax/swing/JFrame/8175301/ScaledFrameBackgroundTest.java 8193942 generic-all
javax/swing/JList/6462008/bug6462008.java 7156347 generic-all
javax/swing/JPopupMenu/6580930/bug6580930.java 7124313 macosx-all
javax/swing/JPopupMenu/6800513/bug6800513.java 7184956 macosx-all
javax/swing/JPopupMenu/6675802/bug6675802.java 8196097 windows-all
javax/swing/JTabbedPane/8007563/Test8007563.java 8051591 generic-all
javax/swing/JTabbedPane/4624207/bug4624207.java 8064922 macosx-all
javax/swing/JTabbedPane/7024235/Test7024235.java 8028281 macosx-all
javax/swing/SwingUtilities/TestBadBreak/TestBadBreak.java 8160720 generic-all
javax/swing/plaf/basic/Test6984643.java 8198340 windows-all
javax/swing/text/CSSBorder/6796710/bug6796710.java 8196099 windows-all
javax/swing/text/DefaultCaret/HidingSelection/HidingSelectionTest.java 8194048 windows-all
javax/swing/text/DefaultCaret/HidingSelection/MultiSelectionTest.java 8213562 linux-all
javax/swing/text/JTextComponent/5074573/bug5074573.java 8196100 windows-all
javax/swing/JFileChooser/6798062/bug6798062.java 8146446 windows-all
javax/swing/JComboBox/8182031/ComboPopupTest.java 8196465 linux-all,macosx-all
javax/swing/JFileChooser/6738668/bug6738668.java 8194946 generic-all
javax/swing/JFileChooser/8021253/bug8021253.java 8169954 windows-all,linux-all,macosx-all
javax/swing/JFileChooser/8062561/bug8062561.java 8196466 linux-all,macosx-all
javax/swing/JInternalFrame/Test6325652.java 8224977 macosx-all
javax/swing/JInternalFrame/8146321/JInternalFrameIconTest.java 8225045 linux-all
javax/swing/JLabel/6596966/bug6596966.java 8040914 macosx-all
javax/swing/JPopupMenu/4870644/bug4870644.java 8194130 macosx-all,linux-all
javax/swing/JPopupMenu/4966112/bug4966112.java 8064915 macosx-all
javax/swing/MultiUIDefaults/Test6860438.java 8198391 generic-all
javax/swing/UITest/UITest.java 8198392 generic-all
javax/swing/plaf/basic/BasicComboBoxEditor/Test8015336.java 8198394 generic-all
javax/swing/plaf/metal/MetalLookAndFeel/Test8039750.java 8198395 generic-all
javax/swing/text/DevanagariEditor.java 8198397 generic-all
javax/swing/SpringLayout/4726194/bug4726194.java 8198399 generic-all
javax/swing/SwingUtilities/6797139/bug6797139.java 8198400 generic-all
javax/swing/text/html/parser/Parser/6836089/bug6836089.java 8198401 generic-all
javax/swing/JTable/8133919/DrawGridLinesTest.java 8198407 generic-all
javax/swing/text/html/StyleSheet/BackgroundImage/BackgroundImagePosition.java 8198409 generic-all
javax/swing/text/AbstractDocument/DocumentInsert/DocumentInsertAtWrongPositionTest.java 8198396 generic-all
javax/swing/JFileChooser/6868611/bug6868611.java 7059834 windows-all
javax/swing/SwingWorker/6493680/bug6493680.java 8198410 windows-all
javax/swing/PopupFactory/6276087/NonOpaquePopupMenuTest.java 8065099,8208565 macosx-all,linux-all
javax/swing/DataTransfer/8059739/bug8059739.java 8199074 generic-all
javax/swing/JCheckBox/8032667/bug8032667_image_diff.java 8199063 macosx-all
javax/swing/JComboBox/7031551/bug7031551.java 8199056 generic-all
javax/swing/JScrollBar/6924059/bug6924059.java 8199078 generic-all
javax/swing/JTree/8003830/bug8003830.java 8199057 generic-all
javax/swing/plaf/nimbus/ColorCustomizationTest.java 8199080 generic-all
javax/swing/SwingWorker/6432565/bug6432565.java 8199077 generic-all
javax/swing/SwingWorker/6880336/NestedWorkers.java 8199049 windows-all
javax/swing/text/DefaultCaret/6938583/bug6938583.java 8199058 generic-all
javax/swing/text/html/parser/Parser/6990651/bug6990651.java 8199060 generic-all
javax/swing/text/html/parser/Parser/HtmlCommentTagParseTest/HtmlCommentTagParseTest.java 8199073 generic-all
javax/swing/text/StyledEditorKit/8016833/bug8016833.java 8199055 generic-all
javax/swing/text/Utilities/8134721/bug8134721.java 8199062 generic-all
javax/swing/tree/DefaultTreeCellRenderer/7142955/bug7142955.java 8199076 generic-all
javax/swing/UIDefaults/6302464/bug6302464.java 8199079 generic-all
javax/swing/UIDefaults/8133926/InternalFrameIcon.java 8199075 generic-all
javax/swing/UIDefaults/8149879/InternalResourceBundle.java 8199054 windows-all
javax/swing/text/html/parser/Parser/8078268/bug8078268.java 8199092 generic-all
javax/swing/PopupFactory/8048506/bug8048506.java 8202660 windows-all
javax/swing/JTextArea/TextViewOOM/TextViewOOM.java 8167355 generic-all
javax/swing/JPopupMenu/8075063/ContextMenuScrollTest.java 202880 linux-all
javax/swing/dnd/8139050/NativeErrorsInTableDnD.java 8202765  macosx-all,linux-all
javax/swing/Popup/TaskbarPositionTest.java 8065097 macosx-all,linux-all
javax/swing/JEditorPane/6917744/bug6917744.java 8213124 macosx-all
javax/swing/JTree/6263446/bug6263446.java 8213125 macosx-all
javax/swing/ToolTipManager/Test6256140.java 8233560 macosx-all
javax/swing/text/View/8014863/bug8014863.java 8233561 macosx-all
javax/swing/text/StyledEditorKit/4506788/bug4506788.java 8233562 macosx-all
javax/swing/text/JTextComponent/6361367/bug6361367.java 8233569 macosx-all
javax/swing/text/html/HTMLEditorKit/5043626/bug5043626.java 233570 macosx-all
javax/swing/JRootPane/4670486/bug4670486.java 8042381 macosx-all
javax/swing/JRadioButton/ButtonGroupFocus/ButtonGroupFocusTest.java 8233555 macosx-all
javax/swing/JRadioButton/8075609/bug8075609.java 8233555 macosx-all
javax/swing/JRadioButton/8033699/bug8033699.java 8233555 macosx-all
javax/swing/JPopupMenu/6827786/bug6827786.java 8233556 macosx-all
javax/swing/JPopupMenu/6544309/bug6544309.java 8233556 macosx-all
javax/swing/JPopupMenu/4634626/bug4634626.java 8233556 macosx-all
javax/swing/JPopupMenu/4458079/bug4458079.java 8233556 macosx-all
javax/swing/JMenuItem/ActionListenerCalledTwice/ActionListenerCalledTwiceTest.java 8233637 macosx-all
javax/swing/JMenuItem/6249972/bug6249972.java 8233640 macosx-all
javax/swing/JMenuItem/4171437/bug4171437.java 8233641 macosx-all
javax/swing/JMenu/4692443/bug4692443.java 8171998 macosx-all
javax/swing/plaf/synth/7158712/bug7158712.java 8238720 windows-all
javax/swing/plaf/basic/BasicComboPopup/JComboBoxPopupLocation/JComboBoxPopupLocation.java 8238720 windows-all
javax/swing/plaf/basic/BasicComboPopup/7072653/bug7072653.java 8238720 windows-all

sanity/client/SwingSet/src/ToolTipDemoTest.java 8225012 windows-all,macosx-all
sanity/client/SwingSet/src/ScrollPaneDemoTest.java 8225013 linux-all

############################################################################

# jdk_text

############################################################################

# jdk_time


############################################################################

# core_tools

tools/jlink/JLinkReproducibleTest.java                          8217166 windows-all
tools/jlink/plugins/CompressorPluginTest.java                   8247407 generic-all

############################################################################

# jdk_jdi

com/sun/jdi/RepStep.java                                        8043571 generic-all

com/sun/jdi/NashornPopFrameTest.java                            8225620 generic-all

com/sun/jdi/InvokeHangTest.java                                 8218463 linux-all

############################################################################

# jdk_time

############################################################################

# jdk_util

############################################################################

# jdk_instrument

############################################################################

# svc_tools

sun/tools/jhsdb/BasicLauncherTest.java                          8211767 linux-ppc64,linux-ppc64le


############################################################################

# jdk_other

com/sun/jndi/ldap/DeadSSLLdapTimeoutTest.java                   8169942 linux-i586,macosx-all,windows-x64

com/sun/jndi/dns/ConfigTests/PortUnreachable.java               7164518 macosx-all

javax/rmi/ssl/SSLSocketParametersTest.sh                        8162906 generic-all

javax/script/Test7.java                                         8239361 generic-all

############################################################################

# jdk_jfr

jdk/jfr/event/runtime/TestNetworkUtilizationEvent.java          8228990,8229370    generic-all
jdk/jfr/event/compiler/TestCodeSweeper.java                     8225209    generic-all
jdk/jfr/event/os/TestThreadContextSwitches.java                 8247776 windows-all

############################################################################

# jdk_internal

jdk/internal/platform/docker/TestDockerMemoryMetrics.java 8250984 linux-5.4.0-1019-oracle

############################################################################

# jdk_jpackage

tools/jpackage/share/jdk/jpackage/tests/ModulePathTest3.java#id0    8248418 generic-all

############################################################################<|MERGE_RESOLUTION|>--- conflicted
+++ resolved
@@ -638,14 +638,9 @@
 
 java/nio/channels/Selector/Wakeup.java                          6963118 windows-all
 
-<<<<<<< HEAD
-sun/nio/ch/TestMaxCachedBufferSize.java                         8212812 macosx-all
-
 # test too fragile
 sun/nio/ch/TestMaxCachedBufferSize.java                         0000000 generic-all
 
-=======
->>>>>>> 99c7b2b8
 ############################################################################
 
 # jdk_rmi
