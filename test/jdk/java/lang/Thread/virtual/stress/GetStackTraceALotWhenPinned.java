--- conflicted
+++ resolved
@@ -26,37 +26,24 @@
  * @bug 8322818
  * @summary Stress test Thread.getStackTrace on a virtual thread that is pinned
  * @requires vm.debug != true
-<<<<<<< HEAD
- * @library /test/lib
- * @run main/othervm --enable-native-access=ALL-UNNAMED GetStackTraceALotWhenPinned 25000
-=======
  * @modules java.base/java.lang:+open
  * @library /test/lib
- * @run main/othervm GetStackTraceALotWhenPinned 500000
->>>>>>> e72723dc
+ * @run main/othervm --enable-native-access=ALL-UNNAMED GetStackTraceALotWhenPinned 500000
  */
 
 /*
  * @test
  * @requires vm.debug == true
-<<<<<<< HEAD
- * @library /test/lib
- * @run main/othervm/timeout=300 --enable-native-access=ALL-UNNAMED GetStackTraceALotWhenPinned 10000
-=======
  * @modules java.base/java.lang:+open
  * @library /test/lib
- * @run main/othervm/timeout=300 GetStackTraceALotWhenPinned 200000
->>>>>>> e72723dc
+ * @run main/othervm/timeout=300 --enable-native-access=ALL-UNNAMED GetStackTraceALotWhenPinned 200000
  */
 
 import java.time.Instant;
 import java.util.concurrent.atomic.AtomicInteger;
 import java.util.concurrent.locks.LockSupport;
-<<<<<<< HEAD
+import jdk.test.lib.thread.VThreadRunner;
 import jdk.test.lib.thread.VThreadPinner;
-=======
-import jdk.test.lib.thread.VThreadRunner;
->>>>>>> e72723dc
 
 public class GetStackTraceALotWhenPinned {
 
@@ -73,26 +60,21 @@
         // This loop creates the conditions for the main thread to sample the stack trace
         // as it transitions from being unmounted to parking while pinned.
         var thread = Thread.startVirtualThread(() -> {
-<<<<<<< HEAD
-            boolean b = false;
-            while (counter.decrementAndGet() > 0) {
-=======
             boolean timed = false;
             for (int i = 0; i < iterations; i++) {
                 // wait for main thread to arrive
                 barrier.await();
 
->>>>>>> e72723dc
                 Thread.yield();
-                boolean timed = b;
+                boolean b = timed;
                 VThreadPinner.runPinned(() -> {
-                    if (timed) {
+                    if (b) {
                         LockSupport.parkNanos(Long.MAX_VALUE);
                     } else {
                         LockSupport.park();
                     }
                 });
-                b = !b;
+                timed = !timed;
             }
         });
 
