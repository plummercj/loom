/*
 * Copyright (c) 2022, 2023, Oracle and/or its affiliates. All rights reserved.
 * DO NOT ALTER OR REMOVE COPYRIGHT NOTICES OR THIS FILE HEADER.
 *
 * This code is free software; you can redistribute it and/or modify it
 * under the terms of the GNU General Public License version 2 only, as
 * published by the Free Software Foundation.
 *
 * This code is distributed in the hope that it will be useful, but WITHOUT
 * ANY WARRANTY; without even the implied warranty of MERCHANTABILITY or
 * FITNESS FOR A PARTICULAR PURPOSE.  See the GNU General Public License
 * version 2 for more details (a copy is included in the LICENSE file that
 * accompanied this code).
 *
 * You should have received a copy of the GNU General Public License version
 * 2 along with this work; if not, write to the Free Software Foundation,
 * Inc., 51 Franklin St, Fifth Floor, Boston, MA 02110-1301 USA.
 *
 * Please contact Oracle, 500 Oracle Parkway, Redwood Shores, CA 94065 USA
 * or visit www.oracle.com if you need additional information or have any
 * questions.
 */

/*
 * @test id=default
 * @summary Stress test virtual threads with a variation of the Skynet 1M benchmark
 * @requires vm.continuations
<<<<<<< HEAD
 * @run main/othervm/timeout=300 -Xmx1400m Skynet
=======
 * @requires !vm.debug | vm.gc != "Z"
 * @run main/othervm/timeout=300 -Xmx1g Skynet
>>>>>>> 3be50da6
 */

/*
 * @test id=ZSinglegen
 * @requires vm.debug == true & vm.continuations
 * @requires vm.gc.ZSinglegen
 * @run main/othervm/timeout=300 -XX:+UnlockDiagnosticVMOptions
<<<<<<< HEAD
 *     -XX:+ZVerifyOops -XX:ZCollectionInterval=0.01 -Xmx1400m Skynet
=======
 *     -XX:+UseZGC -XX:-ZGenerational
 *     -XX:+ZVerifyOops -XX:ZCollectionInterval=0.01 -Xmx1g Skynet
 */

/*
 * @test id=ZGenerational
 * @requires vm.debug == true & vm.continuations
 * @requires vm.gc.ZGenerational
 * @run main/othervm/timeout=300 -XX:+UnlockDiagnosticVMOptions
 *     -XX:+UseZGC -XX:+ZGenerational
 *     -XX:+ZVerifyOops -XX:ZCollectionInterval=0.01 -Xmx1g Skynet
>>>>>>> 3be50da6
 */

import java.util.concurrent.BlockingQueue;
import java.util.concurrent.SynchronousQueue;
import java.util.concurrent.ThreadFactory;

public class Skynet {
    public static void main(String[] args) {
        int iterations = (args.length > 0) ? Integer.parseInt(args[0]) : 10;
        for (int i = 0; i < iterations; i++) {
            skynet(1_000_000, 499999500000L);
        }
    }

    static void skynet(int num, long expected) {
        long start = System.currentTimeMillis();
        var chan = new Channel<Long>();

        Thread.startVirtualThread(() -> skynet(chan, 0, num, 10));

        long sum = chan.receive();
        long end = System.currentTimeMillis();
        System.out.format("Result: %d in %s ms%n", sum, (end-start));
        if (sum != expected)
            throw new AssertionError("unexpected result!");
    }

    static void skynet(Channel<Long> result, int num, int size, int div) {
        if (size == 1) {
            result.send((long)num);
        } else {
            var chan = new Channel<Long>();
            for (int i = 0; i < div; i++) {
                int subNum = num + i * (size / div);
                Thread.startVirtualThread(() -> skynet(chan, subNum, size / div, div));
            }
            long sum = 0;
            for (int i = 0; i < div; i++) {
                sum += chan.receive();
            }
            result.send(sum);
        }
    }

    static class Channel<T> {
        private final BlockingQueue<T> q;

        Channel() {
            q = new SynchronousQueue<>();
        }

        void send(T e) {
            boolean interrupted = false;
            while (true) {
                try {
                    q.put(e);
                    break;
                } catch (InterruptedException x) {
                    interrupted = true;
                }
            }
            if (interrupted)
                Thread.currentThread().interrupt();
        }

        T receive() {
            boolean interrupted = false;
            T e;
            while (true) {
                try {
                    e = q.take();
                    break;
                } catch (InterruptedException x) {
                    interrupted = true;
                }
            }
            if (interrupted)
                Thread.currentThread().interrupt();
            return e;
        }
    }
}<|MERGE_RESOLUTION|>--- conflicted
+++ resolved
@@ -25,12 +25,8 @@
  * @test id=default
  * @summary Stress test virtual threads with a variation of the Skynet 1M benchmark
  * @requires vm.continuations
-<<<<<<< HEAD
- * @run main/othervm/timeout=300 -Xmx1400m Skynet
-=======
  * @requires !vm.debug | vm.gc != "Z"
- * @run main/othervm/timeout=300 -Xmx1g Skynet
->>>>>>> 3be50da6
+ * @run main/othervm/timeout=300 -Xmx1500m Skynet
  */
 
 /*
@@ -38,11 +34,8 @@
  * @requires vm.debug == true & vm.continuations
  * @requires vm.gc.ZSinglegen
  * @run main/othervm/timeout=300 -XX:+UnlockDiagnosticVMOptions
-<<<<<<< HEAD
- *     -XX:+ZVerifyOops -XX:ZCollectionInterval=0.01 -Xmx1400m Skynet
-=======
  *     -XX:+UseZGC -XX:-ZGenerational
- *     -XX:+ZVerifyOops -XX:ZCollectionInterval=0.01 -Xmx1g Skynet
+ *     -XX:+ZVerifyOops -XX:ZCollectionInterval=0.01 -Xmx1500m Skynet
  */
 
 /*
@@ -51,8 +44,7 @@
  * @requires vm.gc.ZGenerational
  * @run main/othervm/timeout=300 -XX:+UnlockDiagnosticVMOptions
  *     -XX:+UseZGC -XX:+ZGenerational
- *     -XX:+ZVerifyOops -XX:ZCollectionInterval=0.01 -Xmx1g Skynet
->>>>>>> 3be50da6
+ *     -XX:+ZVerifyOops -XX:ZCollectionInterval=0.01 -Xmx1500m Skynet
  */
 
 import java.util.concurrent.BlockingQueue;
