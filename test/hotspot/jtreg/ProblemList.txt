--- conflicted
+++ resolved
@@ -191,13 +191,4 @@
 runtime/Thread/StopAtExit.java                                               8283610 generic-all
 
 # test issues that don't reproduce in jdk repo
-<<<<<<< HEAD
-gc/metaspace/TestPerfCountersAndMemoryPools.java                             8278109 generic-all
-vmTestbase/gc/gctests/ReferencesGC/ReferencesGC.java                         8284234 generic-all
-=======
-vmTestbase/gc/gctests/ReferencesGC/ReferencesGC.java                         8284234 generic-all
-
-#### fibers branch only failures
-
-serviceability/jvmti/Heap/IterateHeapWithEscapeAnalysisEnabled.java          8264699 generic-all
->>>>>>> 04a7c64b
+vmTestbase/gc/gctests/ReferencesGC/ReferencesGC.java                         8284234 generic-all