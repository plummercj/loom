#
# Copyright (c) 2016, 2022, Oracle and/or its affiliates. All rights reserved.
# DO NOT ALTER OR REMOVE COPYRIGHT NOTICES OR THIS FILE HEADER.
#
# This code is free software; you can redistribute it and/or modify it
# under the terms of the GNU General Public License version 2 only, as
# published by the Free Software Foundation.
#
# This code is distributed in the hope that it will be useful, but WITHOUT
# ANY WARRANTY; without even the implied warranty of MERCHANTABILITY or
# FITNESS FOR A PARTICULAR PURPOSE.  See the GNU General Public License
# version 2 for more details (a copy is included in the LICENSE file that
# accompanied this code).
#
# You should have received a copy of the GNU General Public License version
# 2 along with this work; if not, write to the Free Software Foundation,
# Inc., 51 Franklin St, Fifth Floor, Boston, MA 02110-1301 USA.
#
# Please contact Oracle, 500 Oracle Parkway, Redwood Shores, CA 94065 USA
# or visit www.oracle.com if you need additional information or have any
# questions.
#

#############################################################################
#
# List of quarantined tests -- tests that should not be run by default, because
# they may fail due to known reason. The reason (CR#) must be mandatory specified.
#
# List items are testnames followed by labels, all MUST BE commented
#   as to why they are here and use a label:
#     generic-all   Problems on all platforms
#     generic-ARCH  Where ARCH is one of: x64, i586, ppc64, ppc64le, s390x etc.
#     OSNAME-all    Where OSNAME is one of: linux, windows, macosx, aix
#     OSNAME-ARCH   Specific on to one OSNAME and ARCH, e.g. macosx-x64
#     OSNAME-REV    Specific on to one OSNAME and REV, e.g. macosx-10.7.4
#
# More than one label is allowed but must be on the same line.
#
#############################################################################


#############################################################################

# :hotspot_compiler

compiler/ciReplay/TestSAServer.java 8029528 generic-all
compiler/compilercontrol/jcmd/ClearDirectivesFileStackTest.java 8225370 generic-all
compiler/jvmci/compilerToVM/GetFlagValueTest.java 8204459 generic-all
compiler/jvmci/jdk.vm.ci.code.test/src/jdk/vm/ci/code/test/NativeCallTest.java 8262901 macosx-aarch64
compiler/tiered/LevelTransitionTest.java 8067651 generic-all

compiler/cpuflags/TestAESIntrinsicsOnSupportedConfig.java 8190680 generic-all

compiler/runtime/Test8168712.java 8211769,8211771 generic-ppc64,generic-ppc64le,linux-s390x

compiler/rtm/locking/TestRTMAbortRatio.java 8183263 generic-x64
compiler/rtm/locking/TestRTMAbortThreshold.java 8183263 generic-x64
compiler/rtm/locking/TestRTMAfterNonRTMDeopt.java 8183263 generic-x64
compiler/rtm/locking/TestRTMDeoptOnHighAbortRatio.java 8183263 generic-x64
compiler/rtm/locking/TestRTMDeoptOnLowAbortRatio.java 8183263 generic-x64
compiler/rtm/locking/TestRTMLockingCalculationDelay.java 8183263 generic-x64
compiler/rtm/locking/TestRTMLockingThreshold.java 8183263 generic-x64
compiler/rtm/locking/TestRTMSpinLoopCount.java 8183263 generic-x64
compiler/rtm/locking/TestUseRTMDeopt.java 8183263 generic-x64
compiler/rtm/locking/TestUseRTMXendForLockBusy.java 8183263 generic-x64
compiler/rtm/print/TestPrintPreciseRTMLockingStatistics.java 8183263 generic-x64

compiler/c2/Test8004741.java 8235801 generic-all

compiler/codecache/jmx/PoolsIndependenceTest.java 8264632 macosx-all
compiler/codecache/TestStressCodeBuffers.java 8272094 generic-aarch64


#############################################################################

# :hotspot_gc

gc/epsilon/TestMemoryMXBeans.java 8206434 generic-all
gc/g1/humongousObjects/objectGraphTest/TestObjectGraphAfterGC.java 8156755 generic-all
gc/g1/logging/TestG1LoggingFailure.java 8169634 generic-all
gc/g1/humongousObjects/TestHeapCounters.java 8178918 generic-all
gc/stress/gclocker/TestExcessGCLockerCollections.java 8229120 generic-all
gc/stress/gclocker/TestGCLockerWithParallel.java 8180622 generic-all
gc/stress/gclocker/TestGCLockerWithG1.java 8180622 generic-all
gc/stress/TestJNIBlockFullGC/TestJNIBlockFullGC.java 8192647 generic-all
gc/metaspace/CompressedClassSpaceSizeInJmapHeap.java 8241293 macosx-x64

#############################################################################

# :hotspot_runtime

runtime/cds/appcds/jigsaw/modulepath/ModulePathAndCP_JFR.java 8253437 windows-x64
runtime/jni/terminatedThread/TestTerminatedThread.java 8219652 aix-ppc64
runtime/os/TestTracePageSizes.java#no-options 8267460 linux-aarch64
runtime/os/TestTracePageSizes.java#explicit-large-page-size 8267460 linux-aarch64
runtime/os/TestTracePageSizes.java#compiler-options 8267460 linux-aarch64
runtime/os/TestTracePageSizes.java#G1 8267460 linux-aarch64
runtime/os/TestTracePageSizes.java#Parallel 8267460 linux-aarch64
runtime/os/TestTracePageSizes.java#Serial 8267460 linux-aarch64
runtime/ErrorHandling/CreateCoredumpOnCrash.java 8267433 macosx-x64

applications/jcstress/copy.java 8229852 linux-all

containers/docker/TestJcmd.java 8278102 linux-all

#############################################################################

# :hotspot_serviceability

serviceability/sa/sadebugd/DebugdConnectTest.java 8239062,8270326 macosx-x64,macosx-aarch64
serviceability/sa/TestRevPtrsForInvokeDynamic.java 8241235 generic-all

serviceability/jvmti/ModuleAwareAgents/ThreadStart/MAAThreadStart.java 8225354 windows-all
serviceability/dcmd/gc/RunFinalizationTest.java 8227120 linux-all,windows-x64

serviceability/sa/ClhsdbCDSCore.java 8269982,8267433 macosx-aarch64,macosx-x64
serviceability/sa/ClhsdbFindPC.java#xcomp-core 8269982,8267433 macosx-aarch64,macosx-x64
serviceability/sa/ClhsdbFindPC.java#no-xcomp-core 8269982,8267433 macosx-aarch64,macosx-x64
serviceability/sa/ClhsdbPmap.java#core 8269982,8267433 macosx-aarch64,macosx-x64
serviceability/sa/ClhsdbPstack.java#core 8269982,8267433 macosx-aarch64,macosx-x64
serviceability/sa/TestJmapCore.java 8269982,8267433 macosx-aarch64,macosx-x64
serviceability/sa/TestJmapCoreMetaspace.java 8269982,8267433 macosx-aarch64,macosx-x64

#############################################################################

# :hotspot_misc

#############################################################################


#############################################################################

# :vmTestbase_*

#############################################################################

vmTestbase/nsk/monitoring/MemoryPoolMBean/isCollectionUsageThresholdExceeded/isexceeded003/TestDescription.java 8153598 generic-all
vmTestbase/nsk/monitoring/MemoryPoolMBean/isUsageThresholdExceeded/isexceeded001/TestDescription.java 8198668 generic-all
vmTestbase/nsk/monitoring/MemoryPoolMBean/isUsageThresholdExceeded/isexceeded002/TestDescription.java 8153598 generic-all
vmTestbase/nsk/monitoring/MemoryPoolMBean/isUsageThresholdExceeded/isexceeded003/TestDescription.java 8198668 generic-all
vmTestbase/nsk/monitoring/MemoryPoolMBean/isUsageThresholdExceeded/isexceeded004/TestDescription.java 8153598 generic-all
vmTestbase/nsk/monitoring/MemoryPoolMBean/isUsageThresholdExceeded/isexceeded005/TestDescription.java 8153598 generic-all

vmTestbase/nsk/jdi/HiddenClass/events/events001.java                 8257705 generic-all
vmTestbase/nsk/jdi/ThreadReference/stop/stop001/TestDescription.java 7034630 generic-all

vmTestbase/metaspace/gc/firstGC_10m/TestDescription.java 8208250 generic-all
vmTestbase/metaspace/gc/firstGC_50m/TestDescription.java 8208250 generic-all
vmTestbase/metaspace/gc/firstGC_99m/TestDescription.java 8208250 generic-all
vmTestbase/metaspace/gc/firstGC_default/TestDescription.java 8208250 generic-all

vmTestbase/nsk/jvmti/AttachOnDemand/attach045/TestDescription.java 8202971 generic-all
vmTestbase/nsk/jvmti/scenarios/jni_interception/JI05/ji05t001/TestDescription.java 8219652 aix-ppc64
vmTestbase/nsk/jvmti/scenarios/jni_interception/JI06/ji06t001/TestDescription.java 8219652 aix-ppc64
vmTestbase/nsk/jvmti/SetJNIFunctionTable/setjniftab001/TestDescription.java 8219652 aix-ppc64
vmTestbase/nsk/jvmti/AttachOnDemand/attach002a/TestDescription.java 8277812 generic-all

vmTestbase/gc/lock/jni/jnilock002/TestDescription.java 8192647 generic-all

vmTestbase/jit/escape/LockCoarsening/LockCoarsening001.java 8148743 generic-all
vmTestbase/jit/escape/LockCoarsening/LockCoarsening002.java 8208259 generic-all

vmTestbase/vm/mlvm/indy/func/jvmti/redefineClassInBootstrap/TestDescription.java 8013267 generic-all
vmTestbase/vm/mlvm/meth/stress/jdi/breakpointInCompiledCode/Test.java 8257761 generic-all
vmTestbase/vm/mlvm/indy/func/jvmti/mergeCP_indy2none_a/TestDescription.java 8013267 generic-all
vmTestbase/vm/mlvm/indy/func/jvmti/mergeCP_indy2manyDiff_b/TestDescription.java 8013267 generic-all
vmTestbase/vm/mlvm/indy/func/jvmti/mergeCP_indy2manySame_b/TestDescription.java 8013267 generic-all

vmTestbase/nsk/jdwp/ThreadReference/ForceEarlyReturn/forceEarlyReturn001/forceEarlyReturn001.java 7199837 generic-all

#############################################################################

# Loom

<<<<<<< HEAD
# obsolete test using Thread.stop
runtime/Thread/StopAtExit.java                                               8283610 generic-all

runtime/Thread/TooSmallStackSize.java                                        8285832 windows-x64
=======
#### fibers branch only failures

serviceability/jvmti/Heap/IterateHeapWithEscapeAnalysisEnabled.java          8264699 generic-all
>>>>>>> 63364900
<|MERGE_RESOLUTION|>--- conflicted
+++ resolved
@@ -170,15 +170,4 @@
 
 #############################################################################
 
-# Loom
-
-<<<<<<< HEAD
-# obsolete test using Thread.stop
-runtime/Thread/StopAtExit.java                                               8283610 generic-all
-
-runtime/Thread/TooSmallStackSize.java                                        8285832 windows-x64
-=======
-#### fibers branch only failures
-
-serviceability/jvmti/Heap/IterateHeapWithEscapeAnalysisEnabled.java          8264699 generic-all
->>>>>>> 63364900
+# Loom